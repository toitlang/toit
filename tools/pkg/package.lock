--- conflicted
+++ resolved
@@ -9,13 +9,8 @@
   pkg-cli:
     url: github.com/toitlang/pkg-cli
     name: cli
-<<<<<<< HEAD
-    version: 2.7.0
-    hash: d3f79f82d4916aa0417aae7268e1d2fe27c0d296
-=======
     version: 2.7.1
     hash: 8376719abcede80c26dae3430da4ddd65de9e63f
->>>>>>> 554e8991
     prefixes:
       desktop: pkg-desktop
       fs: pkg-fs
