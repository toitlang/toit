--- conflicted
+++ resolved
@@ -4,11 +4,7 @@
     version: ^1.11.0
   cli:
     url: github.com/toitlang/pkg-cli
-<<<<<<< HEAD
-    version: ^2.7.0
-=======
     version: ^2.7.1
->>>>>>> 554e8991
   fs:
     url: github.com/toitlang/pkg-fs
     version: ^2.3.1
