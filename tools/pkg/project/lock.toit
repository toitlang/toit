// Copyright (C) 2024 Toitware ApS.
//
// This library is free software; you can redistribute it and/or
// modify it under the terms of the GNU Lesser General Public
// License as published by the Free Software Foundation; version
// 2.1 only.
//
// This library is distributed in the hope that it will be useful,
// but WITHOUT ANY WARRANTY; without even the implied warranty of
// MERCHANTABILITY or FITNESS FOR A PARTICULAR PURPOSE.  See the GNU
// Lesser General Public License for more details.
//
// The license can be found in the file `LICENSE` in the top level
// directory of this repository.

import cli show Ui
import encoding.yaml
import fs
import host.file

import ..constraints
import ..registry
import ..solver as solver
import ..semantic-version
import ..utils

import .project
import .specification

interface Package:
  prefixes -> Map
  // TODO(florian): we should always have a name. For local packages we would extract it from the folder name.
  name -> string?
  specification -> Specification

  constructor.from-map name/string? map/Map project-specification/ProjectSpecification:
    map-prefixes := map.get LockFile.PREFIXES-KEY_ --if-absent=: {:}
    if map.contains LockFile.PATH-KEY_:
      return LoadedLocalPackage.from-map name map-prefixes project-specification map
    else:
      return LoadedRepositoryPackage.from-map name map-prefixes project-specification map


interface RepositoryPackage extends Package:
  url -> string
  version -> SemanticVersion
  ref-hash -> string

  cached-repository-dir -> string
  ensure-downloaded -> none


interface LocalPackage extends Package:
  path -> string


abstract class PackageBase implements Package:
  project-specification/ProjectSpecification
  prefixes/Map := ?
  name/string? := ?

  constructor .project-specification:
    prefixes = {:}
    name = null

  constructor .name .prefixes .project-specification:

  abstract specification -> Specification

  cached-repository-dir url/string version/SemanticVersion:
    return project-specification.project.cached-repository-dir_ url version

  abstract enrich-map map/Map

  add-to-map packages/Map:
    sub := {:}
    if not prefixes.is-empty: sub["prefixes"] = prefixes
    enrich-map sub
    return packages[name] = sub


class LoadedRepositoryPackage extends PackageBase implements RepositoryPackage:
  url/string
  version/SemanticVersion
  ref-hash/string

  constructor.from-map name prefixes project-specification/ProjectSpecification map/Map:
    url = map["url"]
    version = SemanticVersion.parse map["version"]
    ref-hash = map["hash"]
    super name prefixes project-specification

  enrich-map map/Map:
    map["url"] = url
    map["version"] = version.stringify
    map["hash"] = ref-hash

  specification -> Specification:
    ensure-downloaded
    return project-specification.project.load-package-specification url version

  ensure-downloaded:
    project-specification.project.ensure-downloaded url version --hash=ref-hash

  cached-repository-dir -> string:
    return cached-repository-dir url version

class LoadedLocalPackage extends PackageBase implements LocalPackage:
  path/string

  constructor.from-map name prefixes project-specification/ProjectSpecification map/Map:
    path = map["path"]
    super name prefixes project-specification

  enrich-map map/Map:
    map["path"] = path

  specification -> Specification:
    return project-specification.project.load-local-specification path


class LockFile:
  static SDK-KEY_        ::= "sdk"
  static PREFIXES-KEY_   ::= "prefixes"
  static PACKAGES-KEY_   ::= "packages"
  static PATH-KEY_       ::= "path"

  sdk-version/SemanticVersion? := null
  prefixes/Map := {:}
  packages/List := []
  specification/ProjectSpecification

  static FILE-NAME ::= "package.lock"

  constructor .specification:


  constructor.load specification/ProjectSpecification:
    contents/Map := (yaml.decode (file.read-contents (file-name specification.root-dir))) or {:}
    return LockFile.from-map contents specification

  constructor.from-map map/Map .specification:
    yaml-sdk-version/string? := map.get SDK-KEY_
    if yaml-sdk-version:
      if not yaml-sdk-version.starts-with "^":
        throw "The sdk version ($yaml-sdk-version) specified in the lock file is not valid. It should start with a ^"
      sdk-version = SemanticVersion.parse map[SDK-KEY_][1..]

    if map.contains PREFIXES-KEY_:
      prefixes = map[PREFIXES-KEY_]

    yaml-packages/Map := map.get PACKAGES-KEY_ --if-absent=: {:}
    yaml-packages.do: | name/string map/Map |
      packages.add (Package.from-map name map specification)

  static file-name root/string -> string:
    return "$root/$FILE-NAME"

  file-name -> string:
    return file-name specification.root-dir

  to-map_ -> Map:
    map := {:}
    if sdk-version: map[LockFile.SDK-KEY_] = "^$sdk-version"
    if not prefixes.is-empty:
      map[LockFile.PREFIXES-KEY_] = prefixes
    if not packages.is-empty:
      packages-map := {:}
      packages.do: | package/PackageBase | package.add-to-map packages-map
      map[LockFile.PACKAGES-KEY_] = packages-map
    return map

  sorted-deep-copy_ o/any -> any:
    if o is Map:
      result := {:}
      sorted-keys := o.keys.sort
      sorted-keys.do: | key/string |
        result[key] = sorted-deep-copy_ o[key]
      return result
    if o is List:
      return o.map: | it | sorted-deep-copy_ it
    return o

  save -> none:
    content := to-map_
    if content.is-empty:
<<<<<<< HEAD
      file.write-contents "# Toit Package File." --path=file-name
      return

    sorted := content.copy
    if sorted.contains LockFile.PREFIXES-KEY_:
      sorted[LockFile.PREFIXES-KEY_] = sorted-deep-copy_ sorted[LockFile.PREFIXES-KEY_]
    if sorted.contains LockFile.PACKAGES-KEY_:
      sorted[LockFile.PACKAGES-KEY_] = sorted-deep-copy_ sorted[LockFile.PACKAGES-KEY_]
    file.write-contents --path=file-name (yaml.encode sorted)
=======
      file.write-contents "# Toit Package File.\n" --path=file-name
    else:
      file.write-contents --path=file-name
          yaml.encode content
>>>>>>> cf1970db

  install:
    (packages.filter : it is RepositoryPackage).do: | package/RepositoryPackage |
      package.ensure-downloaded

  update --remove-prefix/string:
    name := prefixes[remove-prefix]
    prefixes.remove remove-prefix

    packages-by-name := {:}
    packages.do: | package/Package | packages-by-name[package.name] = package

    retained := {}
    queue := Deque

    prefixes.do --values: | retained-package-name/string |
      retained.add retained-package-name
      queue.add retained-package-name

    while not queue.is-empty:
      retained-package-name := queue.remove-first
      package := packages-by-name[retained-package-name]
      package.prefixes.do --values: | retained-package-name/string |
        if not retained.contains retained-package-name:
          retained.add retained-package-name
          queue.add retained-package-name

    packages.filter --in-place: retained.contains it.name

  repository-packages -> List:
    return (packages.filter : it is RepositoryPackage)


class LockFileBuilder:
  static ALLOWED-PACKAGE-CHARS_ ::= {'.', '-', '_', '/'}

  project_/Project
  solution_/solver.Solution
  url-id-prefixes-map_/Map  // A map from url to ID-prefix.
  ui_/Ui

  constructor --project/Project --solution/solver.Solution --ui/Ui:
    project_ = project
    solution_ = solution
    ui_ = ui

    used := {}
    url-id-prefixes-map_ = solution_.packages.map: | url/string _ |
      candidate := to-valid-package-id_ url
      counter := 2
      id := candidate
      while used.contains id:
        id = "$candidate-$counter"
        counter++
      used.add id
      id

  static to-valid-package-id_ id/string -> string:
    runes := []
    id.size.repeat:
      if rune := id[it]:
        if not it == 0 and '0' <= rune <= '9' or
           'a' <= rune <= 'z' or
           'A' <= rune <= 'Z' or
           ALLOWED-PACKAGE-CHARS_.contains rune:
          runes.add rune
        else:
          runes.add '_'
    return string.from-runes runes

  build --registries/Registries -> LockFile:
    packages := {:}  /// From id to $Package.
    used-ids := {}  // Just to avoid clashes with local packages.

    min-sdk/SemanticVersion? := null
    update-sdk-version := : | sdk-version-constraint/Constraint? |
      if sdk-version-constraint:
        sdk-version := sdk-version-constraint.to-min-version
        if not min-sdk or sdk-version > min-sdk:
          min-sdk = sdk-version

    urls := solution_.packages.keys.sort
    urls.do: | url/string |
      versions := solution_.packages[url].sort
      versions.do: | version/SemanticVersion |
        specification := project_.load-package-specification url version
        update-sdk-version.call specification.sdk-version
        name := specification.name
        hash := project_.hash-for --url=url --version=version --registries=registries
        id-prefix := url-id-prefixes-map_[url]
        // We simply use the url + major version as key.
        id := "$id-prefix-$version.major"
        used-ids.add id

        prefixes := build-prefixes_ specification.registry-dependencies

        packages[id] = {
          "url": url,
          "version": version.to-string,
          "hash": hash,
          "prefixes": prefixes
        }

    prefixes := {:}
    local-ids := {:}  // From absolute path to id.

    compute-local-id := : | path/string |
      local-ids.get path --init=:
        id := (fs.split path).last
        counter := 2
        while used-ids.contains id:
          id = "$id-$counter"
          counter++
        used-ids.add id
        id

    // Add the local packages.
    project_.specification.visit-local-specifications: | human-path/string absolute-path/string specification/Specification? |
      local-prefixes := ?
      if specification:
        update-sdk-version.call specification.sdk-version
        local-prefixes = build-prefixes_ specification.registry-dependencies
        // Local packages are allowed to have local dependencies.
        specification.local-dependencies.do: | prefix/string path/string |
          dep-path := fs.clean (fs.join absolute-path path)
          local-prefixes[prefix] = compute-local-id.call dep-path
      else:
        local-prefixes = {:}

      if human-path == ".":
        // The entry package.
        prefixes = local-prefixes
      else:
        id := compute-local-id.call absolute-path
        packages[id] = {
          "path": to-compiler-path human-path,
          "prefixes": local-prefixes
        }

    result := {:}
    if min-sdk:
      result[LockFile.SDK-KEY_] = "^$min-sdk"
    result[LockFile.PREFIXES-KEY_] = prefixes
    result[LockFile.PACKAGES-KEY_] = packages
    return LockFile.from-map result project_.specification

  build-prefixes_ deps/Map:
    result := {:}
    deps.keys.sort.do: | prefix/string |
      dep/PackageDependency := deps[prefix]
      available-versions := solution_.packages.get dep.url
      if not available-versions:
        ui_.abort """
          Missing version for $dep.url in solution.
          This can happen when the specification and description are out of sync."""

      if available-versions.size > 0:
        // We prefer to use higher versions.
        available-versions.sort: | a b | -(a.compare-to b)

      matching := dep.constraint.first-satisfying available-versions
      if not matching:
        ui_.abort "No matching version for $dep.url"
      dep-id-prefix := url-id-prefixes-map_[dep.url]
      result[prefix] = "$dep-id-prefix-$matching.major"
    return result<|MERGE_RESOLUTION|>--- conflicted
+++ resolved
@@ -184,8 +184,7 @@
   save -> none:
     content := to-map_
     if content.is-empty:
-<<<<<<< HEAD
-      file.write-contents "# Toit Package File." --path=file-name
+      file.write-contents "# Toit Package File.\n" --path=file-name
       return
 
     sorted := content.copy
@@ -194,12 +193,6 @@
     if sorted.contains LockFile.PACKAGES-KEY_:
       sorted[LockFile.PACKAGES-KEY_] = sorted-deep-copy_ sorted[LockFile.PACKAGES-KEY_]
     file.write-contents --path=file-name (yaml.encode sorted)
-=======
-      file.write-contents "# Toit Package File.\n" --path=file-name
-    else:
-      file.write-contents --path=file-name
-          yaml.encode content
->>>>>>> cf1970db
 
   install:
     (packages.filter : it is RepositoryPackage).do: | package/RepositoryPackage |
