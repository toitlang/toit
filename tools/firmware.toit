// Copyright (C) 2022 Toitware ApS.
//
// This library is free software; you can redistribute it and/or
// modify it under the terms of the GNU Lesser General Public
// License as published by the Free Software Foundation; version
// 2.1 only.
//
// This library is distributed in the hope that it will be useful,
// but WITHOUT ANY WARRANTY; without even the implied warranty of
// MERCHANTABILITY or FITNESS FOR A PARTICULAR PURPOSE.  See the GNU
// Lesser General Public License for more details.
//
// The license can be found in the file `LICENSE` in the top level
// directory of this repository.

import binary show LITTLE_ENDIAN
import bytes
import crypto.sha256 as crypto
import writer
import reader
import uuid

import encoding.json
import encoding.ubjson
import encoding.tison

import system.assets

import ar
import cli
import host.file
import host.pipe
import host.directory

import .image
import .snapshot
import .snapshot_to_image

ENVELOPE_FORMAT_VERSION ::= 5

WORD_SIZE ::= 4
AR_ENTRY_FIRMWARE_BIN   ::= "\$firmware.bin"
AR_ENTRY_FIRMWARE_ELF   ::= "\$firmware.elf"
AR_ENTRY_BOOTLOADER_BIN ::= "\$bootloader.bin"
AR_ENTRY_PARTITIONS_BIN ::= "\$partitions.bin"
AR_ENTRY_PARTITIONS_CSV ::= "\$partitions.csv"
AR_ENTRY_OTADATA_BIN    ::= "\$otadata.bin"
AR_ENTRY_FLASHING_JSON  ::= "\$flashing.json"
AR_ENTRY_PROPERTIES     ::= "\$properties"

AR_ENTRY_FILE_MAP ::= {
  "firmware.bin"    : AR_ENTRY_FIRMWARE_BIN,
  "firmware.elf"    : AR_ENTRY_FIRMWARE_ELF,
  "bootloader.bin"  : AR_ENTRY_BOOTLOADER_BIN,
  "partitions.bin"  : AR_ENTRY_PARTITIONS_BIN,
  "partitions.csv"  : AR_ENTRY_PARTITIONS_CSV,
  "otadata.bin"     : AR_ENTRY_OTADATA_BIN,
  "flashing.json"   : AR_ENTRY_FLASHING_JSON,
}

SYSTEM_CONTAINER_NAME ::= "system"

OPTION_ENVELOPE     ::= "envelope"
OPTION_OUTPUT       ::= "output"
OPTION_OUTPUT_SHORT ::= "o"

is_snapshot_bundle bits/ByteArray -> bool:
  catch: return SnapshotBundle.is_bundle_content bits
  return false

pad bits/ByteArray alignment/int -> ByteArray:
  size := bits.size
  padded_size := round_up size alignment
  return bits + (ByteArray padded_size - size)

read_file path/string -> ByteArray:
  exception := catch:
    return file.read_content path
  print "Failed to open '$path' for reading ($exception)."
  exit 1
  unreachable

read_file path/string [block]:
  stream/file.Stream? := null
  exception := catch: stream = file.Stream.for_read path
  if not stream:
    print "Failed to open '$path' for reading ($exception)."
    exit 1
  try:
    block.call stream
  finally:
    stream.close

write_file path/string [block] -> none:
  stream/file.Stream? := null
  exception := catch: stream = file.Stream.for_write path
  if not stream:
    print "Failed to open '$path' for writing ($exception)."
    exit 1
  try:
    writer := writer.Writer stream
    block.call writer
  finally:
    stream.close

main arguments/List:
  root_cmd := cli.Command "root"
      --options=[
        cli.OptionString OPTION_ENVELOPE
            --short_name="e"
            --short_help="Set the envelope to work on."
            --type="file"
            --required
      ]
  root_cmd.add create_cmd
  root_cmd.add extract_cmd
  root_cmd.add flash_cmd
  root_cmd.add container_cmd
  root_cmd.add property_cmd
  root_cmd.run arguments

create_cmd -> cli.Command:
  options := AR_ENTRY_FILE_MAP.map: | key/string value/string |
    cli.OptionString key
        --short_help="Set the $key part."
        --type="file"
        --required=(key == "firmware.bin")
  return cli.Command "create"
      --options=options.values + [
        cli.OptionString "system.snapshot"
            --type="file"
            --required,
      ]
      --run=:: create_envelope it

create_envelope parsed/cli.Parsed -> none:
  output_path := parsed[OPTION_ENVELOPE]
  input_path := parsed["firmware.bin"]

  firmware_bin_data := read_file input_path
  binary := Esp32Binary firmware_bin_data
  binary.remove_drom_extension firmware_bin_data

  entries := {
    AR_ENTRY_FIRMWARE_BIN: binary.bits,
    SYSTEM_CONTAINER_NAME: read_file parsed["system.snapshot"]
  }

  AR_ENTRY_FILE_MAP.do: | key/string value/string |
    if key == "firmware.bin": continue.do
    filename := parsed[key]
    if filename: entries[value] = read_file filename

  envelope := Envelope.create entries
  envelope.store output_path

container_cmd -> cli.Command:
  cmd := cli.Command "container"
  option_output := cli.OptionString OPTION_OUTPUT
      --short_name=OPTION_OUTPUT_SHORT
      --short_help="Set the output envelope."
      --type="file"
  option_name := cli.OptionString "name"
      --type="string"
      --required

  cmd.add
      cli.Command "install"
          --options=[
            option_output,
            cli.OptionString "assets"
                --short_help="Add assets to the image."
                --type="file"
          ]
          --rest=[
            option_name,
            cli.OptionString "image"
                --type="file"
                --required
          ]
          --run=:: container_install it

  cmd.add
      cli.Command "extract"
          --options=[
            cli.OptionString "output"
                --short_help="Set the output file name."
                --short_name="o"
                --required,
            cli.OptionEnum "part" ["image", "assets"]
                --short_help="Pick the part of the container to extract."
                --required
          ]
          --rest=[option_name]
          --run=:: container_extract it

  cmd.add
      cli.Command "uninstall"
          --options=[ option_output ]
          --rest=[ option_name ]
          --run=:: container_uninstall it

  cmd.add
      cli.Command "list"
          --options=[ option_output ]
          --run=:: container_list it

  return cmd

read_assets path/string? -> ByteArray?:
  if not path: return null
  data := read_file path
  // Try decoding the assets to verify that they
  // have the right structure.
  exception := catch:
    assets.decode data
    return data
  print "Failed to decode the assets in '$path'."
  exit 1
  unreachable

decode_image data/ByteArray -> ImageHeader:
  out := bytes.Buffer
  output := BinaryRelocatedOutput out 0x12345678
  output.write WORD_SIZE data
  decoded := out.bytes
  return ImageHeader decoded

get_container_name parsed/cli.Parsed -> string:
  name := parsed["name"]
  if name.starts_with "\$":
    print "cannot install container with a name that starts with \$ or +"
    exit 1
  if name.size > 14:
    print "cannot install container with a name longer than 14 characters"
    exit 1
  return name

container_install parsed/cli.Parsed -> none:
  name := get_container_name parsed
  image_path := parsed["image"]
  assets_path := parsed["assets"]
  image_data := read_file image_path
  assets_data := read_assets assets_path
  if not is_snapshot_bundle image_data:
    // We're not dealing with a snapshot, so make sure
    // the provided image is a valid relocatable image.
    header := null
    catch: header = decode_image image_data
    // TODO(kasper): Can we validate that the output
    // fits with the version of the SDK used to compile
    // the embedded binary?
    if not header:
      print "Input is not a valid snapshot or image ('$image_path')."
      exit 1
  else:
    // TODO(kasper): Can we check that the snapshot
    // fits with the version of the SDK used to compile
    // the embedded binary?
    SnapshotBundle name image_data
  update_envelope parsed: | envelope/Envelope |
    envelope.entries[name] = image_data
    if assets_data: envelope.entries["+$name"] = assets_data
    else: envelope.entries.remove "+$name"

container_extract parsed/cli.Parsed -> none:
  input_path := parsed[OPTION_ENVELOPE]
  name := get_container_name parsed
  entries := (Envelope.load input_path).entries
  part := parsed["part"]
  key := (part == "assets") ? "+$name" : name
  if not entries.contains key:
    print "container '$name' has no $part"
    exit 1
  entry := entries[key]
  write_file parsed["output"]: it.write entry

container_uninstall parsed/cli.Parsed -> none:
  name := get_container_name parsed
  update_envelope parsed: | envelope/Envelope |
    envelope.entries.remove name
    envelope.entries.remove "+$name"

container_list parsed/cli.Parsed -> none:
  output_path := parsed[OPTION_OUTPUT]
  input_path := parsed[OPTION_ENVELOPE]
  entries := (Envelope.load input_path).entries
  output := {:}
  entries.do: | name/string content/ByteArray |
    if name.starts_with "\$" or name.starts_with "+": continue.do
    entry := {:}
    if is_snapshot_bundle content:
      bundle := SnapshotBundle name content
      entry["kind"] = "snapshot"
      entry["id"] = bundle.uuid.stringify
    else:
      header := decode_image content
      entry["kind"] = "image"
      entry["id"] = header.id.stringify
    assets := entries.get "+$name"
    if assets: entry["assets"] = { "size": assets.size }
    output[name] = entry
  output_string := json.stringify output
  if output_path:
    write_file output_path:
      it.write output_string
      it.write "\n"
  else:
    print output_string

property_cmd -> cli.Command:
  cmd := cli.Command "property"

  option_output := cli.OptionString OPTION_OUTPUT
      --short_name=OPTION_OUTPUT_SHORT
      --short_help="Set the output envelope."
      --type="file"
  option_key := cli.OptionString "key"
      --type="string"
  option_key_required := cli.OptionString option_key.name
      --type=option_key.type
      --required

  cmd.add
      cli.Command "get"
          --rest=[ cli.OptionString "key" --type="string" ]
          --run=:: property_get it

  cmd.add
      cli.Command "remove"
          --options=[ option_output ]
          --rest=[ option_key_required ]
          --run=:: property_remove it

  cmd.add
      cli.Command "set"
          --options=[ option_output ]
          --rest=[ option_key_required, cli.OptionString "value" --multi --required ]
          --run=:: property_set it

  return cmd

property_get parsed/cli.Parsed -> none:
  input_path := parsed[OPTION_ENVELOPE]
  key := parsed["key"]

  entries := (Envelope.load input_path).entries
  entry := entries.get AR_ENTRY_PROPERTIES
  if not entry: return

  properties := json.decode entry
  if key:
    if properties.contains key:
      print (json.stringify (properties.get key))
  else:
    print (json.stringify properties)

property_remove parsed/cli.Parsed -> none:
  properties_update parsed: | properties/Map? key/string |
    if properties: properties.remove key
    properties

property_set parsed/cli.Parsed -> none:
  value := parsed["value"].map:
    // Try to parse this as a JSON value, but treat it
    // as a string if it fails.
    element := it
    catch: element = json.parse element
    element
  if value.size == 1: value = value.first
  properties_update parsed: | properties/Map? key/string |
    if key == "uuid":
      exception := catch: uuid.parse value
      if exception: throw "cannot parse uuid: $value ($exception)"
    properties = properties or {:}
    properties[key] = value
    properties

properties_update parsed/cli.Parsed [block] -> none:
  key := parsed["key"]
  update_envelope parsed: | envelope/Envelope |
    properties_data/ByteArray? := envelope.entries.get AR_ENTRY_PROPERTIES
    properties/Map? := properties_data ? (json.decode properties_data) : null
    properties = block.call properties key
    if properties: envelope.entries[AR_ENTRY_PROPERTIES] = json.encode properties

extract_cmd -> cli.Command:
  flags := AR_ENTRY_FILE_MAP.map: | key/string value/string |
    cli.Flag key
        --short_help="Extract the $key part."
  return cli.Command "extract"
      --options=[
        cli.OptionString OPTION_OUTPUT
            --short_name=OPTION_OUTPUT_SHORT
            --short_help="Set the output file."
            --type="file"
            --required,
        cli.OptionString "config"
            --type="file",
        cli.OptionEnum "format" ["binary", "elf", "ubjson"]
            --short_help="Set the output format."
            --default="binary",
        cli.Flag "system.snapshot"
      ] + flags.values
      --run=:: extract it

extract parsed/cli.Parsed -> none:
  parts := []
  AR_ENTRY_FILE_MAP.do: | key/string |
    if parsed[key]: parts.add key
  if parts.size == 0:
    extract_new parsed
    return
  else if parts.size > 1:
    throw "cannot extract: multiple parts specified ($(parts.join ", "))"
  part := parts.first

  print "WARNING: extracting a specific part is deprecated"
  if part == "firmware.bin":
    print "WARNING: use 'tools/firmware -e ... extract --format=binary -o firmware.bin"

  input_path := parsed[OPTION_ENVELOPE]
  output_path := parsed[OPTION_OUTPUT]
  envelope := Envelope.load input_path

  content/ByteArray? := null
  if part == "firmware.bin":
    content = extract_binary envelope --config_encoded=(ByteArray 0)
  else:
    content = envelope.entries.get AR_ENTRY_FILE_MAP[part]
  if not content:
    throw "cannot extract: no such part ($part)"
  write_file output_path: it.write content

extract_new parsed/cli.Parsed -> none:
  input_path := parsed[OPTION_ENVELOPE]
  output_path := parsed[OPTION_OUTPUT]
  envelope := Envelope.load input_path

  // TODO(kasper): Remove this legacy support.
  if parsed["system.snapshot"]:
    write_file output_path: it.write envelope.entries[SYSTEM_CONTAINER_NAME]
    return

  config_path := parsed["config"]

  if parsed["format"] == "elf":
    if config_path:
      print "WARNING: config is ignored when extracting elf file"
    write_file output_path: it.write (envelope.entries.get AR_ENTRY_FIRMWARE_ELF)
    return

  config_encoded := ByteArray 0
  if config_path:
    config_encoded = read_file config_path
    exception := catch: ubjson.decode config_encoded
    if exception: config_encoded = ubjson.encode (json.decode config_encoded)
  firmware_bin := extract_binary envelope --config_encoded=config_encoded

  if parsed["format"] == "binary":
    write_file output_path: it.write firmware_bin
    return

  binary := Esp32Binary firmware_bin
  parts := binary.parts firmware_bin
  output := {
    "parts"   : parts,
    "binary"  : firmware_bin,
  }
  write_file output_path: it.write (ubjson.encode output)

flash_cmd -> cli.Command:
  return cli.Command "flash"
      --options=[
        cli.OptionString "config"
            --type="file",
        cli.OptionString "port"
            --type="file"
            --short_name="p"
            --required,
        cli.OptionInt "baud"
            --default=921600,
        cli.OptionEnum "chip" ["esp32"]
            --default="esp32"
      ]
      --run=:: flash it

flash parsed/cli.Parsed -> none:
  input_path := parsed[OPTION_ENVELOPE]
  config_path := parsed["config"]
  port := parsed["port"]
  baud := parsed["baud"]
  envelope := Envelope.load input_path

  stat := file.stat port
  if stat[file.ST_TYPE] != file.CHARACTER_DEVICE:
    throw "cannot open port '$port'"

  config_encoded := ByteArray 0
  if config_path:
    config_encoded = read_file config_path
    exception := catch: ubjson.decode config_encoded
    if exception: config_encoded = ubjson.encode (json.decode config_encoded)

  firmware_bin := extract_binary envelope --config_encoded=config_encoded
  binary := Esp32Binary firmware_bin

  list := program_name.split "/"
  dir := list[..list.size - 1].join "/"
  esptool/List? := null
  if program_name.ends_with ".toit":
    esptool_py := "$dir/../third_party/esp-idf/components/esptool_py/esptool/esptool.py"
    if not file.is_file esptool_py:
      throw "cannot find esptool in '$esptool_py'"
    esptool = ["python", esptool_py ]
  else:
    esptool = ["$dir/esptool"]
    if not file.is_file esptool[0]:
      throw "cannot find esptool in '$esptool[0]'"

  flashing := envelope.entries.get AR_ENTRY_FLASHING_JSON
      --if_present=: json.decode it
      --if_absent=: throw "cannot flash without 'flashing.json'"

  tmp := directory.mkdtemp "/tmp/toit-flash-"
  try:
    write_file "$tmp/firmware.bin": it.write firmware_bin
    write_file "$tmp/bootloader.bin": it.write (envelope.entries.get AR_ENTRY_BOOTLOADER_BIN)
    write_file "$tmp/partitions.bin": it.write (envelope.entries.get AR_ENTRY_PARTITIONS_BIN)
    write_file "$tmp/otadata.bin": it.write (envelope.entries.get AR_ENTRY_OTADATA_BIN)

    code := pipe.run_program esptool + [
      "--port", port,
      "--baud", "$baud",
      "--chip", parsed["chip"],
      "--before", flashing["extra_esptool_args"]["before"],
      "--after",  flashing["extra_esptool_args"]["after"]
    ] + [ "write_flash" ] + flashing["write_flash_args"] + [
      flashing["bootloader"]["offset"],      "$tmp/bootloader.bin",
      flashing["partition-table"]["offset"], "$tmp/partitions.bin",
      flashing["otadata"]["offset"],         "$tmp/otadata.bin",
      flashing["app"]["offset"],             "$tmp/firmware.bin"
    ]
    if code != 0: exit 1
  finally:
    directory.rmdir --recursive tmp

extract_binary envelope/Envelope --config_encoded/ByteArray -> ByteArray:
  containers ::= []
  entries := envelope.entries
  properties := entries.get AR_ENTRY_PROPERTIES
      --if_present=: json.decode it
      --if_absent=: {:}

  // Handle the system container first. It needs to be the
  // first container we encode.
  system := entries.get SYSTEM_CONTAINER_NAME
  if system:
    // TODO(kasper): Take any other system assets into account.
    assets_encoded := properties.get "wifi"
        --if_present=: assets.encode { "wifi": tison.encode it }
        --if_absent=: null
    containers.add (ContainerEntry SYSTEM_CONTAINER_NAME system --assets=assets_encoded)

  entries.do: | name/string content/ByteArray |
    if not (name == SYSTEM_CONTAINER_NAME or name.starts_with "\$" or name.starts_with "+"):
      assets_encoded := entries.get "+$name"
      containers.add (ContainerEntry name content --assets=assets_encoded)

  firmware_bin := entries.get AR_ENTRY_FIRMWARE_BIN
  if not firmware_bin:
    throw "cannot find $AR_ENTRY_FIRMWARE_BIN entry in envelope '$envelope.path'"

  system_uuid/uuid.Uuid? := null
  if properties.contains "uuid":
    catch: system_uuid = uuid.parse properties["uuid"]
  if not system_uuid:
    system_uuid = uuid.uuid5 "$random" "$Time.now".to_byte_array

  return extract_binary_content
      --binary_input=firmware_bin
      --containers=containers
      --system_uuid=system_uuid
      --config_encoded=config_encoded

update_envelope parsed/cli.Parsed [block] -> none:
  input_path := parsed[OPTION_ENVELOPE]
  output_path := parsed[OPTION_OUTPUT]
  if not output_path: output_path = input_path

  existing := Envelope.load input_path
  block.call existing

  envelope := Envelope.create existing.entries
  envelope.store output_path

extract_binary_content -> ByteArray
    --binary_input/ByteArray
    --containers/List
    --system_uuid/uuid.Uuid
    --config_encoded/ByteArray:
  binary := Esp32Binary binary_input
  image_count := containers.size
  image_table := ByteArray 8 * image_count

  table_address := binary.extend_drom_address
  relocation_base := table_address + 5 * 4 + image_table.size
  images := []
  index := 0
  containers.do: | container/ContainerEntry |
    relocatable/ByteArray := ?
    if is_snapshot_bundle container.content:
      snapshot_bundle := SnapshotBundle container.name container.content
      program_id ::= snapshot_bundle.uuid
      program := snapshot_bundle.decode
      image := build_image program WORD_SIZE --system_uuid=system_uuid --program_id=program_id
      relocatable = image.build_relocatable
    else:
      relocatable = container.content

    out := bytes.Buffer
    output := BinaryRelocatedOutput out relocation_base
    output.write WORD_SIZE relocatable
    image_bits := out.bytes
    image_size := image_bits.size

    LITTLE_ENDIAN.put_uint32 image_table index * 8
        relocation_base
    LITTLE_ENDIAN.put_uint32 image_table index * 8 + 4
        image_size
    image_bits = pad image_bits 4

    if container.assets:
      image_header ::= ImageHeader image_bits
      image_header.flags |= (1 << 7)
      assets_size := ByteArray 4
      LITTLE_ENDIAN.put_uint32 assets_size 0 container.assets.size
      image_bits += assets_size
      image_bits += container.assets
      image_bits = pad image_bits 4

    images.add image_bits
    relocation_base += image_bits.size
    index++

  // Build the DROM extension by adding a header in front of the
  // table entries. The header will be patched later when we know
  // the total sizes.
  extension_header := ByteArray 5 * 4
  LITTLE_ENDIAN.put_uint32 extension_header (0 * 4) 0x98dfc301
  LITTLE_ENDIAN.put_uint32 extension_header (3 * 4) image_count
  extension := extension_header + image_table
  images.do: extension += it

  // Now add the device-specific configurations at the end.
  used_size := extension.size
  config_size := ByteArray 4
  LITTLE_ENDIAN.put_uint32 config_size 0 config_encoded.size
  extension += config_size
  extension += config_encoded

  // This is a pretty serious padding up. We do it to guarantee
  // that segments that follow this one do not change their
  // alignment within the individual flash pages, which seems
  // to be a requirement. It might be possible to get away with
  // less padding somehow.
  extension = pad extension 64 * 1024
  free_size := extension.size - used_size

  // Update the extension header.
  checksum := 0xb3147ee9
  LITTLE_ENDIAN.put_uint32 extension (1 * 4) used_size
  LITTLE_ENDIAN.put_uint32 extension (2 * 4) free_size
  4.repeat: checksum ^= LITTLE_ENDIAN.uint32 extension (it * 4)
  LITTLE_ENDIAN.put_uint32 extension (4 * 4) checksum

  binary.patch_extend_drom system_uuid table_address extension
  return binary.bits

class Envelope:
  static MARKER ::= 0x0abeca70

  static INFO_ENTRY_NAME           ::= "\$envelope"
  static INFO_ENTRY_MARKER_OFFSET  ::= 0
  static INFO_ENTRY_VERSION_OFFSET ::= 4
  static INFO_ENTRY_SIZE           ::= 8

  path/string? ::= null
  version_/int
  entries/Map ::= {:}

  constructor.load .path/string:
    version/int? := null
    read_file path: | reader/reader.Reader |
      ar := ar.ArReader reader
      while file := ar.next:
        if file.name == INFO_ENTRY_NAME:
          version = validate file.content
        else:
          entries[file.name] = file.content
    version_ = version

  constructor.create .entries:
    version_ = ENVELOPE_FORMAT_VERSION

  store path/string -> none:
    write_file path: | writer/writer.Writer |
      ar := ar.ArWriter writer
      // Add the envelope info entry.
      info := ByteArray INFO_ENTRY_SIZE
      LITTLE_ENDIAN.put_uint32 info INFO_ENTRY_MARKER_OFFSET MARKER
      LITTLE_ENDIAN.put_uint32 info INFO_ENTRY_VERSION_OFFSET version_
      ar.add INFO_ENTRY_NAME info
      // Add all other entries.
      entries.do: | name/string content/ByteArray |
        ar.add name content

  static validate info/ByteArray -> int:
    if info.size < INFO_ENTRY_SIZE:
      throw "cannot open envelope - malformed"
    marker := LITTLE_ENDIAN.uint32 info 0
    version := LITTLE_ENDIAN.uint32 info 4
    if marker != MARKER:
      throw "cannot open envelope - malformed"
    if version != ENVELOPE_FORMAT_VERSION:
      throw "cannot open envelope - expected version $ENVELOPE_FORMAT_VERSION, was $version"
    return version

class ContainerEntry:
  name/string
  content/ByteArray
  assets/ByteArray?
  constructor .name .content --.assets:

class ImageHeader:
  static MARKER_OFFSET_   ::= 0
  static ID_OFFSET_       ::= 8
  static METADATA_OFFSET_ ::= 24
  static HEADER_SIZE_     ::= 40

  static MARKER_ ::= 0xdeadface

  header_/ByteArray
  constructor image/ByteArray:
    header_ = validate image

  flags -> int:
    return header_[METADATA_OFFSET_]

  flags= value/int -> none:
    header_[METADATA_OFFSET_] = value

  id -> uuid.Uuid:
    return uuid.Uuid header_[ID_OFFSET_..ID_OFFSET_ + uuid.SIZE]

  static validate image/ByteArray -> ByteArray:
    if image.size < HEADER_SIZE_: throw "image too small"
    marker := LITTLE_ENDIAN.uint32 image MARKER_OFFSET_
    if marker != MARKER_: throw "image has wrong marker ($(%x marker) != $(%x MARKER_))"
    return image[0..HEADER_SIZE_]

/*
The image format is as follows:

  typedef struct {
    uint8_t magic;              /*!< Magic word ESP_IMAGE_HEADER_MAGIC */
    uint8_t segment_count;      /*!< Count of memory segments */
    uint8_t spi_mode;           /*!< flash read mode (esp_image_spi_mode_t as uint8_t) */
    uint8_t spi_speed: 4;       /*!< flash frequency (esp_image_spi_freq_t as uint8_t) */
    uint8_t spi_size: 4;        /*!< flash chip size (esp_image_flash_size_t as uint8_t) */
    uint32_t entry_addr;        /*!< Entry address */
    uint8_t wp_pin;             /*!< WP pin when SPI pins set via efuse (read by ROM bootloader,
                                * the IDF bootloader uses software to configure the WP
                                * pin and sets this field to 0xEE=disabled) */
    uint8_t spi_pin_drv[3];     /*!< Drive settings for the SPI flash pins (read by ROM bootloader) */
    esp_chip_id_t chip_id;      /*!< Chip identification number */
    uint8_t min_chip_rev;       /*!< Minimum chip revision supported by image */
    uint8_t reserved[8];        /*!< Reserved bytes in additional header space, currently unused */
    uint8_t hash_appended;      /*!< If 1, a SHA256 digest "simple hash" (of the entire image) is appended after the checksum.
                                * Included in image length. This digest
                                * is separate to secure boot and only used for detecting corruption.
                                * For secure boot signed images, the signature
                                * is appended after this (and the simple hash is included in the signed data). */
  } __attribute__((packed)) esp_image_header_t;

See https://docs.espressif.com/projects/esp-idf/en/latest/api-reference/system/app_image_format.html
for more details on the format.
*/

interface AddressMap:
  irom_map_start -> int
  irom_map_end -> int
  drom_map_start -> int
  drom_map_end -> int

// See <<chiptype>/include/soc/soc.h for these constants.
class Esp32AddressMap implements AddressMap:
  irom_map_start ::= 0x400d0000
  irom_map_end   ::= 0x40400000
  drom_map_start ::= 0x3f400000
  drom_map_end   ::= 0x3f800000

class Esp32C3AddressMap implements AddressMap:
  irom_map_start ::= 0x42000000
  irom_map_end   ::= 0x42800000
  drom_map_start ::= 0x3c000000
  drom_map_end   ::= 0x3c800000

class Esp32S2AddressMap implements AddressMap:
  IROM_MAP_START := 0x40080000
  IROM_MAP_END   := 0x40800000
  DROM_MAP_START := 0x3f000000
  DROM_MAP_END   := 0x3ff80000

class Esp32S3AddressMap implements AddressMap:
  irom_map_start ::= 0x42000000
  irom_map_end   ::= 0x44000000
  drom_map_start ::= 0x3c000000
  drom_map_end   ::= 0x3d000000


class Esp32Binary:
  static MAGIC_OFFSET_         ::= 0
  static SEGMENT_COUNT_OFFSET_ ::= 1
  static CHIP_ID_OFFSET_       ::= 12
  static HASH_APPENDED_OFFSET_ ::= 23
  static HEADER_SIZE_          ::= 24

  static ESP_IMAGE_HEADER_MAGIC_ ::= 0xe9
  static ESP_CHECKSUM_MAGIC_     ::= 0xef

  static ESP_CHIP_ID_ESP32    ::= 0x0000  // Chip ID: ESP32.
  static ESP_CHIP_ID_ESP32_S2 ::= 0x0002  // Chip ID: ESP32-S2.
  static ESP_CHIP_ID_ESP32_C3 ::= 0x0005  // Chip ID: ESP32-C3.
  static ESP_CHIP_ID_ESP32_S3 ::= 0x0009  // Chip ID: ESP32-S3.
  static ESP_CHIP_ID_ESP32_H2 ::= 0x000a  // Chip ID: ESP32-H2.

  static CHIP_ADDRESS_MAPS_ := {
<<<<<<< HEAD
      ESP_CHIP_ID_ESP32    : Esp32AddressMap,
      ESP_CHIP_ID_ESP32_C3 : Esp32C3AddressMap,
      ESP_CHIP_ID_ESP32_S3 : Esp32S3AddressMap
=======
      ESP_CHIP_ID_ESP32 : Esp32AddressMap,
      ESP_CHIP_ID_ESP32C3 : Esp32C3AddressMap,
      ESP_CHIP_ID_ESP32S2 : Esp32S2AddressMap,
      ESP_CHIP_ID_ESP32S3 : Esp32S3AddressMap
>>>>>>> c8d8d97c
  }
  header_/ByteArray
  segments_/List
  chip_id_/int
  address_map_/AddressMap

  constructor bits/ByteArray:
    header_ = bits[0..HEADER_SIZE_]
    if bits[MAGIC_OFFSET_] != ESP_IMAGE_HEADER_MAGIC_:
      throw "cannot handle binary file: magic is wrong"
    chip_id_ = bits[CHIP_ID_OFFSET_]
    if not CHIP_ADDRESS_MAPS_.contains chip_id_:
      throw "unsupported chip id: $chip_id_"
    address_map_ = CHIP_ADDRESS_MAPS_[chip_id_]
    offset := HEADER_SIZE_
    segments_ = List header_[SEGMENT_COUNT_OFFSET_]:
      segment := read_segment_ bits offset
      offset = segment.end
      segment

  bits -> ByteArray:
    // The total size of the resulting byte array must be
    // padded so it has 16-byte alignment. We place the
    // the XOR-based checksum as the last byte before that
    // boundary.
    end := segments_.last.end
    xor_checksum_offset/int := (round_up end + 1 16) - 1
    size := xor_checksum_offset + 1
    sha_checksum_offset/int? := null
    if hash_appended:
      sha_checksum_offset = size
      size += 32
    // Construct the resulting byte array and write the segments
    // into it. While we do that, we also compute the XOR-based
    // checksum and store it at the end.
    result := ByteArray size
    result.replace 0 header_
    xor_checksum := ESP_CHECKSUM_MAGIC_
    segments_.do: | segment/Esp32BinarySegment |
      xor_checksum ^= segment.xor_checksum
      write_segment_ result segment
    result[xor_checksum_offset] = xor_checksum
    // Update the SHA256 checksum if necessary.
    if sha_checksum_offset:
      sha_checksum := crypto.sha256 result 0 sha_checksum_offset
      result.replace sha_checksum_offset sha_checksum
    return result

  parts bits/ByteArray -> List:
    drom := find_last_drom_segment_
    if not drom: throw "cannot find drom segment"
    result := []
    extension_size := compute_drom_extension_size_ drom
    // The segments before the last DROM segment is part of the
    // original binary, so we combine them into one part.
    unextended_size := extension_size[0] + Esp32BinarySegment.HEADER_SIZE_
    offset := collect_part_ result "binary" --from=0 --to=(drom.offset + unextended_size)
    // The container images are stored in the beginning of the DROM segment extension.
    extension_used := extension_size[1]
    offset =  collect_part_ result "images" --from=offset --size=extension_used
    // The config part is the free space in the DROM segment extension.
    extension_free := extension_size[2]
    offset = collect_part_ result "config" --from=offset --size=extension_free
    // The segments that follow the last DROM segment are part of the
    // original binary, so we combine them into one part.
    size_no_checksum := bits.size - 1
    if hash_appended: size_no_checksum -= 32
    offset = collect_part_ result "binary" --from=drom.end --to=size_no_checksum
    // Always add the checksum as a separate part.
    collect_part_ result "checksum" --from=offset --to=bits.size
    return result

  static collect_part_ parts/List type/string --from/int --size/int -> int:
    return collect_part_ parts type --from=from --to=(from + size)

  static collect_part_ parts/List type/string --from/int --to/int -> int:
    parts.add { "type": type, "from": from, "to": to }
    return to

  hash_appended -> bool:
    return header_[HASH_APPENDED_OFFSET_] == 1

  extend_drom_address -> int:
    drom := find_last_drom_segment_
    if not drom: throw "cannot append to non-existing DROM segment"
    return drom.address + drom.size

  patch_extend_drom system_uuid/uuid.Uuid table_address/int bits/ByteArray -> none:
    if (bits.size & 0xffff) != 0: throw "cannot extend with partial flash pages (64KB)"
    // We look for the last DROM segment, because it will grow into
    // unused virtual memory, so we can extend that without relocating
    // other segments (which we don't know how to).
    drom := find_last_drom_segment_
    if not drom: throw "cannot append to non-existing DROM segment"
    transform_drom_segment_ drom: | segment/ByteArray |
      patch_details segment system_uuid table_address
      segment + bits

  remove_drom_extension bits/ByteArray -> none:
    drom := find_last_drom_segment_
    if not drom: return
    extension_size := compute_drom_extension_size_ drom
    if not extension_size: return
    transform_drom_segment_ drom: it[..extension_size[0]]

  static compute_drom_extension_size_ drom/Esp32BinarySegment -> List:
    details_offset := find_details_offset drom.bits
    unextended_end_address := LITTLE_ENDIAN.uint32 drom.bits details_offset
    if unextended_end_address == 0: return [drom.size, 0, 0]
    unextended_size := unextended_end_address - drom.address
    extension_size := drom.size - unextended_size
    if extension_size < 5 * 4: throw "malformed drom extension (size)"
    marker := LITTLE_ENDIAN.uint32 drom.bits unextended_size
    if marker != 0x98dfc301: throw "malformed drom extension (marker)"
    checksum := 0
    5.repeat: checksum ^= LITTLE_ENDIAN.uint32 drom.bits unextended_size + 4 * it
    if checksum != 0xb3147ee9: throw "malformed drom extension (checksum)"
    used := LITTLE_ENDIAN.uint32 drom.bits unextended_size + 4
    free := LITTLE_ENDIAN.uint32 drom.bits unextended_size + 8
    return [unextended_size, used, free]

  transform_drom_segment_ drom/Esp32BinarySegment [block] -> none:
    // Run through all the segments and transform the DROM one.
    // All segments following that must be displaced in flash if
    // the DROM segment changed size.
    displacement := 0
    segments_.size.repeat:
      segment/Esp32BinarySegment := segments_[it]
      if segment == drom:
        bits := segment.bits
        size_before := bits.size
        transformed := block.call bits
        size_after := transformed.size
        segments_[it] = Esp32BinarySegment transformed
            --offset=segment.offset
            --address=segment.address
        displacement = size_after - size_before
      else if displacement != 0:
        segments_[it] = Esp32BinarySegment segment.bits
            --offset=segment.offset + displacement
            --address=segment.address

  find_last_drom_segment_ -> Esp32BinarySegment?:
    last := null
    address_map/AddressMap? := CHIP_ADDRESS_MAPS_.get chip_id_
    segments_.do: | segment/Esp32BinarySegment |
      address := segment.address
      if not address_map_.drom_map_start <= address < address_map_.drom_map_end: continue.do
      if not last or address > last.address: last = segment
    return last

  static read_segment_ bits/ByteArray offset/int -> Esp32BinarySegment:
    address := LITTLE_ENDIAN.uint32 bits
        offset + Esp32BinarySegment.LOAD_ADDRESS_OFFSET_
    size := LITTLE_ENDIAN.uint32 bits
        offset + Esp32BinarySegment.DATA_LENGTH_OFFSET_
    start := offset + Esp32BinarySegment.HEADER_SIZE_
    return Esp32BinarySegment bits[start..start + size]
        --offset=offset
        --address=address

  static write_segment_ bits/ByteArray segment/Esp32BinarySegment -> none:
    offset := segment.offset
    LITTLE_ENDIAN.put_uint32 bits
        offset + Esp32BinarySegment.LOAD_ADDRESS_OFFSET_
        segment.address
    LITTLE_ENDIAN.put_uint32 bits
        offset + Esp32BinarySegment.DATA_LENGTH_OFFSET_
        segment.size
    bits.replace (offset + Esp32BinarySegment.HEADER_SIZE_) segment.bits

class Esp32BinarySegment:
  static LOAD_ADDRESS_OFFSET_ ::= 0
  static DATA_LENGTH_OFFSET_  ::= 4
  static HEADER_SIZE_         ::= 8

  bits/ByteArray
  offset/int
  address/int

  constructor .bits --.offset --.address:

  size -> int:
    return bits.size

  end -> int:
    return offset + HEADER_SIZE_ + size

  xor_checksum -> int:
    result := 0
    bits.do: result ^= it
    return result

  stringify -> string:
    return "len 0x$(%05x size) load 0x$(%08x address) file_offs 0x$(%08x offset)"

IMAGE_DATA_MAGIC_1 ::= 0x7017da7a
IMAGE_DETAILS_SIZE ::= 4 + uuid.SIZE
IMAGE_DATA_MAGIC_2 ::= 0x00c09f19

// The DROM segment contains a section where we patch in the image details.
patch_details bits/ByteArray unique_id/uuid.Uuid table_address/int -> none:
  // Patch the binary at the offset we compute by searching for
  // the magic markers. We store the programs table address and
  // the uuid.
  bundled_programs_table_address := ByteArray 4
  LITTLE_ENDIAN.put_uint32 bundled_programs_table_address 0 table_address
  offset := find_details_offset bits
  bits.replace (offset + 0) bundled_programs_table_address
  bits.replace (offset + 4) unique_id.to_byte_array

// Searches for two magic numbers that surround the image details area.
// This is the area in the image that is patched with the details.
// The exact location of this area can depend on a future SDK version
// so we don't know it exactly.
find_details_offset bits/ByteArray -> int:
  limit := bits.size - IMAGE_DETAILS_SIZE
  for offset := 0; offset < limit; offset += WORD_SIZE:
    word_1 := LITTLE_ENDIAN.uint32 bits offset
    if word_1 != IMAGE_DATA_MAGIC_1: continue
    candidate := offset + WORD_SIZE
    word_2 := LITTLE_ENDIAN.uint32 bits candidate + IMAGE_DETAILS_SIZE
    if word_2 == IMAGE_DATA_MAGIC_2: return candidate
  // No magic numbers were found so the image is from a legacy SDK that has the
  // image details at a fixed offset.
  throw "cannot find magic marker in binary file"<|MERGE_RESOLUTION|>--- conflicted
+++ resolved
@@ -807,10 +807,10 @@
   drom_map_end   ::= 0x3c800000
 
 class Esp32S2AddressMap implements AddressMap:
-  IROM_MAP_START := 0x40080000
-  IROM_MAP_END   := 0x40800000
-  DROM_MAP_START := 0x3f000000
-  DROM_MAP_END   := 0x3ff80000
+  irom_map_start := 0x40080000
+  irom_map_end   := 0x40800000
+  drom_map_start := 0x3f000000
+  drom_map_end   := 0x3ff80000
 
 class Esp32S3AddressMap implements AddressMap:
   irom_map_start ::= 0x42000000
@@ -836,16 +836,10 @@
   static ESP_CHIP_ID_ESP32_H2 ::= 0x000a  // Chip ID: ESP32-H2.
 
   static CHIP_ADDRESS_MAPS_ := {
-<<<<<<< HEAD
       ESP_CHIP_ID_ESP32    : Esp32AddressMap,
       ESP_CHIP_ID_ESP32_C3 : Esp32C3AddressMap,
-      ESP_CHIP_ID_ESP32_S3 : Esp32S3AddressMap
-=======
-      ESP_CHIP_ID_ESP32 : Esp32AddressMap,
-      ESP_CHIP_ID_ESP32C3 : Esp32C3AddressMap,
-      ESP_CHIP_ID_ESP32S2 : Esp32S2AddressMap,
-      ESP_CHIP_ID_ESP32S3 : Esp32S3AddressMap
->>>>>>> c8d8d97c
+      ESP_CHIP_ID_ESP32_S2 : Esp32S2AddressMap,
+      ESP_CHIP_ID_ESP32_S3 : Esp32S3AddressMap,
   }
   header_/ByteArray
   segments_/List
