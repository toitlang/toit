// Copyright (C) 2022 Toitware ApS.
//
// This library is free software; you can redistribute it and/or
// modify it under the terms of the GNU Lesser General Public
// License as published by the Free Software Foundation; version
// 2.1 only.
//
// This library is distributed in the hope that it will be useful,
// but WITHOUT ANY WARRANTY; without even the implied warranty of
// MERCHANTABILITY or FITNESS FOR A PARTICULAR PURPOSE.  See the GNU
// Lesser General Public License for more details.
//
// The license can be found in the file `LICENSE` in the top level
// directory of this repository.

import binary show LITTLE_ENDIAN
import bytes
import crypto.sha256 as crypto
import writer
import reader
import uuid

import encoding.json
import encoding.tison

import system.assets

import ar
import cli
import host.file

import .image
import .snapshot
import .snapshot_to_image

ENVELOPE_FORMAT_VERSION ::= 4

WORD_SIZE ::= 4
AR_ENTRY_FIRMWARE_BIN    ::= "\$firmware.bin"
AR_ENTRY_FIRMWARE_ELF    ::= "\$firmware.elf"
AR_ENTRY_BOOTLOADER_BIN  ::= "\$bootloader.bin"
AR_ENTRY_PARTITIONS_BIN  ::= "\$partitions.bin"
AR_ENTRY_PARTITIONS_CSV  ::= "\$partitions.csv"
AR_ENTRY_SYSTEM_SNAPSHOT ::= "\$system.snap"
AR_ENTRY_PROPERTIES      ::= "\$properties"

AR_ENTRY_FILE_MAP ::= {
  "firmware.bin"    : AR_ENTRY_FIRMWARE_BIN,
  "firmware.elf"    : AR_ENTRY_FIRMWARE_ELF,
  "bootloader.bin"  : AR_ENTRY_BOOTLOADER_BIN,
  "partitions.bin"  : AR_ENTRY_PARTITIONS_BIN,
  "partitions.csv"  : AR_ENTRY_PARTITIONS_CSV,
  "system.snapshot" : AR_ENTRY_SYSTEM_SNAPSHOT,
}

OPTION_ENVELOPE     ::= "envelope"
OPTION_OUTPUT       ::= "output"
OPTION_OUTPUT_SHORT ::= "o"

is_snapshot_bundle bits/ByteArray -> bool:
  catch: return SnapshotBundle.is_bundle_content bits
  return false

pad bits/ByteArray alignment/int -> ByteArray:
  size := bits.size
  padded_size := round_up size alignment
  return bits + (ByteArray padded_size - size)

read_file path/string -> ByteArray:
  exception := catch:
    return file.read_content path
  print "Failed to open '$path' for reading ($exception)."
  exit 1
  unreachable

read_file path/string [block]:
  stream/file.Stream? := null
  exception := catch: stream = file.Stream.for_read path
  if not stream:
    print "Failed to open '$path' for reading ($exception)."
    exit 1
  try:
    block.call stream
  finally:
    stream.close

write_file path/string [block] -> none:
  stream/file.Stream? := null
  exception := catch: stream = file.Stream.for_write path
  if not stream:
    print "Failed to open '$path' for writing ($exception)."
    exit 1
  try:
    writer := writer.Writer stream
    block.call writer
  finally:
    stream.close

main arguments/List:
  root_cmd := cli.Command "root"
      --options=[
        cli.OptionString OPTION_ENVELOPE
            --short_name="e"
            --short_help="Set the envelope to work on."
            --type="file"
            --required
      ]
  root_cmd.add create_cmd
  root_cmd.add extract_cmd
  root_cmd.add container_cmd
  root_cmd.add property_cmd
  root_cmd.run arguments

create_cmd -> cli.Command:
  options := AR_ENTRY_FILE_MAP.map: | key/string value/string |
    cli.OptionString key
        --short_help="Set the $key part."
        --type="file"
        --required=(key == "firmware.bin")
  return cli.Command "create"
      --options=options.values
      --run=:: create_envelope it

create_envelope parsed/cli.Parsed -> none:
  output_path := parsed[OPTION_ENVELOPE]
  input_path := parsed["firmware.bin"]

  // TODO(kasper): Do some sanity checks on the
  // structure of this. Can we check that we don't
  // already have stuff appended to the DROM section?
  firmware_bin_data := read_file input_path
  Esp32Binary firmware_bin_data

  entries := { AR_ENTRY_FIRMWARE_BIN: firmware_bin_data }
  AR_ENTRY_FILE_MAP.do: | key/string value/string |
    if key == "firmware.bin": continue.do
    entries[value] = read_file parsed[key]

  envelope := Envelope.create entries
  envelope.store output_path

container_cmd -> cli.Command:
  cmd := cli.Command "container"
  option_output := cli.OptionString OPTION_OUTPUT
      --short_name=OPTION_OUTPUT_SHORT
      --short_help="Set the output envelope."
      --type="file"
  option_name := cli.OptionString "name"
      --type="string"
      --required

  cmd.add
      cli.Command "install"
          --options=[
            option_output,
            cli.OptionString "assets"
                --short_help="Add assets to the image."
                --type="file"
          ]
          --rest=[
            option_name,
            cli.OptionString "image"
                --type="file"
                --required
          ]
          --run=:: container_install it

  cmd.add
      cli.Command "uninstall"
          --options=[ option_output ]
          --rest=[ option_name ]
          --run=:: container_uninstall it

  cmd.add
      cli.Command "list"
          --run=:: container_list it

  return cmd

read_assets path/string? -> ByteArray?:
  if not path: return null
  data := read_file path
  // Try decoding the assets to verify that they
  // have the right structure.
  exception := catch:
    assets.decode data
    return data
  print "Failed to decode the assets in '$path'."
  exit 1
  unreachable

decode_image data/ByteArray -> ImageHeader:
  out := bytes.Buffer
  output := BinaryRelocatedOutput out 0x12345678
  output.write WORD_SIZE data
  decoded := out.bytes
  return ImageHeader decoded

container_install parsed/cli.Parsed -> none:
  name := parsed["name"]
  image_path := parsed["image"]
  assets_path := parsed["assets"]
  if name.starts_with "\$":
    print "cannot install container with a name that starts with \$ or +"
    exit 1
  if name.size > 14:
    print "cannot install container with a name longer than 14 characters"
    exit 1
  image_data := read_file image_path
  assets_data := read_assets assets_path
  if not is_snapshot_bundle image_data:
    // We're not dealing with a snapshot, so make sure
    // the provided image is a valid relocatable image.
    header := null
    catch: header = decode_image image_data
    // TODO(kasper): Can we validate that the output
    // fits with the version of the SDK used to compile
    // the embedded binary?
    if not header:
      print "Input is not a valid snapshot or image ('$image_path')."
      exit 1
  else:
    // TODO(kasper): Can we check that the snapshot
    // fits with the version of the SDK used to compile
    // the embedded binary?
    SnapshotBundle name image_data
  update_envelope parsed: | envelope/Envelope |
    envelope.entries[name] = image_data
    if assets_data: envelope.entries["+$name"] = assets_data
    else: envelope.entries.remove "+$name"

container_uninstall parsed/cli.Parsed -> none:
  name := parsed["name"]
  update_envelope parsed: | envelope/Envelope |
    envelope.entries.remove name
    envelope.entries.remove "+$name"

container_list parsed/cli.Parsed -> none:
  input_path := parsed[OPTION_ENVELOPE]
  entries := (Envelope.load input_path).entries
  output := {:}
  entries.do: | name/string content/ByteArray |
    if name.starts_with "\$" or name.starts_with "+": continue.do
    entry := {:}
    if is_snapshot_bundle content:
      bundle := SnapshotBundle name content
      entry["kind"] = "snapshot"
      entry["id"] = bundle.uuid.stringify
    else:
      header := decode_image content
      entry["kind"] = "image"
      entry["id"] = header.id.stringify
    assets := entries.get "+$name"
    if assets: entry["assets"] = { "size": assets.size }
    output[name] = entry
  print (json.stringify output)

property_cmd -> cli.Command:
  cmd := cli.Command "property"

  option_output := cli.OptionString OPTION_OUTPUT
      --short_name=OPTION_OUTPUT_SHORT
      --short_help="Set the output envelope."
      --type="file"
  option_key := cli.OptionString "key"
      --type="string"
  option_key_required := cli.OptionString option_key.name
      --type=option_key.type
      --required

  cmd.add
      cli.Command "get"
          --rest=[ cli.OptionString "key" --type="string" ]
          --run=:: property_get it

  cmd.add
      cli.Command "remove"
          --options=[ option_output ]
          --rest=[ option_key_required ]
          --run=:: property_remove it

  cmd.add
      cli.Command "set"
          --options=[ option_output ]
          --rest=[ option_key_required, cli.OptionString "value" --multi --required ]
          --run=:: property_set it

  return cmd

property_get parsed/cli.Parsed -> none:
  input_path := parsed[OPTION_ENVELOPE]
  key := parsed["key"]

  entries := (Envelope.load input_path).entries
  entry := entries.get AR_ENTRY_PROPERTIES
  if not entry: return

  properties := json.decode entry
  if key:
    if properties.contains key:
      print (json.stringify (properties.get key))
  else:
    print (json.stringify properties)

property_remove parsed/cli.Parsed -> none:
  properties_update parsed: | properties/Map? key/string |
    if properties: properties.remove key
    properties

property_set parsed/cli.Parsed -> none:
  value := parsed["value"].map:
    // Try to parse this as a JSON value, but treat it
    // as a string if it fails.
    element := it
    catch: element = json.parse element
    element
  if value.size == 1: value = value.first
  properties_update parsed: | properties/Map? key/string |
    if key == "uuid":
      exception := catch: uuid.parse value
      if exception: throw "cannot parse uuid: $value ($exception)"
    properties = properties or {:}
    properties[key] = value
    properties

properties_update parsed/cli.Parsed [block] -> none:
  key := parsed["key"]
  update_envelope parsed: | envelope/Envelope |
    properties_data/ByteArray? := envelope.entries.get AR_ENTRY_PROPERTIES
    properties/Map? := properties_data ? (json.decode properties_data) : null
    properties = block.call properties key
    if properties: envelope.entries[AR_ENTRY_PROPERTIES] = json.encode properties

extract_cmd -> cli.Command:
  flags := AR_ENTRY_FILE_MAP.map: | key/string value/string |
    cli.Flag key
        --short_help="Extract the $key part."
  return cli.Command "extract"
      --options=[
        cli.OptionString OPTION_OUTPUT
            --short_name=OPTION_OUTPUT_SHORT
            --short_help="Set the output file."
            --type="file"
            --required,
      ] + flags.values
      --run=:: extract it

extract parsed/cli.Parsed -> none:
  parts := []
  AR_ENTRY_FILE_MAP.do: | key/string |
    if parsed[key]: parts.add key
  if parts.size == 0:
    throw "cannot extract: no part specified"
  else if parts.size > 1:
    throw "cannot extract: multiple parts specified ($(parts.join ", "))"
  part := parts.first

  input_path := parsed[OPTION_ENVELOPE]
  output_path := parsed[OPTION_OUTPUT]
  envelope := Envelope.load input_path

  content/ByteArray? := null
  if part == "firmware.bin":
    content = extract_binary envelope
  else:
    content = envelope.entries.get AR_ENTRY_FILE_MAP[part]
  if not content:
    throw "cannot extract: no such part ($part)"
  write_file output_path: it.write content

extract_binary envelope/Envelope -> ByteArray:
  containers ::= []
  entries := envelope.entries
  properties := entries.get AR_ENTRY_PROPERTIES
      --if_present=: json.decode it
      --if_absent=: {:}

<<<<<<< HEAD
  properties_entry := entries.get AR_ENTRY_PROPERTIES
  properties := properties_entry ? (json.decode properties_entry) : {:}
=======
>>>>>>> e4729d59
  system := entries.get AR_ENTRY_SYSTEM_SNAPSHOT
  if system:
    assets_encoded := properties.get "wifi"
        --if_present=: assets.encode { "wifi": tison.encode it }
        --if_absent=: null
    containers.add (ContainerEntry "system" system --assets=assets_encoded)

  entries.do: | name/string content/ByteArray |
    if not (name.starts_with "\$" or name.starts_with "+"):
      assets_encoded := entries.get "+$name"
      containers.add (ContainerEntry name content --assets=assets_encoded)

  firmware_bin := entries.get AR_ENTRY_FIRMWARE_BIN
  if not firmware_bin:
    throw "cannot find $AR_ENTRY_FIRMWARE_BIN entry in envelope '$envelope.path'"

  system_uuid/uuid.Uuid? := null
  if properties.contains "uuid":
    catch: system_uuid = uuid.parse properties["uuid"]
  if not system_uuid:
    system_uuid = uuid.uuid5 "$random" "$Time.now".to_byte_array

  return extract_binary_content
      --binary_input=firmware_bin
      --containers=containers
      --system_uuid=system_uuid

update_envelope parsed/cli.Parsed [block] -> none:
  input_path := parsed[OPTION_ENVELOPE]
  output_path := parsed[OPTION_OUTPUT]
  if not output_path: output_path = input_path

  existing := Envelope.load input_path
  block.call existing

  envelope := Envelope.create existing.entries
  envelope.store output_path

extract_binary_content -> ByteArray
    --binary_input/ByteArray
    --containers/List
    --system_uuid/uuid.Uuid:
  binary := Esp32Binary binary_input
  image_count := containers.size
  image_table := ByteArray 4 + 8 * image_count
  LITTLE_ENDIAN.put_uint32 image_table 0 image_count

  table_address := binary.extend_drom_address
  relocation_base := table_address + image_table.size
  images := []
  index := 0
  containers.do: | container/ContainerEntry |
    relocatable/ByteArray := ?
    if is_snapshot_bundle container.content:
      snapshot_bundle := SnapshotBundle container.name container.content
      program_id ::= snapshot_bundle.uuid
      program := snapshot_bundle.decode
      image := build_image program WORD_SIZE --system_uuid=system_uuid --program_id=program_id
      relocatable = image.build_relocatable
    else:
      relocatable = container.content

    out := bytes.Buffer
    output := BinaryRelocatedOutput out relocation_base
    output.write WORD_SIZE relocatable
    image_bits := out.bytes
    image_size := image_bits.size

    LITTLE_ENDIAN.put_uint32 image_table 4 + index * 8
        relocation_base
    LITTLE_ENDIAN.put_uint32 image_table 8 + index * 8
        image_size
    image_bits = pad image_bits 4

    if container.assets:
      header ::= ImageHeader image_bits
      header.flags |= (1 << 7)
      assets_size := ByteArray 4
      LITTLE_ENDIAN.put_uint32 assets_size 0 container.assets.size
      image_bits += assets_size
      image_bits += container.assets
      image_bits = pad image_bits 4

    images.add image_bits
    relocation_base += image_bits.size
    index++

  extension := image_table
  images.do: extension += it
  binary.patch_extend_drom system_uuid table_address extension
  return binary.bits

class Envelope:
  static MARKER ::= 0x0abeca70

  static INFO_ENTRY_NAME           ::= "\$envelope"
  static INFO_ENTRY_MARKER_OFFSET  ::= 0
  static INFO_ENTRY_VERSION_OFFSET ::= 4
  static INFO_ENTRY_SIZE           ::= 8

  path/string? ::= null
  version_/int
  entries/Map ::= {:}

  constructor.load .path/string:
    version/int? := null
    read_file path: | reader/reader.Reader |
      ar := ar.ArReader reader
      while file := ar.next:
        if file.name == INFO_ENTRY_NAME:
          version = validate file.content
        else:
          entries[file.name] = file.content
    version_ = version

  constructor.create .entries:
    version_ = ENVELOPE_FORMAT_VERSION

  store path/string -> none:
    write_file path: | writer/writer.Writer |
      ar := ar.ArWriter writer
      // Add the enveloper info entry.
      info := ByteArray INFO_ENTRY_SIZE
      LITTLE_ENDIAN.put_uint32 info INFO_ENTRY_MARKER_OFFSET MARKER
      LITTLE_ENDIAN.put_uint32 info INFO_ENTRY_VERSION_OFFSET version_
      ar.add INFO_ENTRY_NAME info
      // Add all other entries.
      entries.do: | name/string content/ByteArray |
        ar.add name content

  static validate info/ByteArray -> int:
    if info.size < INFO_ENTRY_SIZE:
      throw "cannot open envelope - malformed"
    marker := LITTLE_ENDIAN.uint32 info 0
    version := LITTLE_ENDIAN.uint32 info 4
    if marker != MARKER:
      throw "cannot open envelope - malformed"
    if version != ENVELOPE_FORMAT_VERSION:
      throw "cannot open envelope - expected version $ENVELOPE_FORMAT_VERSION, was $version"
    return version

class ContainerEntry:
  name/string
  content/ByteArray
  assets/ByteArray?
  constructor .name .content --.assets:

class ImageHeader:
  static MARKER_OFFSET_   ::= 0
  static ID_OFFSET_       ::= 8
  static METADATA_OFFSET_ ::= 24
  static HEADER_SIZE_     ::= 40

  static MARKER_ ::= 0xdeadface

  header_/ByteArray
  constructor image/ByteArray:
    header_ = validate image

  flags -> int:
    return header_[METADATA_OFFSET_]

  flags= value/int -> none:
    header_[METADATA_OFFSET_] = value

  id -> uuid.Uuid:
    return uuid.Uuid header_[ID_OFFSET_..ID_OFFSET_ + uuid.SIZE]

  static validate image/ByteArray -> ByteArray:
    if image.size < HEADER_SIZE_: throw "image too small"
    marker := LITTLE_ENDIAN.uint32 image MARKER_OFFSET_
    if marker != MARKER_: throw "image has wrong marker ($(%x marker) != $(%x MARKER_))"
    return image[0..HEADER_SIZE_]

/*
The image format is as follows:

  typedef struct {
    uint8_t magic;              /*!< Magic word ESP_IMAGE_HEADER_MAGIC */
    uint8_t segment_count;      /*!< Count of memory segments */
    uint8_t spi_mode;           /*!< flash read mode (esp_image_spi_mode_t as uint8_t) */
    uint8_t spi_speed: 4;       /*!< flash frequency (esp_image_spi_freq_t as uint8_t) */
    uint8_t spi_size: 4;        /*!< flash chip size (esp_image_flash_size_t as uint8_t) */
    uint32_t entry_addr;        /*!< Entry address */
    uint8_t wp_pin;             /*!< WP pin when SPI pins set via efuse (read by ROM bootloader,
                                * the IDF bootloader uses software to configure the WP
                                * pin and sets this field to 0xEE=disabled) */
    uint8_t spi_pin_drv[3];     /*!< Drive settings for the SPI flash pins (read by ROM bootloader) */
    esp_chip_id_t chip_id;      /*!< Chip identification number */
    uint8_t min_chip_rev;       /*!< Minimum chip revision supported by image */
    uint8_t reserved[8];        /*!< Reserved bytes in additional header space, currently unused */
    uint8_t hash_appended;      /*!< If 1, a SHA256 digest "simple hash" (of the entire image) is appended after the checksum.
                                * Included in image length. This digest
                                * is separate to secure boot and only used for detecting corruption.
                                * For secure boot signed images, the signature
                                * is appended after this (and the simple hash is included in the signed data). */
  } __attribute__((packed)) esp_image_header_t;

See https://docs.espressif.com/projects/esp-idf/en/latest/api-reference/system/app_image_format.html
for more details on the format.
*/

interface AddressMap:
  IROM_MAP_START -> int
  IROM_MAP_END -> int
  DROM_MAP_START -> int
  DROM_MAP_END -> int

// See <<chiptype>/include/soc/soc.h for these constants
class Esp32AddressMap implements AddressMap:
  IROM_MAP_START := 0x400d0000
  IROM_MAP_END   := 0x40400000
  DROM_MAP_START := 0x3f400000
  DROM_MAP_END   := 0x3f800000

class Esp32C3AddressMap implements AddressMap:
  IROM_MAP_START := 0x42000000
  IROM_MAP_END   := 0x42800000
  DROM_MAP_START := 0x3c000000
  DROM_MAP_END   := 0x3c800000

class Esp32S3AddressMap implements AddressMap:
  IROM_MAP_START := 0x42000000
  IROM_MAP_END   := 0x44000000
  DROM_MAP_START := 0x3c000000
  DROM_MAP_END   := 0x3d000000


class Esp32Binary:
  static MAGIC_OFFSET_         ::= 0
  static SEGMENT_COUNT_OFFSET_ ::= 1
  static CHIP_ID_OFFSET_       ::= 12
  static HASH_APPENDED_OFFSET_ ::= 23
  static HEADER_SIZE_          ::= 24

  static ESP_IMAGE_HEADER_MAGIC_ ::= 0xe9
  static ESP_CHECKSUM_MAGIC_     ::= 0xef

  static ESP_CHIP_ID_ESP32   ::= 0x0000  /*!< chip ID: ESP32 */
  static ESP_CHIP_ID_ESP32S2 ::= 0x0002  /*!< chip ID: ESP32-S2 */
  static ESP_CHIP_ID_ESP32C3 ::= 0x0005 /*!< chip ID: ESP32-C3 */
  static ESP_CHIP_ID_ESP32S3 ::= 0x0009 /*!< chip ID: ESP32-S3 */
  static ESP_CHIP_ID_ESP32H2 ::= 0x000A /*!< chip ID: ESP32-H2 */  // ESP32H2-TODO: IDF-3475

  static CHIP_ADDRESS_MAPS_ := {
      ESP_CHIP_ID_ESP32 : Esp32AddressMap,
      ESP_CHIP_ID_ESP32C3 : Esp32C3AddressMap,
      ESP_CHIP_ID_ESP32S3 : Esp32S3AddressMap
  }
  header_/ByteArray
  segments_/List
  chip_id_/int
  address_map_/AddressMap

  constructor bits/ByteArray:
    header_ = bits[0..HEADER_SIZE_]
    if bits[MAGIC_OFFSET_] != ESP_IMAGE_HEADER_MAGIC_:
      throw "cannot handle binary file: magic is wrong"
    chip_id_ = bits[CHIP_ID_OFFSET_]
    if not CHIP_ADDRESS_MAPS_.contains chip_id_:
      throw "unsupported chip id: $chip_id_"
    address_map_ = CHIP_ADDRESS_MAPS_[chip_id_]
    offset := HEADER_SIZE_
    segments_ = List header_[SEGMENT_COUNT_OFFSET_]:
      segment := read_segment_ bits offset
      offset = segment.end
      segment

  bits -> ByteArray:
    // The total size of the resulting byte array must be
    // padded so it has 16-byte alignment. We place the
    // the XOR-based checksum as the last byte before that
    // boundary.
    end := segments_.last.end
    xor_checksum_offset/int := (round_up end + 1 16) - 1
    size := xor_checksum_offset + 1
    sha_checksum_offset/int? := null
    if hash_appended:
      sha_checksum_offset = size
      size += 32
    // Construct the resulting byte array and write the segments
    // into it. While we do that, we also compute the XOR-based
    // checksum and store it at the end.
    result := ByteArray size
    result.replace 0 header_
    xor_checksum := ESP_CHECKSUM_MAGIC_
    segments_.do: | segment/Esp32BinarySegment |
      xor_checksum ^= segment.xor_checksum
      write_segment_ result segment
    result[xor_checksum_offset] = xor_checksum
    // Update the SHA256 checksum if necessary.
    if sha_checksum_offset:
      sha_checksum := crypto.sha256 result 0 sha_checksum_offset
      result.replace sha_checksum_offset sha_checksum
    return result

  hash_appended -> bool:
    return header_[HASH_APPENDED_OFFSET_] == 1

  extend_drom_address -> int:
    drom := find_last_drom_segment_
    if not drom: throw "Cannot append to non-existing DROM segment"
    return drom.address + drom.size

  patch_extend_drom system_uuid/uuid.Uuid table_address/int bits/ByteArray -> none:
    // This is a pretty serious padding up. We do it to guarantee
    // that segments that follow this one do not change their
    // alignment within the individual flash pages, which seems
    // to be a requirement. It might be possible to get away with
    // less padding somehow.
    bits = pad bits 64 * 1024
    // We look for the last DROM segment, because it will grow into
    // unused virtual memory, so we can extend that without relocating
    // other segments (which we don't know how to).
    drom := find_last_drom_segment_
    if not drom: throw "Cannot append to non-existing DROM segment"
    // Run through all the segments and extend the
    // segment we just found. All segments following
    // that one need to be displaced in flash.
    displacement := null
    segments_.size.repeat:
      segment/Esp32BinarySegment := segments_[it]
      if segment == drom:
        segment_bits := segment.bits
        patch_details segment_bits system_uuid table_address
        segments_[it] = Esp32BinarySegment segment_bits + bits
            --offset=segment.offset
            --address=segment.address
        displacement = bits.size
      else if displacement:
        segments_[it] = Esp32BinarySegment segment.bits
            --offset=segment.offset + displacement
            --address=segment.address

  find_last_drom_segment_ -> Esp32BinarySegment?:
    last := null
    address_map/AddressMap? := CHIP_ADDRESS_MAPS_.get chip_id_

    segments_.do: | segment/Esp32BinarySegment |
      address := segment.address
      if not address_map_.DROM_MAP_START <= address < address_map_.DROM_MAP_END: continue.do
      if not last or address > last.address: last = segment
    return last

  static read_segment_ bits/ByteArray offset/int -> Esp32BinarySegment:
    address := LITTLE_ENDIAN.uint32 bits
        offset + Esp32BinarySegment.LOAD_ADDRESS_OFFSET_
    size := LITTLE_ENDIAN.uint32 bits
        offset + Esp32BinarySegment.DATA_LENGTH_OFFSET_
    start := offset + Esp32BinarySegment.HEADER_SIZE_
    return Esp32BinarySegment bits[start..start + size]
        --offset=offset
        --address=address

  static write_segment_ bits/ByteArray segment/Esp32BinarySegment -> none:
    offset := segment.offset
    LITTLE_ENDIAN.put_uint32 bits
        offset + Esp32BinarySegment.LOAD_ADDRESS_OFFSET_
        segment.address
    LITTLE_ENDIAN.put_uint32 bits
        offset + Esp32BinarySegment.DATA_LENGTH_OFFSET_
        segment.size
    bits.replace (offset + Esp32BinarySegment.HEADER_SIZE_) segment.bits

class Esp32BinarySegment:
  static LOAD_ADDRESS_OFFSET_ ::= 0
  static DATA_LENGTH_OFFSET_  ::= 4
  static HEADER_SIZE_         ::= 8

  bits/ByteArray
  offset/int
  address/int

  constructor .bits --.offset --.address:

  size -> int:
    return bits.size

  end -> int:
    return offset + HEADER_SIZE_ + size

  xor_checksum -> int:
    result := 0
    bits.do: result ^= it
    return result

  stringify -> string:
    return "len 0x$(%05x size) load 0x$(%08x address) file_offs 0x$(%08x offset)"

IMAGE_DATA_MAGIC_1 ::= 0x7017da7a
IMAGE_DETAILS_SIZE ::= 4 + uuid.SIZE
IMAGE_DATA_MAGIC_2 ::= 0x00c09f19

// The DROM segment contains a section where we patch in the image details.
patch_details bits/ByteArray unique_id/uuid.Uuid table_address/int -> none:
  // Patch the binary at the offset we compute by searching for
  // the magic markers. We store the programs table address and
  // the uuid.
  bundled_programs_table_address := ByteArray 4
  LITTLE_ENDIAN.put_uint32 bundled_programs_table_address 0 table_address
  offset := find_details_offset bits
  bits.replace (offset + 0) bundled_programs_table_address
  bits.replace (offset + 4) unique_id.to_byte_array

// Searches for two magic numbers that surround the image details area.
// This is the area in the image that is patched with the details.
// The exact location of this area can depend on a future SDK version
// so we don't know it exactly.
find_details_offset bits/ByteArray -> int:
  limit := bits.size - IMAGE_DETAILS_SIZE
  for offset := 0; offset < limit; offset += WORD_SIZE:
    word_1 := LITTLE_ENDIAN.uint32 bits offset
    if word_1 != IMAGE_DATA_MAGIC_1: continue
    candidate := offset + WORD_SIZE
    word_2 := LITTLE_ENDIAN.uint32 bits candidate + IMAGE_DETAILS_SIZE
    if word_2 == IMAGE_DATA_MAGIC_2: return candidate
  // No magic numbers were found so the image is from a legacy SDK that has the
  // image details at a fixed offset.
  throw "cannot find magic marker in binary file"<|MERGE_RESOLUTION|>--- conflicted
+++ resolved
@@ -375,11 +375,6 @@
       --if_present=: json.decode it
       --if_absent=: {:}
 
-<<<<<<< HEAD
-  properties_entry := entries.get AR_ENTRY_PROPERTIES
-  properties := properties_entry ? (json.decode properties_entry) : {:}
-=======
->>>>>>> e4729d59
   system := entries.get AR_ENTRY_SYSTEM_SNAPSHOT
   if system:
     assets_encoded := properties.get "wifi"
