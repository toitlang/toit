// Copyright (C) 2022 Toitware ApS.
//
// This library is free software; you can redistribute it and/or
// modify it under the terms of the GNU Lesser General Public
// License as published by the Free Software Foundation; version
// 2.1 only.
//
// This library is distributed in the hope that it will be useful,
// but WITHOUT ANY WARRANTY; without even the implied warranty of
// MERCHANTABILITY or FITNESS FOR A PARTICULAR PURPOSE.  See the GNU
// Lesser General Public License for more details.
//
// The license can be found in the file `LICENSE` in the top level
// directory of this repository.

import binary show LITTLE_ENDIAN
import bitmap
import bytes
import crypto.sha256 as crypto
import writer
import reader
import uuid

import encoding.json
import encoding.ubjson
import encoding.tison

import system.assets

import ar
import cli
import host.directory
import host.file
import host.os
import host.pipe

import .image
import .partition_table
import .snapshot
import .snapshot_to_image

ENVELOPE_FORMAT_VERSION ::= 6

WORD_SIZE ::= 4
AR_ENTRY_FIRMWARE_BIN   ::= "\$firmware.bin"
AR_ENTRY_FIRMWARE_ELF   ::= "\$firmware.elf"
AR_ENTRY_BOOTLOADER_BIN ::= "\$bootloader.bin"
AR_ENTRY_PARTITIONS_BIN ::= "\$partitions.bin"
AR_ENTRY_PARTITIONS_CSV ::= "\$partitions.csv"
AR_ENTRY_OTADATA_BIN    ::= "\$otadata.bin"
AR_ENTRY_FLASHING_JSON  ::= "\$flashing.json"
AR_ENTRY_PROPERTIES     ::= "\$properties"
AR_ENTRY_SDK_VERSION    ::= "\$sdk-version"

AR_ENTRY_FILE_MAP ::= {
  "firmware.bin"    : AR_ENTRY_FIRMWARE_BIN,
  "firmware.elf"    : AR_ENTRY_FIRMWARE_ELF,
  "bootloader.bin"  : AR_ENTRY_BOOTLOADER_BIN,
  "partitions.bin"  : AR_ENTRY_PARTITIONS_BIN,
  "partitions.csv"  : AR_ENTRY_PARTITIONS_CSV,
  "otadata.bin"     : AR_ENTRY_OTADATA_BIN,
  "flashing.json"   : AR_ENTRY_FLASHING_JSON,
}

SYSTEM_CONTAINER_NAME ::= "system"

OPTION_ENVELOPE     ::= "envelope"
OPTION_OUTPUT       ::= "output"
OPTION_OUTPUT_SHORT ::= "o"

PROPERTY_CONTAINER_FLAGS ::= "\$container-flags"

IMAGE_FLAG_RUN_BOOT     ::= 1 << 0
IMAGE_FLAG_RUN_CRITICAL ::= 1 << 1
IMAGE_FLAG_HAS_ASSETS   ::= 1 << 7

is_snapshot_bundle bits/ByteArray -> bool:
  catch: return SnapshotBundle.is_bundle_content bits
  return false

pad bits/ByteArray alignment/int -> ByteArray:
  size := bits.size
  padded_size := round_up size alignment
  return bits + (ByteArray padded_size - size)

read_file path/string -> ByteArray:
  exception := catch:
    return file.read_content path
  print "Failed to open '$path' for reading ($exception)."
  exit 1
  unreachable

read_file path/string [block]:
  stream/file.Stream? := null
  exception := catch: stream = file.Stream.for_read path
  if not stream:
    print "Failed to open '$path' for reading ($exception)."
    exit 1
  try:
    block.call stream
  finally:
    stream.close

write_file path/string [block] -> none:
  stream/file.Stream? := null
  exception := catch: stream = file.Stream.for_write path
  if not stream:
    print "Failed to open '$path' for writing ($exception)."
    exit 1
  try:
    writer := writer.Writer stream
    block.call writer
  finally:
    stream.close

main arguments/List:
  root_cmd := cli.Command "root"
      --options=[
        cli.OptionString OPTION_ENVELOPE
            --short_name="e"
            --short_help="Set the envelope to work on."
            --type="file"
            --required
      ]
  root_cmd.add create_cmd
  root_cmd.add extract_cmd
  root_cmd.add flash_cmd
  root_cmd.add container_cmd
  root_cmd.add property_cmd
<<<<<<< HEAD
  root_cmd.add describe_cmd
=======
  root_cmd.add tool_cmd
>>>>>>> 765f37de
  root_cmd.run arguments

create_cmd -> cli.Command:
  options := AR_ENTRY_FILE_MAP.map: | key/string value/string |
    cli.OptionString key
        --short_help="Set the $key part."
        --type="file"
        --required=(key == "firmware.bin")
  return cli.Command "create"
      --options=options.values + [
        cli.OptionString "system.snapshot"
            --type="file"
            --required,
      ]
      --run=:: create_envelope it

create_envelope parsed/cli.Parsed -> none:
  output_path := parsed[OPTION_ENVELOPE]
  input_path := parsed["firmware.bin"]

  firmware_bin_data := read_file input_path
  binary := Esp32Binary firmware_bin_data
  binary.remove_drom_extension firmware_bin_data

  system_snapshot_content := read_file parsed["system.snapshot"]
  system_snapshot := SnapshotBundle system_snapshot_content

  entries := {
    AR_ENTRY_FIRMWARE_BIN: binary.bits,
    SYSTEM_CONTAINER_NAME: system_snapshot_content,
    AR_ENTRY_PROPERTIES: json.encode {
      PROPERTY_CONTAINER_FLAGS: {
        SYSTEM_CONTAINER_NAME: IMAGE_FLAG_RUN_BOOT | IMAGE_FLAG_RUN_CRITICAL
      }
    }
  }

  AR_ENTRY_FILE_MAP.do: | key/string value/string |
    if key == "firmware.bin": continue.do
    filename := parsed[key]
    if filename: entries[value] = read_file filename

  envelope := Envelope.create entries
      --sdk_version=system_snapshot.sdk_version
  envelope.store output_path

container_cmd -> cli.Command:
  cmd := cli.Command "container"
  option_output := cli.OptionString OPTION_OUTPUT
      --short_name=OPTION_OUTPUT_SHORT
      --short_help="Set the output envelope."
      --type="file"
  option_name := cli.OptionString "name"
      --type="string"
      --required

  cmd.add
      cli.Command "install"
          --options=[
            option_output,
            cli.OptionString "assets"
                --short_help="Add assets to the container."
                --type="file",
            cli.OptionEnum "trigger" ["none", "boot"]
                --short_help="Trigger the container to run automatically."
                --default="boot",
            cli.Flag "critical"
                --short_help="Reboot system if the container terminates.",
          ]
          --rest=[
            option_name,
            cli.OptionString "image"
                --type="file"
                --required
          ]
          --run=:: container_install it

  cmd.add
      cli.Command "extract"
          --options=[
            cli.OptionString "output"
                --short_help="Set the output file name."
                --short_name="o"
                --required,
            cli.OptionEnum "part" ["image", "assets"]
                --short_help="Pick the part of the container to extract."
                --required
          ]
          --rest=[option_name]
          --run=:: container_extract it

  cmd.add
      cli.Command "uninstall"
          --options=[ option_output ]
          --rest=[ option_name ]
          --run=:: container_uninstall it

  cmd.add
      cli.Command "list"
          --options=[ option_output ]
          --run=:: container_list it

  return cmd

read_assets path/string? -> ByteArray?:
  if not path: return null
  data := read_file path
  // Try decoding the assets to verify that they
  // have the right structure.
  exception := catch:
    assets.decode data
    return data
  print "Failed to decode the assets in '$path'."
  exit 1
  unreachable

decode_image data/ByteArray -> ImageHeader:
  out := bytes.Buffer
  output := BinaryRelocatedOutput out 0x12345678
  output.write WORD_SIZE data
  decoded := out.bytes
  return ImageHeader decoded

get_container_name parsed/cli.Parsed -> string:
  name := parsed["name"]
  if name.starts_with "\$" or name.starts_with "+":
    print "Cannot install container with a name that starts with \$ or +."
    exit 1
  if name.size == 0:
    print "Cannot install container with an empty name."
    exit 1
  if name.size > 14:
    print "Cannot install container with a name longer than 14 characters."
    exit 1
  return name

is_container_name name/string -> bool:
  if not 0 < name.size <= 14: return false
  first := name[0]
  return first != '$' and first != '+'

container_install parsed/cli.Parsed -> none:
  name := get_container_name parsed
  image_path := parsed["image"]
  assets_path := parsed["assets"]
  image_data := read_file image_path
  assets_data := read_assets assets_path
  is_snapshot := is_snapshot_bundle image_data

  update_envelope parsed: | envelope/Envelope |
    if is_snapshot:
      bundle := SnapshotBundle name image_data
      if bundle.sdk_version != envelope.sdk_version:
        print "Snapshot was built by SDK $bundle.sdk_version, but envelope is for SDK $envelope.sdk_version."
        exit 1
    else:
      header := null
      catch: header = decode_image image_data
      if not header:
        print "Input is not a valid snapshot or image ('$image_path')."
        exit 1
      expected_system_uuid := sdk_version_uuid --sdk_version=envelope.sdk_version
      if header.system_uuid != expected_system_uuid:
        print "Image cannot be verified to have been built by SDK $envelope.sdk_version."
        print "Image is for $header.system_uuid, but envelope is $expected_system_uuid."
        exit 1

    envelope.entries[name] = image_data
    if assets_data: envelope.entries["+$name"] = assets_data
    else: envelope.entries.remove "+$name"

    flag_bits := 0
    if parsed["trigger"] == "boot": flag_bits |= IMAGE_FLAG_RUN_BOOT
    if parsed["critical"]: flag_bits |= IMAGE_FLAG_RUN_CRITICAL
    properties_update envelope: | properties/Map? |
      properties = properties or {:}
      flags := properties.get PROPERTY_CONTAINER_FLAGS --init=: {:}
      flags[name] = flag_bits
      properties

container_extract parsed/cli.Parsed -> none:
  input_path := parsed[OPTION_ENVELOPE]
  name := get_container_name parsed
  entries := (Envelope.load input_path).entries
  part := parsed["part"]
  key := (part == "assets") ? "+$name" : name
  if not entries.contains key:
    print "Container '$name' has no $part."
    exit 1
  entry := entries[key]
  write_file parsed["output"]: it.write entry

container_uninstall parsed/cli.Parsed -> none:
  name := get_container_name parsed
  update_envelope parsed: | envelope/Envelope |
    envelope.entries.remove name
    envelope.entries.remove "+$name"

    properties_update envelope: | properties/Map? |
      flags := properties and properties.get PROPERTY_CONTAINER_FLAGS
      if flags: flags.remove name
      properties

container_list parsed/cli.Parsed -> none:
  output_path := parsed[OPTION_OUTPUT]
  input_path := parsed[OPTION_ENVELOPE]
  entries := (Envelope.load input_path).entries
  properties/Map? := entries.get AR_ENTRY_PROPERTIES
      --if_present=: json.decode it
  flags := properties and properties.get PROPERTY_CONTAINER_FLAGS

  output := {:}
  entries.do: | name/string content/ByteArray |
    if not is_container_name name: continue.do
    assets := entries.get "+$name"
    entry := extract_container name flags content --assets=assets
    map := {
      "kind" : (is_snapshot_bundle content) ? "snapshot" : "image",
      "id"   : entry.id.stringify,
    }
    if assets:
      map["assets"] = { "size": assets.size }
    if entry.flags != 0:
      flag_names := []
      if (entry.flags & IMAGE_FLAG_RUN_BOOT) != 0:
        flag_names.add "trigger=boot"
      if (entry.flags & IMAGE_FLAG_RUN_CRITICAL) != 0:
        flag_names.add "critical"
      map["flags"] = flag_names
    output[name] = map
  output_string := json.stringify output
  if output_path:
    write_file output_path:
      it.write output_string
      it.write "\n"
  else:
    print output_string

property_cmd -> cli.Command:
  cmd := cli.Command "property"

  option_output := cli.OptionString OPTION_OUTPUT
      --short_name=OPTION_OUTPUT_SHORT
      --short_help="Set the output envelope."
      --type="file"
  option_key := cli.OptionString "key"
      --type="string"
  option_key_required := cli.OptionString option_key.name
      --type=option_key.type
      --required

  cmd.add
      cli.Command "get"
          --rest=[ cli.OptionString "key" --type="string" ]
          --run=:: property_get it

  cmd.add
      cli.Command "remove"
          --options=[ option_output ]
          --rest=[ option_key_required ]
          --run=:: property_remove it

  cmd.add
      cli.Command "set"
          --options=[ option_output ]
          --rest=[ option_key_required, cli.OptionString "value" --multi --required ]
          --run=:: property_set it

  return cmd

property_get parsed/cli.Parsed -> none:
  input_path := parsed[OPTION_ENVELOPE]
  key := parsed["key"]

  envelope := Envelope.load input_path
  if key == "sdk-version":
    print envelope.sdk_version
    return

  entries := envelope.entries
  entry := entries.get AR_ENTRY_PROPERTIES
  if not entry: return

  properties := json.decode entry
  if key:
    if properties.contains key:
      print (json.stringify (properties.get key))
  else:
    filtered := properties.filter: not it.starts_with "\$"
    print (json.stringify filtered)

property_remove parsed/cli.Parsed -> none:
  properties_update_with_key parsed: | properties/Map? key/string |
    if properties: properties.remove key
    properties

property_set parsed/cli.Parsed -> none:
  value := parsed["value"].map:
    // Try to parse this as a JSON value, but treat it
    // as a string if it fails.
    element := it
    catch: element = json.parse element
    element
  if value.size == 1: value = value.first
  properties_update_with_key parsed: | properties/Map? key/string |
    if key == "uuid":
      exception := catch: uuid.parse value
      if exception: throw "cannot parse uuid: $value ($exception)"
    properties = properties or {:}
    properties[key] = value
    properties

properties_update envelope/Envelope [block] -> none:
  properties/Map? := envelope.entries.get AR_ENTRY_PROPERTIES
      --if_present=: json.decode it
  properties = block.call properties
  if properties: envelope.entries[AR_ENTRY_PROPERTIES] = json.encode properties

properties_update_with_key parsed/cli.Parsed [block] -> none:
  key/string := parsed["key"]
  if key.starts_with "\$": throw "property keys cannot start with \$"
  if key == "sdk-version": throw "cannot update sdk-version property"
  update_envelope parsed: | envelope/Envelope |
    properties_update envelope: | properties/Map? |
      block.call properties key

extract_cmd -> cli.Command:
  return cli.Command "extract"
      --long_help="""
        Extracts the firmware image of the envelope to a file.

        The following formats are supported:
        - binary: the binary app partition. This format can be used with
          the 'esptool' tool.
        - elf: the ELF file of the executable. This is typically used
          for debugging.
        - ubjson: a UBJSON encoding of the sections of the image.
        - qemu: a full binary image suitable for running on QEMU.

        # QEMU
        The generated image (say 'output.bin') can be run with the
        following command:

            qemu-system-xtensa \\
                -M esp32 \\
                -nographic \\
                -drive file=output.bin,format=raw,if=mtd \\
                -nic user,model=open_eth,hostfwd=tcp::2222-:1234 \\
                -s

        The '-nic' option is optional. In this example, the local port 2222 is
        forwarded to port 1234 in the QEMU image.
        """
      --options=[
        cli.OptionString OPTION_OUTPUT
            --short_name=OPTION_OUTPUT_SHORT
            --short_help="Set the output file."
            --type="file"
            --required,
        cli.OptionString "config"
            --type="file",
        cli.OptionEnum "format" ["binary", "elf", "ubjson", "qemu"]
            --short_help="Set the output format."
            --default="binary",
      ]
      --run=:: extract it

extract parsed/cli.Parsed -> none:
  input_path := parsed[OPTION_ENVELOPE]
  output_path := parsed[OPTION_OUTPUT]
  envelope := Envelope.load input_path

  config_path := parsed["config"]

  if parsed["format"] == "elf":
    if config_path:
      print "WARNING: config is ignored when extracting elf file"
    write_file output_path: it.write (envelope.entries.get AR_ENTRY_FIRMWARE_ELF)
    return

  config_encoded := ByteArray 0
  if config_path:
    config_encoded = read_file config_path
    exception := catch: ubjson.decode config_encoded
    if exception: config_encoded = ubjson.encode (json.decode config_encoded)
  firmware_bin := extract_binary envelope --config_encoded=config_encoded

  if parsed["format"] == "binary":
    write_file output_path: it.write firmware_bin
    return

  if parsed["format"] == "qemu":
    flashing := envelope.entries.get AR_ENTRY_FLASHING_JSON
        --if_present=: json.decode it
        --if_absent=: throw "cannot create qemu image without 'flashing.json'"

    write_qemu_ output_path firmware_bin envelope
    return

  if not parsed["format"] == "ubjson":
    throw "unknown format: $(parsed["format"])"

  binary := Esp32Binary firmware_bin
  parts := binary.parts firmware_bin
  output := {
    "parts"   : parts,
    "binary"  : firmware_bin,
  }
  write_file output_path: it.write (ubjson.encode output)

write_qemu_ output_path/string firmware_bin/ByteArray envelope/Envelope:
  flashing := envelope.entries.get AR_ENTRY_FLASHING_JSON
      --if_present=: json.decode it
      --if_absent=: throw "cannot create qemu image without 'flashing.json'"

  bundled_partitions_bin := (envelope.entries.get AR_ENTRY_PARTITIONS_BIN)
  partition_table := PartitionTable.decode bundled_partitions_bin

  // TODO(kasper): Allow adding more partitions.
  encoded_partitions_bin := partition_table.encode
  app_partition ::= partition_table.find_app
  otadata_partition := partition_table.find_otadata

  out_image := ByteArray 4 * 1024 * 1024  // 4 MB.
  out_image.replace
      int.parse flashing["bootloader"]["offset"][2..] --radix=16
      envelope.entries.get AR_ENTRY_BOOTLOADER_BIN
  out_image.replace
      int.parse flashing["partition-table"]["offset"][2..] --radix=16
      encoded_partitions_bin
  out_image.replace
      otadata_partition.offset
      envelope.entries.get AR_ENTRY_OTADATA_BIN
  out_image.replace
      app_partition.offset
      firmware_bin
  write_file output_path: it.write out_image

find_esptool_ -> List:
  bin_extension := ?
  bin_name := program_name
  if platform == PLATFORM_WINDOWS:
    bin_name = bin_name.replace --all "\\" "/"
    bin_extension = ".exe"
  else:
    bin_extension = ""

  if esptool_path := os.env.get "ESPTOOL_PATH":
    if esptool_path.ends_with ".py":
      return ["python$bin_extension", esptool_path]
    return [esptool_path]

  if jag_toit_repo_path := os.env.get "JAG_TOIT_REPO_PATH":
    return [
      "python$bin_extension",
      "$jag_toit_repo_path/third_party/esp-idf/components/esptool_py/esptool/esptool.py"
    ]

  list := bin_name.split "/"
  dir := list[..list.size - 1].join "/"
  if bin_name.ends_with ".toit":
    if dir == "": dir = "."
    esptool_py := "$dir/../third_party/esp-idf/components/esptool_py/esptool/esptool.py"
    if file.is_file esptool_py:
      return ["python$bin_extension", esptool_py]
  else:
    esptool := ["$dir/esptool$bin_extension"]
    if file.is_file esptool[0]:
      return esptool
  // Try to find esptool in PATH.
  esptool := ["esptool$bin_extension"]
  catch:
    pipe.backticks esptool "version"
    // Succeeded, so just return it.
    return esptool
  // An exception was thrown.
  // Try to find esptool.py in PATH.
  if platform != PLATFORM_WINDOWS:
    exit_value := pipe.system "esptool.py version > /dev/null 2>&1"
    if exit_value == 0:
      location := pipe.backticks "/bin/sh" "-c" "command -v esptool.py"
      return ["python3", location.trim]
  throw "cannot find esptool"

tool_cmd -> cli.Command:
  return cli.Command "tool"
      --short_help="Provides information about used tools."
      --subcommands=[
        esptool_cmd,
      ]

esptool_cmd -> cli.Command:
  return cli.Command "esptool"
      --aliases=["esp-tool", "esp_tool"]
      --short_help="Prints the path and version of the found esptool."
      --examples=[
        cli.Example "Print the path and version of the found esptool."
            --arguments="-e ignored-envelope"
      ]
      --run=:: esptool it

esptool parsed/cli.Parsed -> none:
  esptool := find_esptool_
  print (esptool.join " ")
  pipe.run_program esptool + ["version"]

flash_cmd -> cli.Command:
  return cli.Command "flash"
      --options=[
        cli.OptionString "config"
            --type="file",
        cli.OptionString "port"
            --type="file"
            --short_name="p"
            --required,
        cli.OptionInt "baud"
            --default=921600,
        cli.OptionEnum "chip" ["esp32", "esp32c3", "esp32s2", "esp32s3"]
            --default="esp32",
        OptionPatterns "partition"
            ["file:<name>=<path>", "empty:<name>=<size>"]
            --short_help="Add a custom partition to the flashed image."
            --split_commas
            --multi,
      ]
      --run=:: flash it

flash parsed/cli.Parsed -> none:
  input_path := parsed[OPTION_ENVELOPE]
  config_path := parsed["config"]
  port := parsed["port"]
  baud := parsed["baud"]
  envelope := Envelope.load input_path

  if platform != PLATFORM_WINDOWS:
    stat := file.stat port
    if not stat or stat[file.ST_TYPE] != file.CHARACTER_DEVICE:
      throw "cannot open port '$port'"

  config_encoded := ByteArray 0
  if config_path:
    config_encoded = read_file config_path
    exception := catch: ubjson.decode config_encoded
    if exception: config_encoded = ubjson.encode (json.decode config_encoded)

  firmware_bin := extract_binary envelope --config_encoded=config_encoded
  binary := Esp32Binary firmware_bin

  esptool := find_esptool_

  flashing := envelope.entries.get AR_ENTRY_FLASHING_JSON
      --if_present=: json.decode it
      --if_absent=: throw "cannot flash without 'flashing.json'"

  bundled_partitions_bin := (envelope.entries.get AR_ENTRY_PARTITIONS_BIN)
  partition_table := PartitionTable.decode bundled_partitions_bin

  // Map the file:<name>=<path> and empty:<name>=<size> partitions
  // to entries in the partition table by allocating at the end
  // of the used part of the flash image.
  partitions := {:}
  parsed_partitions := parsed["partition"]
  parsed_partitions.do: | entry/Map |
    description := ?
    is_file := entry.contains "file"
    if is_file: description = entry["file"]
    else: description = entry["empty"]
    assign_index := description.index_of "="
    if assign_index < 0: throw "malformed partition description '$description'"
    name := description[..assign_index]
    if not (0 < name.size <= 15): throw "malformed partition name '$name'"
    if partitions.contains name: throw "duplicate partition named '$name'"
    value := description[assign_index + 1..]
    partition_content/ByteArray := ?
    if is_file:
      partition_content = read_file value
    else:
      size := int.parse value --on_error=:
        throw "malformed partition size '$value'"
      partition_content = ByteArray size
    partition_content = pad partition_content 4096
    partition := Partition
        --name=name
        --type=0x41  // TODO(kasper): Avoid hardcoding this.
        --subtype=0
        --offset=partition_table.find_first_free_offset
        --size=partition_content.size
        --flags=0
    partitions[name] = [partition, partition_content]
    partition_table.add partition

  encoded_partitions_bin := partition_table.encode
  app_partition ::= partition_table.find_app
  otadata_partition := partition_table.find_otadata

  tmp := directory.mkdtemp "/tmp/toit-flash-"
  try:
    write_file "$tmp/bootloader.bin": it.write (envelope.entries.get AR_ENTRY_BOOTLOADER_BIN)
    write_file "$tmp/partitions.bin": it.write encoded_partitions_bin
    write_file "$tmp/otadata.bin": it.write (envelope.entries.get AR_ENTRY_OTADATA_BIN)
    write_file "$tmp/firmware.bin": it.write firmware_bin

    partition_args := [
      flashing["bootloader"]["offset"],      "$tmp/bootloader.bin",
      flashing["partition-table"]["offset"], "$tmp/partitions.bin",
      "0x$(%x otadata_partition.offset)",    "$tmp/otadata.bin",
      "0x$(%x app_partition.offset)",        "$tmp/firmware.bin"
    ]

    partitions.do: | name/string entry/List |
      offset := (entry[0] as Partition).offset
      content := entry[1] as ByteArray
      path := "$tmp/partition-$offset"
      write_file path: it.write content
      partition_args.add "0x$(%x offset)"
      partition_args.add path

    code := pipe.run_program esptool + [
      "--port", port,
      "--baud", "$baud",
      "--chip", parsed["chip"],
      "--before", flashing["extra_esptool_args"]["before"],
      "--after",  flashing["extra_esptool_args"]["after"]
    ] + [ "write_flash" ] + flashing["write_flash_args"] + partition_args
    if code != 0: exit 1
  finally:
    directory.rmdir --recursive tmp

extract_binary envelope/Envelope --config_encoded/ByteArray -> ByteArray:
  containers ::= []
  entries := envelope.entries
  properties := entries.get AR_ENTRY_PROPERTIES
      --if_present=: json.decode it
      --if_absent=: {:}
  flags := properties and properties.get PROPERTY_CONTAINER_FLAGS

  // The system image, if any, must be the first image, so
  // we reserve space for it in the list of containers.
  has_system_image := entries.contains SYSTEM_CONTAINER_NAME
  if has_system_image: containers.add null

  // Compute relocatable images for all the non-system containers.
  non_system_images := {:}
  entries.do: | name/string content/ByteArray |
    if name == SYSTEM_CONTAINER_NAME or not is_container_name name:
      continue.do  // Skip.
    assets := entries.get "+$name"
    entry := extract_container name flags content --assets=assets
    containers.add entry
    non_system_images[name] = entry.id.to_byte_array

  if has_system_image:
    name := SYSTEM_CONTAINER_NAME
    content := entries[name]
    // TODO(kasper): Take any other system assets into account.
    system_assets := {:}
    // Encode any WiFi information.
    properties.get "wifi" --if_present=: system_assets["wifi"] = tison.encode it
    // Encode any non-system image names.
    if not non_system_images.is_empty: system_assets["images"] = tison.encode non_system_images
    // Encode the system assets and add them to the container.
    assets_encoded := assets.encode system_assets
    containers[0] = extract_container name flags content --assets=assets_encoded

  firmware_bin := entries.get AR_ENTRY_FIRMWARE_BIN
  if not firmware_bin:
    throw "cannot find $AR_ENTRY_FIRMWARE_BIN entry in envelope '$envelope.path'"

  system_uuid/uuid.Uuid? := null
  if properties.contains "uuid":
    catch: system_uuid = uuid.parse properties["uuid"]
  system_uuid = system_uuid or sdk_version_uuid --sdk_version=envelope.sdk_version

  return extract_binary_content
      --binary_input=firmware_bin
      --containers=containers
      --system_uuid=system_uuid
      --config_encoded=config_encoded

extract_container name/string flags/Map? content/ByteArray -> ContainerEntry
    --assets/ByteArray?:
  header/ImageHeader := ?
  relocatable/ByteArray := ?
  if is_snapshot_bundle content:
    snapshot_bundle := SnapshotBundle name content
    snapshot_uuid ::= snapshot_bundle.uuid
    program := snapshot_bundle.decode
    image := build_image program WORD_SIZE
        --system_uuid=uuid.NIL
        --snapshot_uuid=snapshot_uuid
        --assets=assets
    header = ImageHeader image.all_memory
    if header.snapshot_uuid != snapshot_uuid: throw "corrupt snapshot uuid encoding"
    relocatable = image.build_relocatable
  else:
    header = decode_image content
    relocatable = content
  flag_bits := flags and flags.get name
  flag_bits = flag_bits or 0
  return ContainerEntry header.id name relocatable --flags=flag_bits --assets=assets

update_envelope parsed/cli.Parsed [block] -> none:
  input_path := parsed[OPTION_ENVELOPE]
  output_path := parsed[OPTION_OUTPUT]
  if not output_path: output_path = input_path

  existing := Envelope.load input_path
  block.call existing

  envelope := Envelope.create existing.entries
      --sdk_version=existing.sdk_version
  envelope.store output_path

extract_binary_content -> ByteArray
    --binary_input/ByteArray
    --containers/List
    --system_uuid/uuid.Uuid
    --config_encoded/ByteArray:
  binary := Esp32Binary binary_input
  image_count := containers.size
  image_table := ByteArray 8 * image_count

  table_address := binary.extend_drom_address
  relocation_base := table_address + 5 * 4 + image_table.size
  images := []
  index := 0
  containers.do: | container/ContainerEntry |
    relocatable := container.relocatable
    out := bytes.Buffer
    output := BinaryRelocatedOutput out relocation_base
    output.write WORD_SIZE relocatable
    image_bits := out.bytes
    image_size := image_bits.size

    LITTLE_ENDIAN.put_uint32 image_table index * 8
        relocation_base
    LITTLE_ENDIAN.put_uint32 image_table index * 8 + 4
        image_size
    image_bits = pad image_bits 4

    image_header ::= ImageHeader image_bits
    image_header.system_uuid = system_uuid
    image_header.flags = container.flags

    if container.assets:
      image_header.flags |= IMAGE_FLAG_HAS_ASSETS
      assets_size := ByteArray 4
      LITTLE_ENDIAN.put_uint32 assets_size 0 container.assets.size
      image_bits += assets_size
      image_bits += container.assets
      image_bits = pad image_bits 4

    images.add image_bits
    relocation_base += image_bits.size
    index++

  // Build the DROM extension by adding a header in front of the
  // table entries. The header will be patched later when we know
  // the total sizes.
  extension_header := ByteArray 5 * 4
  LITTLE_ENDIAN.put_uint32 extension_header (0 * 4) 0x98dfc301
  LITTLE_ENDIAN.put_uint32 extension_header (3 * 4) image_count
  extension := extension_header + image_table
  images.do: extension += it

  // Now add the device-specific configurations at the end.
  used_size := extension.size
  config_size := ByteArray 4
  LITTLE_ENDIAN.put_uint32 config_size 0 config_encoded.size
  extension += config_size
  extension += config_encoded

  // This is a pretty serious padding up. We do it to guarantee
  // that segments that follow this one do not change their
  // alignment within the individual flash pages, which seems
  // to be a requirement. It might be possible to get away with
  // less padding somehow.
  extension = pad extension 64 * 1024
  free_size := extension.size - used_size

  // Update the extension header.
  checksum := 0xb3147ee9
  LITTLE_ENDIAN.put_uint32 extension (1 * 4) used_size
  LITTLE_ENDIAN.put_uint32 extension (2 * 4) free_size
  4.repeat: checksum ^= LITTLE_ENDIAN.uint32 extension (it * 4)
  LITTLE_ENDIAN.put_uint32 extension (4 * 4) checksum

  binary.patch_extend_drom system_uuid table_address extension
  return binary.bits

describe_cmd -> cli.Command:
  return cli.Command "describe"
      --short_help="Describe the contents of the given firmware envelope."
      --options=[
        cli.OptionEnum "output-format" ["text", "json"]
            --default="text",
        cli.Flag "all"
            --short_help="Show all information, including system entries."
            --short_name="a",
      ]
      --run=:: describe it

describe parsed/cli.Parsed -> none:
  input_path := parsed[OPTION_ENVELOPE]
  output_format := parsed["output-format"]
  show_all := parsed["all"]

  envelope := Envelope.load input_path

  if output_format == "text":
    print "Envelope format version: $envelope.version_"
    print "SDK version: $envelope.sdk_version"
    print
    print "Containers:"
    envelope.entries.do: | name entry |
      if show_all or not name.starts_with "\$":
        print "  $name: $(entry.size) bytes"
    return

  entries := {:}
  envelope.entries.do: | name entry |
    if show_all or not name.starts_with "\$":
      entries[name] = {
        "size": entry.size,
      }
  result := {
    "envelope-format-version": envelope.version_,
    "sdk-version": envelope.sdk_version,
    "containers": entries,
  }
  print (json.stringify result)

class Envelope:
  static MARKER ::= 0x0abeca70

  static INFO_ENTRY_NAME           ::= "\$envelope"
  static INFO_ENTRY_MARKER_OFFSET  ::= 0
  static INFO_ENTRY_VERSION_OFFSET ::= 4
  static INFO_ENTRY_SIZE           ::= 8

  version_/int

  path/string? ::= null
  sdk_version/string
  entries/Map ::= {:}

  constructor.load .path/string:
    version/int? := null
    sdk_version = ""
    read_file path: | reader/reader.Reader |
      ar := ar.ArReader reader
      while file := ar.next:
        if file.name == INFO_ENTRY_NAME:
          version = validate file.content
        else if file.name == AR_ENTRY_SDK_VERSION:
          sdk_version = file.content.to_string_non_throwing
        else:
          entries[file.name] = file.content
    version_ = version

  constructor.create .entries --.sdk_version:
    version_ = ENVELOPE_FORMAT_VERSION

  store path/string -> none:
    write_file path: | writer/writer.Writer |
      ar := ar.ArWriter writer
      // Add the envelope info entry.
      info := ByteArray INFO_ENTRY_SIZE
      LITTLE_ENDIAN.put_uint32 info INFO_ENTRY_MARKER_OFFSET MARKER
      LITTLE_ENDIAN.put_uint32 info INFO_ENTRY_VERSION_OFFSET version_
      ar.add INFO_ENTRY_NAME info
      ar.add AR_ENTRY_SDK_VERSION sdk_version
      // Add all other entries.
      entries.do: | name/string content/ByteArray |
        ar.add name content

  static validate info/ByteArray -> int:
    if info.size < INFO_ENTRY_SIZE:
      throw "cannot open envelope - malformed"
    marker := LITTLE_ENDIAN.uint32 info 0
    version := LITTLE_ENDIAN.uint32 info 4
    if marker != MARKER:
      throw "cannot open envelope - malformed"
    if version != ENVELOPE_FORMAT_VERSION:
      throw "cannot open envelope - expected version $ENVELOPE_FORMAT_VERSION, was $version"
    return version

class ContainerEntry:
  id/uuid.Uuid
  name/string
  flags/int
  relocatable/ByteArray
  assets/ByteArray?
  constructor .id .name .relocatable --.flags --.assets:

class ImageHeader:
  static MARKER_OFFSET_        ::= 0
  static ID_OFFSET_            ::= 8
  static METADATA_OFFSET_      ::= 24
  static UUID_OFFSET_          ::= 32
  static SNAPSHOT_UUID_OFFSET_ ::= 48 + 7 * 2 * 4  // 7 tables and lists.
  static HEADER_SIZE_          ::= SNAPSHOT_UUID_OFFSET_ + uuid.SIZE

  static MARKER_ ::= 0xdeadface

  header_/ByteArray
  constructor image/ByteArray:
    header_ = validate image

  flags -> int:
    return header_[METADATA_OFFSET_]

  flags= value/int -> none:
    header_[METADATA_OFFSET_] = value

  id -> uuid.Uuid:
    return read_uuid_ ID_OFFSET_

  snapshot_uuid -> uuid.Uuid:
    return read_uuid_ SNAPSHOT_UUID_OFFSET_

  system_uuid -> uuid.Uuid:
    return read_uuid_ UUID_OFFSET_

  system_uuid= value/uuid.Uuid -> none:
    write_uuid_ UUID_OFFSET_ value

  read_uuid_ offset/int -> uuid.Uuid:
    return uuid.Uuid header_[offset .. offset + uuid.SIZE]

  write_uuid_ offset/int value/uuid.Uuid -> none:
    header_.replace offset value.to_byte_array

  static validate image/ByteArray -> ByteArray:
    if image.size < HEADER_SIZE_: throw "image too small"
    marker := LITTLE_ENDIAN.uint32 image MARKER_OFFSET_
    if marker != MARKER_: throw "image has wrong marker ($(%x marker) != $(%x MARKER_))"
    return image[0..HEADER_SIZE_]

/*
The image format is as follows:

  typedef struct {
    uint8_t magic;              /*!< Magic word ESP_IMAGE_HEADER_MAGIC */
    uint8_t segment_count;      /*!< Count of memory segments */
    uint8_t spi_mode;           /*!< flash read mode (esp_image_spi_mode_t as uint8_t) */
    uint8_t spi_speed: 4;       /*!< flash frequency (esp_image_spi_freq_t as uint8_t) */
    uint8_t spi_size: 4;        /*!< flash chip size (esp_image_flash_size_t as uint8_t) */
    uint32_t entry_addr;        /*!< Entry address */
    uint8_t wp_pin;             /*!< WP pin when SPI pins set via efuse (read by ROM bootloader,
                                * the IDF bootloader uses software to configure the WP
                                * pin and sets this field to 0xEE=disabled) */
    uint8_t spi_pin_drv[3];     /*!< Drive settings for the SPI flash pins (read by ROM bootloader) */
    esp_chip_id_t chip_id;      /*!< Chip identification number */
    uint8_t min_chip_rev;       /*!< Minimum chip revision supported by image */
    uint8_t reserved[8];        /*!< Reserved bytes in additional header space, currently unused */
    uint8_t hash_appended;      /*!< If 1, a SHA256 digest "simple hash" (of the entire image) is appended after the checksum.
                                * Included in image length. This digest
                                * is separate to secure boot and only used for detecting corruption.
                                * For secure boot signed images, the signature
                                * is appended after this (and the simple hash is included in the signed data). */
  } __attribute__((packed)) esp_image_header_t;

See https://docs.espressif.com/projects/esp-idf/en/latest/api-reference/system/app_image_format.html
for more details on the format.
*/

interface AddressMap:
  irom_map_start -> int
  irom_map_end -> int
  drom_map_start -> int
  drom_map_end -> int

// See <<chiptype>/include/soc/soc.h for these constants.
class Esp32AddressMap implements AddressMap:
  irom_map_start ::= 0x400d0000
  irom_map_end   ::= 0x40400000
  drom_map_start ::= 0x3f400000
  drom_map_end   ::= 0x3f800000

class Esp32C3AddressMap implements AddressMap:
  irom_map_start ::= 0x42000000
  irom_map_end   ::= 0x42800000
  drom_map_start ::= 0x3c000000
  drom_map_end   ::= 0x3c800000

class Esp32S2AddressMap implements AddressMap:
  irom_map_start ::= 0x40080000
  irom_map_end   ::= 0x40800000
  drom_map_start ::= 0x3f000000
  drom_map_end   ::= 0x3ff80000

class Esp32S3AddressMap implements AddressMap:
  irom_map_start ::= 0x42000000
  irom_map_end   ::= 0x44000000
  drom_map_start ::= 0x3c000000
  drom_map_end   ::= 0x3d000000


class Esp32Binary:
  static MAGIC_OFFSET_         ::= 0
  static SEGMENT_COUNT_OFFSET_ ::= 1
  static CHIP_ID_OFFSET_       ::= 12
  static HASH_APPENDED_OFFSET_ ::= 23
  static HEADER_SIZE_          ::= 24

  static ESP_IMAGE_HEADER_MAGIC_ ::= 0xe9
  static ESP_CHECKSUM_MAGIC_     ::= 0xef

  static ESP_CHIP_ID_ESP32    ::= 0x0000  // Chip ID: ESP32.
  static ESP_CHIP_ID_ESP32_S2 ::= 0x0002  // Chip ID: ESP32-S2.
  static ESP_CHIP_ID_ESP32_C3 ::= 0x0005  // Chip ID: ESP32-C3.
  static ESP_CHIP_ID_ESP32_S3 ::= 0x0009  // Chip ID: ESP32-S3.
  static ESP_CHIP_ID_ESP32_H2 ::= 0x000a  // Chip ID: ESP32-H2.

  static CHIP_ADDRESS_MAPS_ := {
      ESP_CHIP_ID_ESP32    : Esp32AddressMap,
      ESP_CHIP_ID_ESP32_C3 : Esp32C3AddressMap,
      ESP_CHIP_ID_ESP32_S2 : Esp32S2AddressMap,
      ESP_CHIP_ID_ESP32_S3 : Esp32S3AddressMap,
  }
  header_/ByteArray
  segments_/List
  chip_id_/int
  address_map_/AddressMap

  constructor bits/ByteArray:
    header_ = bits[0..HEADER_SIZE_]
    if bits[MAGIC_OFFSET_] != ESP_IMAGE_HEADER_MAGIC_:
      throw "cannot handle binary file: magic is wrong"
    chip_id_ = bits[CHIP_ID_OFFSET_]
    if not CHIP_ADDRESS_MAPS_.contains chip_id_:
      throw "unsupported chip id: $chip_id_"
    address_map_ = CHIP_ADDRESS_MAPS_[chip_id_]
    offset := HEADER_SIZE_
    segments_ = List header_[SEGMENT_COUNT_OFFSET_]:
      segment := read_segment_ bits offset
      offset = segment.end
      segment

  bits -> ByteArray:
    // The total size of the resulting byte array must be
    // padded so it has 16-byte alignment. We place the
    // the XOR-based checksum as the last byte before that
    // boundary.
    end := segments_.last.end
    xor_checksum_offset/int := (round_up end + 1 16) - 1
    size := xor_checksum_offset + 1
    sha_checksum_offset/int? := null
    if hash_appended:
      sha_checksum_offset = size
      size += 32
    // Construct the resulting byte array and write the segments
    // into it. While we do that, we also compute the XOR-based
    // checksum and store it at the end.
    result := ByteArray size
    result.replace 0 header_
    xor_checksum := ESP_CHECKSUM_MAGIC_
    segments_.do: | segment/Esp32BinarySegment |
      xor_checksum ^= segment.xor_checksum
      write_segment_ result segment
    result[xor_checksum_offset] = xor_checksum
    // Update the SHA256 checksum if necessary.
    if sha_checksum_offset:
      sha_checksum := crypto.sha256 result 0 sha_checksum_offset
      result.replace sha_checksum_offset sha_checksum
    return result

  parts bits/ByteArray -> List:
    drom := find_last_drom_segment_
    if not drom: throw "cannot find drom segment"
    result := []
    extension_size := compute_drom_extension_size_ drom
    // The segments before the last DROM segment is part of the
    // original binary, so we combine them into one part.
    unextended_size := extension_size[0] + Esp32BinarySegment.HEADER_SIZE_
    offset := collect_part_ result "binary" --from=0 --to=(drom.offset + unextended_size)
    // The container images are stored in the beginning of the DROM segment extension.
    extension_used := extension_size[1]
    offset =  collect_part_ result "images" --from=offset --size=extension_used
    // The config part is the free space in the DROM segment extension.
    extension_free := extension_size[2]
    offset = collect_part_ result "config" --from=offset --size=extension_free
    // The segments that follow the last DROM segment are part of the
    // original binary, so we combine them into one part.
    size_no_checksum := bits.size - 1
    if hash_appended: size_no_checksum -= 32
    offset = collect_part_ result "binary" --from=drom.end --to=size_no_checksum
    // Always add the checksum as a separate part.
    collect_part_ result "checksum" --from=offset --to=bits.size
    return result

  static collect_part_ parts/List type/string --from/int --size/int -> int:
    return collect_part_ parts type --from=from --to=(from + size)

  static collect_part_ parts/List type/string --from/int --to/int -> int:
    parts.add { "type": type, "from": from, "to": to }
    return to

  hash_appended -> bool:
    return header_[HASH_APPENDED_OFFSET_] == 1

  extend_drom_address -> int:
    drom := find_last_drom_segment_
    if not drom: throw "cannot append to non-existing DROM segment"
    return drom.address + drom.size

  patch_extend_drom system_uuid/uuid.Uuid table_address/int bits/ByteArray -> none:
    if (bits.size & 0xffff) != 0: throw "cannot extend with partial flash pages (64KB)"
    // We look for the last DROM segment, because it will grow into
    // unused virtual memory, so we can extend that without relocating
    // other segments (which we don't know how to).
    drom := find_last_drom_segment_
    if not drom: throw "cannot append to non-existing DROM segment"
    transform_drom_segment_ drom: | segment/ByteArray |
      patch_details segment system_uuid table_address
      segment + bits

  remove_drom_extension bits/ByteArray -> none:
    drom := find_last_drom_segment_
    if not drom: return
    extension_size := compute_drom_extension_size_ drom
    if not extension_size: return
    transform_drom_segment_ drom: it[..extension_size[0]]

  static compute_drom_extension_size_ drom/Esp32BinarySegment -> List:
    details_offset := find_details_offset drom.bits
    unextended_end_address := LITTLE_ENDIAN.uint32 drom.bits details_offset
    if unextended_end_address == 0: return [drom.size, 0, 0]
    unextended_size := unextended_end_address - drom.address
    extension_size := drom.size - unextended_size
    if extension_size < 5 * 4: throw "malformed drom extension (size)"
    marker := LITTLE_ENDIAN.uint32 drom.bits unextended_size
    if marker != 0x98dfc301: throw "malformed drom extension (marker)"
    checksum := 0
    5.repeat: checksum ^= LITTLE_ENDIAN.uint32 drom.bits unextended_size + 4 * it
    if checksum != 0xb3147ee9: throw "malformed drom extension (checksum)"
    used := LITTLE_ENDIAN.uint32 drom.bits unextended_size + 4
    free := LITTLE_ENDIAN.uint32 drom.bits unextended_size + 8
    return [unextended_size, used, free]

  transform_drom_segment_ drom/Esp32BinarySegment [block] -> none:
    // Run through all the segments and transform the DROM one.
    // All segments following that must be displaced in flash if
    // the DROM segment changed size.
    displacement := 0
    segments_.size.repeat:
      segment/Esp32BinarySegment := segments_[it]
      if segment == drom:
        bits := segment.bits
        size_before := bits.size
        transformed := block.call bits
        size_after := transformed.size
        segments_[it] = Esp32BinarySegment transformed
            --offset=segment.offset
            --address=segment.address
        displacement = size_after - size_before
      else if displacement != 0:
        segments_[it] = Esp32BinarySegment segment.bits
            --offset=segment.offset + displacement
            --address=segment.address

  find_last_drom_segment_ -> Esp32BinarySegment?:
    last := null
    address_map/AddressMap? := CHIP_ADDRESS_MAPS_.get chip_id_
    segments_.do: | segment/Esp32BinarySegment |
      address := segment.address
      if not address_map_.drom_map_start <= address < address_map_.drom_map_end: continue.do
      if not last or address > last.address: last = segment
    return last

  static read_segment_ bits/ByteArray offset/int -> Esp32BinarySegment:
    address := LITTLE_ENDIAN.uint32 bits
        offset + Esp32BinarySegment.LOAD_ADDRESS_OFFSET_
    size := LITTLE_ENDIAN.uint32 bits
        offset + Esp32BinarySegment.DATA_LENGTH_OFFSET_
    start := offset + Esp32BinarySegment.HEADER_SIZE_
    return Esp32BinarySegment bits[start..start + size]
        --offset=offset
        --address=address

  static write_segment_ bits/ByteArray segment/Esp32BinarySegment -> none:
    offset := segment.offset
    LITTLE_ENDIAN.put_uint32 bits
        offset + Esp32BinarySegment.LOAD_ADDRESS_OFFSET_
        segment.address
    LITTLE_ENDIAN.put_uint32 bits
        offset + Esp32BinarySegment.DATA_LENGTH_OFFSET_
        segment.size
    bits.replace (offset + Esp32BinarySegment.HEADER_SIZE_) segment.bits

class Esp32BinarySegment:
  static LOAD_ADDRESS_OFFSET_ ::= 0
  static DATA_LENGTH_OFFSET_  ::= 4
  static HEADER_SIZE_         ::= 8

  bits/ByteArray
  offset/int
  address/int

  constructor .bits --.offset --.address:

  size -> int:
    return bits.size

  end -> int:
    return offset + HEADER_SIZE_ + size

  xor_checksum -> int:
    // XOR all the bytes together using blit.
    result := #[0]
    bitmap.blit bits result bits.size
        --destination_pixel_stride=0
        --operation=bitmap.XOR
    return result[0]

  stringify -> string:
    return "len 0x$(%05x size) load 0x$(%08x address) file_offs 0x$(%08x offset)"

IMAGE_DATA_MAGIC_1 ::= 0x7017da7a
IMAGE_DETAILS_SIZE ::= 4 + uuid.SIZE
IMAGE_DATA_MAGIC_2 ::= 0x00c09f19

// The DROM segment contains a section where we patch in the image details.
patch_details bits/ByteArray unique_id/uuid.Uuid table_address/int -> none:
  // Patch the binary at the offset we compute by searching for
  // the magic markers. We store the programs table address and
  // the uuid.
  bundled_programs_table_address := ByteArray 4
  LITTLE_ENDIAN.put_uint32 bundled_programs_table_address 0 table_address
  offset := find_details_offset bits
  bits.replace (offset + 0) bundled_programs_table_address
  bits.replace (offset + 4) unique_id.to_byte_array

// Searches for two magic numbers that surround the image details area.
// This is the area in the image that is patched with the details.
// The exact location of this area can depend on a future SDK version
// so we don't know it exactly.
find_details_offset bits/ByteArray -> int:
  limit := bits.size - IMAGE_DETAILS_SIZE
  for offset := 0; offset < limit; offset += WORD_SIZE:
    word_1 := LITTLE_ENDIAN.uint32 bits offset
    if word_1 != IMAGE_DATA_MAGIC_1: continue
    candidate := offset + WORD_SIZE
    word_2 := LITTLE_ENDIAN.uint32 bits candidate + IMAGE_DETAILS_SIZE
    if word_2 == IMAGE_DATA_MAGIC_2: return candidate
  // No magic numbers were found so the image is from a legacy SDK that has the
  // image details at a fixed offset.
  throw "cannot find magic marker in binary file"

// TODO(kasper): Move this to the cli package?
class OptionPatterns extends cli.OptionEnum:
  constructor name/string patterns/List
      --default=null
      --short_name/string?=null
      --short_help/string?=null
      --required/bool=false
      --hidden/bool=false
      --multi/bool=false
      --split_commas/bool=false:
    super name patterns
      --default=default
      --short_name=short_name
      --short_help=short_help
      --required=required
      --hidden=hidden
      --multi=multi
      --split_commas=split_commas

  parse str/string --for_help_example/bool=false -> any:
    if not str.contains ":" and not str.contains "=":
      // Make sure it's a valid one.
      key := super str --for_help_example=for_help_example
      return key

    separator_index := str.index_of ":"
    if separator_index < 0: separator_index = str.index_of "="
    key := str[..separator_index]
    key_with_equals := str[..separator_index + 1]
    if not (values.any: it.starts_with key_with_equals):
      throw "Invalid value for option '$name': '$str'. Valid values are: $(values.join ", ")."

    return {
      key: str[separator_index + 1..]
    }<|MERGE_RESOLUTION|>--- conflicted
+++ resolved
@@ -127,11 +127,8 @@
   root_cmd.add flash_cmd
   root_cmd.add container_cmd
   root_cmd.add property_cmd
-<<<<<<< HEAD
   root_cmd.add describe_cmd
-=======
   root_cmd.add tool_cmd
->>>>>>> 765f37de
   root_cmd.run arguments
 
 create_cmd -> cli.Command:
