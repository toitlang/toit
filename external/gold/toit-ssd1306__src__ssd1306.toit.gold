toit-ssd1306/src/ssd1306.toit:69:10: warning: Class 'SSD1306' is deprecated. Use 'Ssd1306' instead
    super.from-subclass_ --reset=reset --height=height --flip=flip --inverse=inverse --layout=layout
<<<<<<< HEAD
         ^
toit-ssd1306/src/ssd1306.toit:88:10: warning: Class 'SSD1306' is deprecated. Use 'Ssd1306' instead
=======
         ^~~~~~~~~~~~~~~
toit-ssd1306/src/ssd1306.toit:88:10: warning: Class 'SSD1306' is deprecated
>>>>>>> 557d226a
    super.from-subclass_ --reset=reset --height=height --flip=flip --inverse=inverse --layout=layout
         ^~~~~~~~~~~~~~~<|MERGE_RESOLUTION|>--- conflicted
+++ resolved
@@ -1,11 +1,6 @@
 toit-ssd1306/src/ssd1306.toit:69:10: warning: Class 'SSD1306' is deprecated. Use 'Ssd1306' instead
     super.from-subclass_ --reset=reset --height=height --flip=flip --inverse=inverse --layout=layout
-<<<<<<< HEAD
-         ^
+         ^~~~~~~~~~~~~~~
 toit-ssd1306/src/ssd1306.toit:88:10: warning: Class 'SSD1306' is deprecated. Use 'Ssd1306' instead
-=======
-         ^~~~~~~~~~~~~~~
-toit-ssd1306/src/ssd1306.toit:88:10: warning: Class 'SSD1306' is deprecated
->>>>>>> 557d226a
     super.from-subclass_ --reset=reset --height=height --flip=flip --inverse=inverse --layout=layout
          ^~~~~~~~~~~~~~~