<pkg:..>/certificate_roots.toit:10750:29: warning: Deprecated 'CYBERTRUST-GLOBAL-ROOT'
  "Cybertrust Global Root": CYBERTRUST_GLOBAL_ROOT,
                            ^~~~~~~~~~~~~~~~~~~~~~
<pkg:..>/certificate_roots.toit:10755:21: warning: Deprecated 'DST-ROOT-CA-X3'
  "DST Root CA X3": DST_ROOT_CA_X3,
                    ^~~~~~~~~~~~~~
<pkg:..>/certificate_roots.toit:10766:13: warning: Deprecated 'EC-ACC'
  "EC-ACC": EC_ACC,
            ^~~~~~
<pkg:..>/certificate_roots.toit:10781:30: warning: Deprecated 'GLOBALSIGN-ROOT-CA-R2'
  "GlobalSign Root CA - R2": GLOBALSIGN_ROOT_CA_R2,
                             ^~~~~~~~~~~~~~~~~~~~~
<pkg:..>/certificate_roots.toit:10791:62: warning: Deprecated 'HELLENIC-ACADEMIC-AND-RESEARCH-INSTITUTIONS-ROOTCA-2011'
  "Hellenic Academic and Research Institutions RootCA 2011": HELLENIC_ACADEMIC_AND_RESEARCH_INSTITUTIONS_ROOTCA_2011,
                                                             ^~~~~~~~~~~~~~~~~~~~~~~~~~~~~~~~~~~~~~~~~~~~~~~~~~~~~~~
<pkg:..>/certificate_roots.toit:10805:46: warning: Deprecated 'NETWORK-SOLUTIONS-CERTIFICATE-AUTHORITY'
  "Network Solutions Certificate Authority": NETWORK_SOLUTIONS_CERTIFICATE_AUTHORITY,
                                             ^~~~~~~~~~~~~~~~~~~~~~~~~~~~~~~~~~~~~~~
<pkg:..>/certificate_roots.toit:10829:39: warning: Deprecated 'STAAT-DER-NEDERLANDEN-EV-ROOT-CA'
  "Staat der Nederlanden EV Root CA": STAAT_DER_NEDERLANDEN_EV_ROOT_CA,
                                      ^~~~~~~~~~~~~~~~~~~~~~~~~~~~~~~~
<<<<<<< HEAD
toit-cert-roots/tests/tls_global_cert_test_slow.toit:112:23: warning: Class 'Writer' is deprecated
      writer := writer.Writer socket
                      ^~~~~~~
toit-cert-roots/tests/tls_global_cert_test_slow.toit:116:28: warning: Deprecated 'Socket.read'
      while data := socket.read:
                           ^~~~
toit-cert-roots/tests/tls_global_cert_test_slow.toit:21:28: warning: Deprecated 'platform'
  concurrent_processes ::= platform == "FreeRTOS" ? 1 : 4
                           ^~~~~~~~
=======
>>>>>>> 715c73f8
<pkg:..>/certificate_roots.toit:11093:3: warning: Deprecated 'CYBERTRUST-GLOBAL-ROOT'
  CYBERTRUST_GLOBAL_ROOT.install
  ^~~~~~~~~~~~~~~~~~~~~~
<pkg:..>/certificate_roots.toit:11098:3: warning: Deprecated 'DST-ROOT-CA-X3'
  DST_ROOT_CA_X3.install
  ^~~~~~~~~~~~~~
<pkg:..>/certificate_roots.toit:11109:3: warning: Deprecated 'EC-ACC'
  EC_ACC.install
  ^~~~~~
<pkg:..>/certificate_roots.toit:11124:3: warning: Deprecated 'GLOBALSIGN-ROOT-CA-R2'
  GLOBALSIGN_ROOT_CA_R2.install
  ^~~~~~~~~~~~~~~~~~~~~
<pkg:..>/certificate_roots.toit:11134:3: warning: Deprecated 'HELLENIC-ACADEMIC-AND-RESEARCH-INSTITUTIONS-ROOTCA-2011'
  HELLENIC_ACADEMIC_AND_RESEARCH_INSTITUTIONS_ROOTCA_2011.install
  ^~~~~~~~~~~~~~~~~~~~~~~~~~~~~~~~~~~~~~~~~~~~~~~~~~~~~~~
<pkg:..>/certificate_roots.toit:11148:3: warning: Deprecated 'NETWORK-SOLUTIONS-CERTIFICATE-AUTHORITY'
  NETWORK_SOLUTIONS_CERTIFICATE_AUTHORITY.install
  ^~~~~~~~~~~~~~~~~~~~~~~~~~~~~~~~~~~~~~~
<pkg:..>/certificate_roots.toit:11172:3: warning: Deprecated 'STAAT-DER-NEDERLANDEN-EV-ROOT-CA'
  STAAT_DER_NEDERLANDEN_EV_ROOT_CA.install
  ^~~~~~~~~~~~~~~~~~~~~~~~~~~~~~~~<|MERGE_RESOLUTION|>--- conflicted
+++ resolved
@@ -19,18 +19,6 @@
 <pkg:..>/certificate_roots.toit:10829:39: warning: Deprecated 'STAAT-DER-NEDERLANDEN-EV-ROOT-CA'
   "Staat der Nederlanden EV Root CA": STAAT_DER_NEDERLANDEN_EV_ROOT_CA,
                                       ^~~~~~~~~~~~~~~~~~~~~~~~~~~~~~~~
-<<<<<<< HEAD
-toit-cert-roots/tests/tls_global_cert_test_slow.toit:112:23: warning: Class 'Writer' is deprecated
-      writer := writer.Writer socket
-                      ^~~~~~~
-toit-cert-roots/tests/tls_global_cert_test_slow.toit:116:28: warning: Deprecated 'Socket.read'
-      while data := socket.read:
-                           ^~~~
-toit-cert-roots/tests/tls_global_cert_test_slow.toit:21:28: warning: Deprecated 'platform'
-  concurrent_processes ::= platform == "FreeRTOS" ? 1 : 4
-                           ^~~~~~~~
-=======
->>>>>>> 715c73f8
 <pkg:..>/certificate_roots.toit:11093:3: warning: Deprecated 'CYBERTRUST-GLOBAL-ROOT'
   CYBERTRUST_GLOBAL_ROOT.install
   ^~~~~~~~~~~~~~~~~~~~~~
