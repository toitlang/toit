<pkg:..>/certificate_roots.toit:10750:29: warning: Deprecated 'CYBERTRUST-GLOBAL-ROOT'. This certificate has expired
  "Cybertrust Global Root": CYBERTRUST_GLOBAL_ROOT,
                            ^~~~~~~~~~~~~~~~~~~~~~
<pkg:..>/certificate_roots.toit:10755:21: warning: Deprecated 'DST-ROOT-CA-X3'. This certificate has expired. Usually the replacement is 'ISRG_ROOT_X1'
  "DST Root CA X3": DST_ROOT_CA_X3,
                    ^~~~~~~~~~~~~~
<pkg:..>/certificate_roots.toit:10766:13: warning: Deprecated 'EC-ACC'. This certificate has expired
  "EC-ACC": EC_ACC,
            ^~~~~~
<pkg:..>/certificate_roots.toit:10781:30: warning: Deprecated 'GLOBALSIGN-ROOT-CA-R2'. This certificate has expired
  "GlobalSign Root CA - R2": GLOBALSIGN_ROOT_CA_R2,
                             ^~~~~~~~~~~~~~~~~~~~~
<pkg:..>/certificate_roots.toit:10791:62: warning: Deprecated 'HELLENIC-ACADEMIC-AND-RESEARCH-INSTITUTIONS-ROOTCA-2011'. This certificate has expired
  "Hellenic Academic and Research Institutions RootCA 2011": HELLENIC_ACADEMIC_AND_RESEARCH_INSTITUTIONS_ROOTCA_2011,
                                                             ^~~~~~~~~~~~~~~~~~~~~~~~~~~~~~~~~~~~~~~~~~~~~~~~~~~~~~~
<pkg:..>/certificate_roots.toit:10805:46: warning: Deprecated 'NETWORK-SOLUTIONS-CERTIFICATE-AUTHORITY'. This certificate has expired
  "Network Solutions Certificate Authority": NETWORK_SOLUTIONS_CERTIFICATE_AUTHORITY,
                                             ^~~~~~~~~~~~~~~~~~~~~~~~~~~~~~~~~~~~~~~
<pkg:..>/certificate_roots.toit:10829:39: warning: Deprecated 'STAAT-DER-NEDERLANDEN-EV-ROOT-CA'. This certificate has expired
  "Staat der Nederlanden EV Root CA": STAAT_DER_NEDERLANDEN_EV_ROOT_CA,
                                      ^~~~~~~~~~~~~~~~~~~~~~~~~~~~~~~~
<<<<<<< HEAD
toit-cert-roots/tests/tls_global_cert_test_slow.toit:112:23: warning: Class 'Writer' is deprecated. Use 'io.Writer' instead
      writer := writer.Writer socket
                      ^
toit-cert-roots/tests/tls_global_cert_test_slow.toit:116:28: warning: Deprecated 'Socket.read'. Use 'in'.read
      while data := socket.read:
                           ^~~~
toit-cert-roots/tests/tls_global_cert_test_slow.toit:21:28: warning: Deprecated 'platform'. Use system.platform instead
  concurrent_processes ::= platform == "FreeRTOS" ? 1 : 4
                           ^~~~~~~~
<pkg:..>/certificate_roots.toit:11093:3: warning: Deprecated 'CYBERTRUST-GLOBAL-ROOT'. This certificate has expired
=======
<pkg:..>/certificate_roots.toit:11093:3: warning: Deprecated 'CYBERTRUST-GLOBAL-ROOT'
>>>>>>> 557d226a
  CYBERTRUST_GLOBAL_ROOT.install
  ^~~~~~~~~~~~~~~~~~~~~~
<pkg:..>/certificate_roots.toit:11098:3: warning: Deprecated 'DST-ROOT-CA-X3'. This certificate has expired. Usually the replacement is 'ISRG_ROOT_X1'
  DST_ROOT_CA_X3.install
  ^~~~~~~~~~~~~~
<pkg:..>/certificate_roots.toit:11109:3: warning: Deprecated 'EC-ACC'. This certificate has expired
  EC_ACC.install
  ^~~~~~
<pkg:..>/certificate_roots.toit:11124:3: warning: Deprecated 'GLOBALSIGN-ROOT-CA-R2'. This certificate has expired
  GLOBALSIGN_ROOT_CA_R2.install
  ^~~~~~~~~~~~~~~~~~~~~
<pkg:..>/certificate_roots.toit:11134:3: warning: Deprecated 'HELLENIC-ACADEMIC-AND-RESEARCH-INSTITUTIONS-ROOTCA-2011'. This certificate has expired
  HELLENIC_ACADEMIC_AND_RESEARCH_INSTITUTIONS_ROOTCA_2011.install
  ^~~~~~~~~~~~~~~~~~~~~~~~~~~~~~~~~~~~~~~~~~~~~~~~~~~~~~~
<pkg:..>/certificate_roots.toit:11148:3: warning: Deprecated 'NETWORK-SOLUTIONS-CERTIFICATE-AUTHORITY'. This certificate has expired
  NETWORK_SOLUTIONS_CERTIFICATE_AUTHORITY.install
  ^~~~~~~~~~~~~~~~~~~~~~~~~~~~~~~~~~~~~~~
<pkg:..>/certificate_roots.toit:11172:3: warning: Deprecated 'STAAT-DER-NEDERLANDEN-EV-ROOT-CA'. This certificate has expired
  STAAT_DER_NEDERLANDEN_EV_ROOT_CA.install
  ^~~~~~~~~~~~~~~~~~~~~~~~~~~~~~~~<|MERGE_RESOLUTION|>--- conflicted
+++ resolved
@@ -19,20 +19,7 @@
 <pkg:..>/certificate_roots.toit:10829:39: warning: Deprecated 'STAAT-DER-NEDERLANDEN-EV-ROOT-CA'. This certificate has expired
   "Staat der Nederlanden EV Root CA": STAAT_DER_NEDERLANDEN_EV_ROOT_CA,
                                       ^~~~~~~~~~~~~~~~~~~~~~~~~~~~~~~~
-<<<<<<< HEAD
-toit-cert-roots/tests/tls_global_cert_test_slow.toit:112:23: warning: Class 'Writer' is deprecated. Use 'io.Writer' instead
-      writer := writer.Writer socket
-                      ^
-toit-cert-roots/tests/tls_global_cert_test_slow.toit:116:28: warning: Deprecated 'Socket.read'. Use 'in'.read
-      while data := socket.read:
-                           ^~~~
-toit-cert-roots/tests/tls_global_cert_test_slow.toit:21:28: warning: Deprecated 'platform'. Use system.platform instead
-  concurrent_processes ::= platform == "FreeRTOS" ? 1 : 4
-                           ^~~~~~~~
 <pkg:..>/certificate_roots.toit:11093:3: warning: Deprecated 'CYBERTRUST-GLOBAL-ROOT'. This certificate has expired
-=======
-<pkg:..>/certificate_roots.toit:11093:3: warning: Deprecated 'CYBERTRUST-GLOBAL-ROOT'
->>>>>>> 557d226a
   CYBERTRUST_GLOBAL_ROOT.install
   ^~~~~~~~~~~~~~~~~~~~~~
 <pkg:..>/certificate_roots.toit:11098:3: warning: Deprecated 'DST-ROOT-CA-X3'. This certificate has expired. Usually the replacement is 'ISRG_ROOT_X1'
