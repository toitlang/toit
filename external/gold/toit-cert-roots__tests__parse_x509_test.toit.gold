--- conflicted
+++ resolved
@@ -21,25 +21,14 @@
                                       ^~~~~~~~~~~~~~~~~~~~~~~~~~~~~~~~
 toit-cert-roots/tests/parse_x509_test.toit:9:27: warning: Deprecated 'DST-ROOT-CA-X3'. This certificate has expired. Usually the replacement is 'ISRG_ROOT_X1'
   dst := certificate_roots.DST_ROOT_CA_X3
-<<<<<<< HEAD
-                          ^
+                          ^~~~~~~~~~~~~~~
 toit-cert-roots/tests/parse_x509_test.toit:10:29: warning: Deprecated 'CYBERTRUST-GLOBAL-ROOT'. This certificate has expired
   cyber := certificate_roots.CYBERTRUST_GLOBAL_ROOT
-                            ^
+                            ^~~~~~~~~~~~~~~~~~~~~~~
 toit-cert-roots/tests/parse_x509_test.toit:11:34: warning: Deprecated 'GLOBALSIGN-ROOT-CA-R2'. This certificate has expired
   globalsign := certificate_roots.GLOBALSIGN_ROOT_CA_R2
-                                 ^
+                                 ^~~~~~~~~~~~~~~~~~~~~~
 <pkg:..>/certificate_roots.toit:11093:3: warning: Deprecated 'CYBERTRUST-GLOBAL-ROOT'. This certificate has expired
-=======
-                          ^~~~~~~~~~~~~~~
-toit-cert-roots/tests/parse_x509_test.toit:10:29: warning: Deprecated 'CYBERTRUST-GLOBAL-ROOT'
-  cyber := certificate_roots.CYBERTRUST_GLOBAL_ROOT
-                            ^~~~~~~~~~~~~~~~~~~~~~~
-toit-cert-roots/tests/parse_x509_test.toit:11:34: warning: Deprecated 'GLOBALSIGN-ROOT-CA-R2'
-  globalsign := certificate_roots.GLOBALSIGN_ROOT_CA_R2
-                                 ^~~~~~~~~~~~~~~~~~~~~~
-<pkg:..>/certificate_roots.toit:11093:3: warning: Deprecated 'CYBERTRUST-GLOBAL-ROOT'
->>>>>>> 557d226a
   CYBERTRUST_GLOBAL_ROOT.install
   ^~~~~~~~~~~~~~~~~~~~~~
 <pkg:..>/certificate_roots.toit:11098:3: warning: Deprecated 'DST-ROOT-CA-X3'. This certificate has expired. Usually the replacement is 'ISRG_ROOT_X1'
