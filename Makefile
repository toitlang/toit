--- conflicted
+++ resolved
@@ -221,9 +221,7 @@
 .PHONY: update-gold
 update-gold:
 	(cd build/host && ninja update_gold)
-<<<<<<< HEAD
 	(cd build/host && ninja update_minus_s_gold)
-=======
 
 .PHONY: test-health
 test-health:
@@ -235,5 +233,4 @@
 update-health-gold:
 	(cd build/host && ninja generate_health_sources)
 	$(MAKE) build/host/CMakeCache.txt
-	(cd build/host && ninja update_health_gold)
->>>>>>> fff316f9
+	(cd build/host && ninja update_health_gold)