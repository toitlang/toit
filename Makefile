# Copyright (C) 2021 Toitware ApS.
#
# This library is free software; you can redistribute it and/or
# modify it under the terms of the GNU Lesser General Public
# License as published by the Free Software Foundation; version
# 2.1 only.
#
# This library is distributed in the hope that it will be useful,
# but WITHOUT ANY WARRANTY; without even the implied warranty of
# MERCHANTABILITY or FITNESS FOR A PARTICULAR PURPOSE.  See the GNU
# Lesser General Public License for more details.
#
# The license can be found in the file `LICENSE` in the top level
# directory of this repository.

.ONESHELL: # Run all lines of targets in one shell
.SHELLFLAGS += -e

# Use 'make ESP32_ENTRY=examples/mandelbrot.toit esp32' to compile a different
# example for the ESP32 firmware.
ESP32_ENTRY=examples/hello.toit
ESP32_WIFI_SSID=
ESP32_WIFI_PASSWORD=
ESP32_PORT=
ESP32_CHIP=esp32
export IDF_TARGET=$(ESP32_CHIP)

# Use Toitware ESP-IDF fork by default.
export IDF_PATH ?= $(CURDIR)/third_party/esp-idf

ifeq ($(OS),Windows_NT)
	EXE_SUFFIX=".exe"
else
	EXE_SUFFIX=
endif

CROSS_ARCH=

prefix ?= /opt/toit-sdk

# HOST
.PHONY: all
all: tools snapshots version-file

check-env:
ifeq ("$(wildcard $(IDF_PATH)/components/mbedtls/mbedtls/LICENSE)","")
ifeq ("$(IDF_PATH)", "$(CURDIR)/third_party/esp-idf")
	$(error mbedtls sources are missing. Did you `git submodule update --init --recursive`?)
else
	$(error Invalid IDF_PATH. Missing mbedtls sources.)
endif
endif
ifneq ("$(IDF_PATH)", "$(CURDIR)/third_party/esp-idf")
	$(info -- Not using Toitware ESP-IDF fork.)
endif

build/host/CMakeCache.txt:
	$(MAKE) rebuild-cmake

.PHONY: rebuild-cmake
rebuild-cmake:
	mkdir -p build/host
	(cd build/host && cmake ../.. -G Ninja -DCMAKE_BUILD_TYPE=Release)

.PHONY: tools
tools: check-env build/host/CMakeCache.txt
	(cd build/host && ninja build_tools)

.PHONY: snapshots
snapshots: tools
	(cd build/host && ninja build_snapshots)

.PHONY: version-file
version-file: build/host/CMakeCache.txt
	$(MAKE) rebuild-cmake
	(cd build/host && ninja build_version_file)


# CROSS-COMPILE
.PHONY: all-cross
all-cross: tools-cross snapshots-cross version-file-cross

check-env-cross:
ifndef CROSS_ARCH
	$(error invalid must specify a cross-compilation targt with CROSS_ARCH.  For example: make all-cross CROSS_ARCH=riscv64)
endif
ifeq ("$(wildcard ./toolchains/$(CROSS_ARCH).cmake)","")
	$(error invalid cross-compile target '$(CROSS_ARCH)')
endif

build/$(CROSS_ARCH)/CMakeCache.txt:
	$(MAKE) rebuild-cross-cmake

.PHONY: rebuild-cross-cmake
rebuild-cross-cmake:
	mkdir -p build/$(CROSS_ARCH)
	(cd build/$(CROSS_ARCH) && cmake ../../ -G Ninja -DTOITC=$(CURDIR)/build/host/sdk/bin/toit.compile -DCMAKE_BUILD_TYPE=Release -DCMAKE_TOOLCHAIN_FILE=../../toolchains/$(CROSS_ARCH).cmake --no-warn-unused-cli)

.PHONY: tools-cross
tools-cross: check-env-cross tools build/$(CROSS_ARCH)/CMakeCache.txt
	(cd build/$(CROSS_ARCH) && ninja build_tools)

.PHONY: snapshots-cross
snapshots-cross: tools build/$(CROSS_ARCH)/CMakeCache.txt
	(cd build/$(CROSS_ARCH) && ninja build_snapshots)

.PHONY: version-file-cross
version-file-cross: build/$(CROSS_ARCH)/CMakeCache.txt
	$(MAKE) rebuild-cross-cmake
	(cd build/host && ninja build_version_file)


# ESP32 VARIANTS
SNAPSHOT_DIR = build/host/sdk/snapshots
BIN_DIR = build/host/sdk/bin
TOITVM_BIN = $(BIN_DIR)/toit.run$(EXE_SUFFIX)
TOITC_BIN = $(BIN_DIR)/toit.compile$(EXE_SUFFIX)

.PHONY: esp32
esp32: check-env build/$(ESP32_CHIP)/toit.bin

build/$(ESP32_CHIP)/toit.bin build/$(ESP32_CHIP)/toit.elf: tools snapshots build/$(ESP32_CHIP)/lib/libtoit_image.a build/config.json
	make -C toolchains/$(ESP32_CHIP)/
	$(TOITVM_BIN) tools/inject_config.toit build/config.json build/$(ESP32_CHIP)/toit.bin

build/$(ESP32_CHIP)/lib/libtoit_image.a: build/$(ESP32_CHIP)/$(ESP32_CHIP).image.s build/$(ESP32_CHIP)/CMakeCache.txt build/$(ESP32_CHIP)/include/sdkconfig.h
	(cd build/$(ESP32_CHIP) && ninja toit_image)

build/$(ESP32_CHIP)/$(ESP32_CHIP).image.s: tools snapshots build/snapshot
	mkdir -p build/$(ESP32_CHIP)
	$(TOITVM_BIN) $(SNAPSHOT_DIR)/snapshot_to_image.snapshot build/snapshot $@

build/snapshot: $(TOITC_BIN) $(ESP32_ENTRY)
	$(TOITC_BIN) -w $@ $(ESP32_ENTRY)

build/$(ESP32_CHIP)/CMakeCache.txt:
	mkdir -p build/$(ESP32_CHIP)
	(cd build/$(ESP32_CHIP) && IMAGE=build/$(ESP32_CHIP)/$(ESP32_CHIP).image.s cmake ../../ -G Ninja -DCMAKE_BUILD_TYPE=Release -DCMAKE_TOOLCHAIN_FILE=../../toolchains/$(ESP32_CHIP)/$(ESP32_CHIP).cmake --no-warn-unused-cli)

build/$(ESP32_CHIP)/include/sdkconfig.h:
	mkdir -p build/$(ESP32_CHIP)
	make -C toolchains/$(ESP32_CHIP) -s "$(CURDIR)"/$@

.PHONY: build/config.json
build/config.json:
	echo '{"wifi": {"ssid": "$(ESP32_WIFI_SSID)", "password": "$(ESP32_WIFI_PASSWORD)"}}' > $@


# ESP32 VARIANTS FLASH
.PHONY: flash
flash: check-env-flash esp32
	python $(IDF_PATH)/components/esptool_py/esptool/esptool.py --chip $(ESP32_CHIP) --port $(ESP32_PORT) --baud 921600 --before default_reset --after hard_reset write_flash -z --flash_mode dio --flash_freq 40m --flash_size detect 0x1000 build/$(ESP32_CHIP)/bootloader/bootloader.bin 0x10000 build/$(ESP32_CHIP)/toit.bin 0x8000 build/$(ESP32_CHIP)/partitions.bin

.PHONY: check-env-flash
check-env-flash:
ifndef ESP32_PORT
	$(error ESP32_PORT is not set)
endif


# UTILITY
.PHONY:	clean
clean:
	rm -rf build/

.PHONY: install-sdk install
install-sdk: all
	install -D --target-directory="$(DESTDIR)$(prefix)"/bin "$(CURDIR)"/build/host/sdk/bin/*
	chmod 644 "$(DESTDIR)$(prefix)"/bin/*.snapshot
	mkdir -p "$(DESTDIR)$(prefix)"/lib
	cp -R "$(CURDIR)"/lib/* "$(DESTDIR)$(prefix)"/lib
	find "$(DESTDIR)$(prefix)"/lib -type f -exec chmod 644 {} \;
	mkdir -p "$(DESTDIR)$(prefix)"/snapshots
	cp "$(CURDIR)"/build/host/sdk/snapshots/* "$(DESTDIR)$(prefix)"/snapshots
	find "$(DESTDIR)$(prefix)"/snapshots -type f -exec chmod 644 {} \;

install: install-sdk


# TESTS (host)
.PHONY: test
test:
	(cd build/host && ninja check_slow check_fuzzer_lib)

.PHONY: update-gold
update-gold:
	(cd build/host && ninja update_gold)
	(cd build/host && ninja update_minus_s_gold)

.PHONY: test-health
test-health:
<<<<<<< HEAD
	(cd build/host && ninja generate_health_sources)
	$(MAKE) rebuild-cmake
=======
	$(MAKE) build/host/CMakeCache.txt
>>>>>>> 3f95e7b7
	(cd build/host && ninja check_health)

.PHONY: update-health-gold
update-health-gold:
<<<<<<< HEAD
	(cd build/host && ninja generate_health_sources)
	$(MAKE) rebuild-cmake
=======
	$(MAKE) build/host/CMakeCache.txt
	(cd build/host && ninja clear_health_gold)
>>>>>>> 3f95e7b7
	(cd build/host && ninja update_health_gold)<|MERGE_RESOLUTION|>--- conflicted
+++ resolved
@@ -189,21 +189,11 @@
 
 .PHONY: test-health
 test-health:
-<<<<<<< HEAD
-	(cd build/host && ninja generate_health_sources)
 	$(MAKE) rebuild-cmake
-=======
-	$(MAKE) build/host/CMakeCache.txt
->>>>>>> 3f95e7b7
 	(cd build/host && ninja check_health)
 
 .PHONY: update-health-gold
 update-health-gold:
-<<<<<<< HEAD
-	(cd build/host && ninja generate_health_sources)
 	$(MAKE) rebuild-cmake
-=======
-	$(MAKE) build/host/CMakeCache.txt
 	(cd build/host && ninja clear_health_gold)
->>>>>>> 3f95e7b7
 	(cd build/host && ninja update_health_gold)