# Copyright (C) 2021 Toitware ApS.
#
# This library is free software; you can redistribute it and/or
# modify it under the terms of the GNU Lesser General Public
# License as published by the Free Software Foundation; version
# 2.1 only.
#
# This library is distributed in the hope that it will be useful,
# but WITHOUT ANY WARRANTY; without even the implied warranty of
# MERCHANTABILITY or FITNESS FOR A PARTICULAR PURPOSE.  See the GNU
# Lesser General Public License for more details.
#
# The license can be found in the file `LICENSE` in the top level
# directory of this repository.

.ONESHELL: # Run all lines of targets in one shell
.SHELLFLAGS += -e
SHELL=bash

# General options.
HOST=host
BUILD_TYPE=Release

# Use 'make flash ESP32_ENTRY=examples/mandelbrot.toit' to flash
# a firmware version with an embedded application.
ESP32_CHIP=esp32
ESP32_PORT=

# The system process is started from its own entry point.
ESP32_SYSTEM_ENTRY=system/extensions/esp32/boot.toit

export IDF_TARGET=$(ESP32_CHIP)

# Use Toitware ESP-IDF fork by default.
export IDF_PATH ?= $(CURDIR)/third_party/esp-idf

ifeq ($(OS),Windows_NT)
	EXE_SUFFIX=.exe
	DETECTED_OS=$(OS)
else
	EXE_SUFFIX=
	DETECTED_OS=$(shell uname)
endif

CROSS_ARCH=

prefix ?= /opt/toit-sdk

# HOST
.PHONY: all
all: sdk

.PHONY: debug
debug:
	LOCAL_CXXFLAGS="-O0" $(MAKE) BUILD_TYPE=Debug

.PHONY: sdk
sdk: tools toit-tools version-file

check-env:
ifndef IGNORE_SUBMODULE
	@ if git submodule status | grep '^[-+]' ; then \
		echo "Submodules not updated or initialized. Did you 'git submodule update --init --recursive'?"; \
		exit 1; \
	fi
endif
ifndef IGNORE_GIT_TAGS
	@ if [ -z "$$(git rev-list --tags --max-count=1)" ]; then \
		echo "No tags in repository. Checkout is probably shallow. Run 'git fetch --tags --recurse-submodules=no'"; \
		exit 1; \
	fi
endif
ifeq ('$(wildcard $(IDF_PATH)/components/mbedtls/mbedtls/LICENSE)',"")
ifeq ('$(IDF_PATH)', '$(CURDIR)/third_party/esp-idf')
	$(error mbedtls sources are missing. Did you `git submodule update --init --recursive`?)
else
	$(error Invalid IDF_PATH. Missing mbedtls sources.)
endif
endif
ifneq ('$(IDF_PATH)', '$(CURDIR)/third_party/esp-idf')
	$(info -- Not using Toitware ESP-IDF fork.)
endif

# We mark this phony because adding and removing .cc files means that
# cmake needs to be rerun, but we don't detect that, so it might not
# get run enough.  It takes <1s on Linux to run cmake, so it's
# usually best to run it eagerly.
.PHONY: build/host/CMakeCache.txt
build/$(HOST)/CMakeCache.txt:
	$(MAKE) rebuild-cmake

BIN_DIR = $(CURDIR)/build/$(HOST)/sdk/bin
TOITPKG_BIN = $(BIN_DIR)/toit.pkg$(EXE_SUFFIX)
TOITC_BIN = $(BIN_DIR)/toit.compile$(EXE_SUFFIX)
FIRMWARE_BIN = $(TOIT_TOOLS_DIR)/firmware$(EXE_SUFFIX)

.PHONY: download-packages
download-packages: check-env build/$(HOST)/CMakeCache.txt tools
	(cd build/$(HOST) && ninja download_packages)

.PHONY: rebuild-cmake
rebuild-cmake:
	mkdir -p build/$(HOST)
	(cd build/$(HOST) && cmake ../.. -G Ninja -DCMAKE_BUILD_TYPE=$(BUILD_TYPE) -DCMAKE_TOOLCHAIN_FILE=../../toolchains/host.cmake --no-warn-unused-cli)

.PHONY: tools
tools: check-env build/$(HOST)/CMakeCache.txt
	(cd build/$(HOST) && ninja build_tools)

.PHONY: toit-tools
toit-tools: tools download-packages
	(cd build/$(HOST) && ninja build_toit_tools)

.PHONY: version-file
version-file: build/$(HOST)/CMakeCache.txt
	(cd build/$(HOST) && ninja build_version_file)

.PHONY: esptool
esptool:
	if [ "$(shell command -v xtensa-esp32-elf-g++)" = "" ]; then source '$(IDF_PATH)/export.sh'; fi; \
	    $(MAKE) esptool-no-env

.PHONY: esptool-no-env
esptool-no-env: check-env
	pip install -U 'pyinstaller>=4.8'
	pyinstaller --onefile --distpath build/$(HOST)/sdk/tools \
			--workpath build/$(HOST)/esptool \
			--specpath build/$(HOST)/esptool \
			'$(IDF_PATH)/components/esptool_py/esptool/esptool.py'

# CROSS-COMPILE
.PHONY: all-cross
all-cross: tools-cross toit-tools-cross version-file-cross

check-env-cross:
ifndef CROSS_ARCH
	$(error invalid must specify a cross-compilation target with CROSS_ARCH.  For example: make all-cross CROSS_ARCH=riscv64)
endif
ifeq ("$(wildcard ./toolchains/$(CROSS_ARCH).cmake)","")
	$(error invalid cross-compile target '$(CROSS_ARCH)')
endif

.PHONY: build/$(CROSS_ARCH)/CMakeCache.txt
build/$(CROSS_ARCH)/CMakeCache.txt:
	$(MAKE) rebuild-cross-cmake

.PHONY: rebuild-cross-cmake
rebuild-cross-cmake:
	mkdir -p build/$(CROSS_ARCH)
	(cd build/$(CROSS_ARCH) && cmake ../../ -G Ninja -DTOITC=$(TOITC_BIN) -DTOITPKG=$(TOITPKG_BIN) -DCMAKE_BUILD_TYPE=$(BUILD_TYPE) -DCMAKE_TOOLCHAIN_FILE=../../toolchains/$(CROSS_ARCH).cmake --no-warn-unused-cli)

.PHONY: tools-cross
tools-cross: check-env-cross tools build/$(CROSS_ARCH)/CMakeCache.txt
	(cd build/$(CROSS_ARCH) && ninja build_tools)

.PHONY: toit-tools-cross
toit-tools-cross: tools download-packages build/$(CROSS_ARCH)/CMakeCache.txt
	(cd build/$(CROSS_ARCH) && ninja build_toit_tools)

.PHONY: version-file-cross
version-file-cross: build/$(CROSS_ARCH)/CMakeCache.txt
	(cd build/$(CROSS_ARCH) && ninja build_version_file)

PI_CROSS_ARCH := raspberry_pi

.PHONY: pi-sysroot
pi-sysroot: build/$(PI_CROSS_ARCH)/sysroot/usr

.PHONY: check-env-sysroot
check-env-sysroot:
ifeq ("", "$(shell command -v dpkg)")
	$(error dpkg not in path.)
endif

build/$(PI_CROSS_ARCH)/sysroot/usr: check-env-sysroot
	# This rule is brittle, since it only depends on the 'usr' folder of the sysroot.
	# If the sysroot script fails, it might be incomplete, but another call to
	# the rule won't do anything anymore.
	# Generally we use this rule on the buildbot and are thus not too concerned.
	mkdir -p build/$(PI_CROSS_ARCH)/sysroot
	# The sysroot script doesn't like symlinks in the path. This is why we call 'realpath'.
	third_party/rpi/sysroot.py --distro raspbian --sysroot $$(realpath build/$(PI_CROSS_ARCH)/sysroot) libc6-dev libstdc++-6-dev

.PHONY: pi
pi: pi-sysroot
	$(MAKE) CROSS_ARCH=raspberry_pi SYSROOT="$(CURDIR)/build/$(PI_CROSS_ARCH)/sysroot" all-cross

# ESP32 VARIANTS
.PHONY: check-esp32-env
check-esp32-env:
ifeq ("", "$(shell command -v xtensa-esp32-elf-g++)")
	$(error xtensa-esp32-elf-g++ not in path. Did you `source third_party/esp-idf/export.sh`?)
endif

.PHONY: esp32
esp32:
	if [ "$(shell command -v xtensa-esp32-elf-g++)" = "" ]; then source '$(IDF_PATH)/export.sh'; fi; \
	    $(MAKE) esp32-no-env

.PHONY: esp32-no-env
esp32-no-env: check-env check-esp32-env sdk
	IDF_TARGET=$(ESP32_CHIP) idf.py -C toolchains/$(ESP32_CHIP) -B build/$(ESP32_CHIP) -p "$(ESP32_PORT)" build

# ESP32 MENU CONFIG
.PHONY: menuconfig
menuconfig:
<<<<<<< HEAD
	if [ "$(shell command -v xtensa-esp32-elf-g++)" = "" ]; then source $(IDF_PATH)/export.sh; fi; \
=======
	if [ "$(shell command -v xtensa-esp32-elf-g++)" = "" ]; then source '$(IDF_PATH)/export.sh'; fi; \
>>>>>>> 6f618965
	    $(MAKE) menuconfig-no-env

.PHONY: menuconfig-no-env
menuconfig-no-env: check-env check-esp32-env
	IDF_TARGET=$(ESP32_CHIP) idf.py -C toolchains/$(ESP32_CHIP) -B build/$(ESP32_CHIP) -p "$(ESP32_PORT)" menuconfig

.PHONY: flash
flash:
<<<<<<< HEAD
	if [ "$(shell command -v xtensa-esp32-elf-g++)" = "" ]; then source $(IDF_PATH)/export.sh; fi; \
=======
	if [ "$(shell command -v xtensa-esp32-elf-g++)" = "" ]; then 'source $(IDF_PATH)/export.sh'; fi; \
>>>>>>> 6f618965
	    $(MAKE) flash-no-env

.PHONY: flash-no-env
flash-no-env: esp32-no-env
	IDF_TARGET=$(ESP32_CHIP) idf.py -C toolchains/$(ESP32_CHIP) -B build/$(ESP32_CHIP) -p "$(ESP32_PORT)" flash monitor

# UTILITY
.PHONY:	clean
clean:
	rm -rf build/
	find toolchains -name sdkconfig | xargs rm

INSTALL_SRC_ARCH := $(HOST)

.PHONY: install-sdk install
install-sdk: all
	install -D --target-directory="$(DESTDIR)$(prefix)"/bin "$(CURDIR)"/build/$(INSTALL_SRC_ARCH)/sdk/bin/*
	install -D --target-directory="$(DESTDIR)$(prefix)"/tools "$(CURDIR)"/build/$(INSTALL_SRC_ARCH)/sdk/tools/*
	mkdir -p "$(DESTDIR)$(prefix)"/lib
	cp -R "$(CURDIR)"/lib/* "$(DESTDIR)$(prefix)"/lib
	find "$(DESTDIR)$(prefix)"/lib -type f -exec chmod 644 {} \;

install: install-sdk


# TESTS (host)
.PHONY: test
test:
	(cd build/$(HOST) && ninja check_slow check_fuzzer_lib)

.PHONY: update-gold
update-gold:
	$(MAKE) rebuild-cmake
	(cd build/$(HOST) && ninja update_gold)
	(cd build/$(HOST) && ninja update_minus_s_gold)

.PHONY: test-health
test-health: download-packages
	$(MAKE) rebuild-cmake
	(cd build/$(HOST) && ninja check_health)

.PHONY: update-health-gold
update-health-gold: download-packages
	$(MAKE) rebuild-cmake
	(cd build/$(HOST) && ninja clear_health_gold)
	(cd build/$(HOST) && ninja update_health_gold)

.PHONY: enable-external
enable-external:
	$(MAKE) rebuild-cmake  # Ensure the cmake-directory was created.
	cmake -DTOIT_TEST_EXTERNAL=ON build/$(HOST)
	$(MAKE) download-external
	$(MAKE) rebuild-cmake
	$(MAKE) download-packages

.PHONY: check-external-enabled
check-external-enabled:
	@ if ! cmake -LA -N build/$(HOST) | grep 'TOIT_TEST_EXTERNAL:BOOL=ON'; then \
		echo "external projects are not enabled. Run 'make enable-external' first."; \
		exit 1; \
	fi

.PHONY: disable-external
disable-external: check-external-enabled
	$(MAKE) rebuild-cmake  # Ensure the cmake-directory was created.
	cmake -DTOIT_TEST_EXTERNAL=OFF build/$(HOST)

.PHONY: download-external
download-external: check-external-enabled
	# Download with higher parallelism.
	(cd build/$(HOST) && ninja -j 16 download_external)

.PHONY: test-external
test-external: check-external-enabled
	(cd build/$(HOST) && ninja check_external)

.PHONY: test-external-health
test-external-health: check-external-enabled
	(cd build/$(HOST) && ninja check_external_health)

.PHONY: update-external-health-gold
update-external-health-gold: download-packages check-external-enabled
	$(MAKE) rebuild-cmake
	(cd build/$(HOST) && ninja clear_external_health_gold)
	(cd build/$(HOST) && ninja update_external_health_gold)<|MERGE_RESOLUTION|>--- conflicted
+++ resolved
@@ -204,11 +204,7 @@
 # ESP32 MENU CONFIG
 .PHONY: menuconfig
 menuconfig:
-<<<<<<< HEAD
-	if [ "$(shell command -v xtensa-esp32-elf-g++)" = "" ]; then source $(IDF_PATH)/export.sh; fi; \
-=======
 	if [ "$(shell command -v xtensa-esp32-elf-g++)" = "" ]; then source '$(IDF_PATH)/export.sh'; fi; \
->>>>>>> 6f618965
 	    $(MAKE) menuconfig-no-env
 
 .PHONY: menuconfig-no-env
@@ -217,11 +213,7 @@
 
 .PHONY: flash
 flash:
-<<<<<<< HEAD
-	if [ "$(shell command -v xtensa-esp32-elf-g++)" = "" ]; then source $(IDF_PATH)/export.sh; fi; \
-=======
 	if [ "$(shell command -v xtensa-esp32-elf-g++)" = "" ]; then 'source $(IDF_PATH)/export.sh'; fi; \
->>>>>>> 6f618965
 	    $(MAKE) flash-no-env
 
 .PHONY: flash-no-env
