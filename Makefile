--- conflicted
+++ resolved
@@ -78,10 +78,6 @@
 
 .PHONY: download-packages
 download-packages: check-env build/host/CMakeCache.txt tools
-<<<<<<< HEAD
-	$(TOITPKG_BIN) sync   # Shouldn't be necessary but fixes a race condition.
-=======
->>>>>>> 9cd0939d
 	(cd build/host && ninja download_packages)
 
 .PHONY: rebuild-cmake
