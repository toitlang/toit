# Copyright (C) 2021 Toitware ApS.
#
# This library is free software; you can redistribute it and/or
# modify it under the terms of the GNU Lesser General Public
# License as published by the Free Software Foundation; version
# 2.1 only.
#
# This library is distributed in the hope that it will be useful,
# but WITHOUT ANY WARRANTY; without even the implied warranty of
# MERCHANTABILITY or FITNESS FOR A PARTICULAR PURPOSE.  See the GNU
# Lesser General Public License for more details.
#
# The license can be found in the file `LICENSE` in the top level
# directory of this repository.

.ONESHELL: # Run all lines of targets in one shell
.SHELLFLAGS += -e

# Use 'make ESP32_ENTRY=examples/mandelbrot.toit esp32' to compile a different
# example for the ESP32 firmware.
ESP32_ENTRY=examples/hello.toit
ESP32_WIFI_SSID=
ESP32_WIFI_PASSWORD=
ESP32_PORT=
ESP32_CHIP=esp32
HOST=host
BUILD_TYPE=Release

# You can optionally bundle an extra program image into the programs section of
# of the flash. This allows the entry program to find the program and run it.
ESP32_EXTRA_PROGRAM=

# Extra entries stored in the flash must have the same uuid as the VM image
# to make sure they are produced by the same toolchain. On most platforms it
# is possible to use 'make ... ESP32_UNIQUE_ID=$(uuidgen)' to ensure this.
ESP32_UNIQUE_ID=00000000-0000-0000-0000-000000000000

export IDF_TARGET=$(ESP32_CHIP)

# Use Toitware ESP-IDF fork by default.
export IDF_PATH ?= $(CURDIR)/third_party/esp-idf

ifeq ($(OS),Windows_NT)
	EXE_SUFFIX=.exe
	DETECTED_OS=$(OS)
else
	EXE_SUFFIX=
	DETECTED_OS=$(shell uname)
endif

CROSS_ARCH=

prefix ?= /opt/toit-sdk

# HOST
.PHONY: all
all: sdk

.PHONY: sdk
sdk: tools snapshots version-file

check-env:
ifndef IGNORE_SUBMODULE
	@ if git submodule status | grep '^[-+]' ; then \
		echo "Submodules not updated or initialized. Did you 'git submodule update --init --recursive'?"; \
		exit 1; \
	fi
endif
ifndef IGNORE_GIT_TAGS
	@ if [ -z "$$(git rev-list --tags --max-count=1)" ]; then \
		echo "No tags in repository. Checkout is probably shallow. Run 'git fetch --tags --recurse-submodules=no'"; \
		exit 1; \
	fi
endif
ifeq ("$(wildcard $(IDF_PATH)/components/mbedtls/mbedtls/LICENSE)","")
ifeq ("$(IDF_PATH)", "$(CURDIR)/third_party/esp-idf")
	$(error mbedtls sources are missing. Did you `git submodule update --init --recursive`?)
else
	$(error Invalid IDF_PATH. Missing mbedtls sources.)
endif
endif
ifneq ("$(IDF_PATH)", "$(CURDIR)/third_party/esp-idf")
	$(info -- Not using Toitware ESP-IDF fork.)
endif

<<<<<<< HEAD
# We mark this phony because adding and removing .cc files means that
# cmake needs to be rerun, but we don't detect that, so it might not
# get run enough.  It takes <1s on Linux to run cmake, so it's
# usually best to run it eagerly.
.PHONY: build/host/CMakeCache.txt
build/host/CMakeCache.txt:
=======
build/$(HOST)/CMakeCache.txt:
>>>>>>> e239df98
	$(MAKE) rebuild-cmake

BIN_DIR = $(CURDIR)/build/$(HOST)/sdk/bin
TOITVM_BIN = $(BIN_DIR)/toit.run$(EXE_SUFFIX)
TOITPKG_BIN = $(BIN_DIR)/toit.pkg$(EXE_SUFFIX)
TOITC_BIN = $(BIN_DIR)/toit.compile$(EXE_SUFFIX)

.PHONY: download-packages
download-packages: check-env build/$(HOST)/CMakeCache.txt tools
	(cd build/$(HOST) && ninja download_packages)

.PHONY: rebuild-cmake
rebuild-cmake:
	mkdir -p build/$(HOST)
	(cd build/$(HOST) && cmake ../.. -G Ninja -DCMAKE_BUILD_TYPE=$(BUILD_TYPE) -DCMAKE_TOOLCHAIN_FILE=../../toolchains/host.cmake --no-warn-unused-cli)

.PHONY: tools
tools: check-env build/$(HOST)/CMakeCache.txt
	(cd build/$(HOST) && ninja build_tools)

.PHONY: snapshots
snapshots: tools download-packages
	(cd build/$(HOST) && ninja build_snapshots)

.PHONY: version-file
<<<<<<< HEAD
version-file: build/host/CMakeCache.txt
	(cd build/host && ninja build_version_file)
=======
version-file: build/$(HOST)/CMakeCache.txt
	$(MAKE) rebuild-cmake
	(cd build/$(HOST) && ninja build_version_file)
>>>>>>> e239df98

# CROSS-COMPILE
.PHONY: all-cross
all-cross: tools-cross snapshots-cross version-file-cross

check-env-cross:
ifndef CROSS_ARCH
	$(error invalid must specify a cross-compilation target with CROSS_ARCH.  For example: make all-cross CROSS_ARCH=riscv64)
endif
ifeq ("$(wildcard ./toolchains/$(CROSS_ARCH).cmake)","")
	$(error invalid cross-compile target '$(CROSS_ARCH)')
endif

.PHONY: build/$(CROSS_ARCH)/CMakeCache.txt
build/$(CROSS_ARCH)/CMakeCache.txt:
	$(MAKE) rebuild-cross-cmake

.PHONY: rebuild-cross-cmake
rebuild-cross-cmake:
	mkdir -p build/$(CROSS_ARCH)
	(cd build/$(CROSS_ARCH) && cmake ../../ -G Ninja -DTOITC=$(TOITC_BIN) -DTOITPKG=$(TOITPKG_BIN) -DCMAKE_BUILD_TYPE=$(BUILD_TYPE) -DCMAKE_TOOLCHAIN_FILE=../../toolchains/$(CROSS_ARCH).cmake --no-warn-unused-cli)

.PHONY: tools-cross
tools-cross: check-env-cross tools build/$(CROSS_ARCH)/CMakeCache.txt
	(cd build/$(CROSS_ARCH) && ninja build_tools)

.PHONY: snapshots-cross
snapshots-cross: tools download-packages build/$(CROSS_ARCH)/CMakeCache.txt
	(cd build/$(CROSS_ARCH) && ninja build_snapshots)

.PHONY: version-file-cross
version-file-cross: build/$(CROSS_ARCH)/CMakeCache.txt
	(cd build/$(CROSS_ARCH) && ninja build_version_file)


# ESP32 VARIANTS
SNAPSHOT_DIR = build/$(HOST)/sdk/snapshots

ifeq ($(DETECTED_OS), Linux)
	NUM_CPU := $(shell nproc)
else ifeq ($(DETECTED_OS), Darwin)
	NUM_CPU := $(shell sysctl -n hw.ncpu)
else
	# Just assume two cores.
	NUM_CPU := 2
endif

.PHONY: esp32
esp32: check-env build/$(ESP32_CHIP)/toit.bin

build/$(ESP32_CHIP)/toit.bin build/$(ESP32_CHIP)/toit.elf: build/$(ESP32_CHIP)/lib/libtoit_vm.a
build/$(ESP32_CHIP)/toit.bin build/$(ESP32_CHIP)/toit.elf: build/$(ESP32_CHIP)/lib/libtoit_image.a
build/$(ESP32_CHIP)/toit.bin build/$(ESP32_CHIP)/toit.elf: tools snapshots build/config.json
	$(MAKE) -j $(NUM_CPU) -C toolchains/$(ESP32_CHIP)/
	$(TOITVM_BIN) tools/inject_config.toit build/config.json --unique_id=$(ESP32_UNIQUE_ID) build/$(ESP32_CHIP)/toit.bin

.PHONY: build/$(ESP32_CHIP)/lib/libtoit_vm.a  # Marked phony to force regeneration.
build/$(ESP32_CHIP)/lib/libtoit_vm.a: build/$(ESP32_CHIP)/CMakeCache.txt build/$(ESP32_CHIP)/include/sdkconfig.h
	(cd build/$(ESP32_CHIP) && ninja toit_vm)

build/$(ESP32_CHIP)/lib/libtoit_image.a: build/$(ESP32_CHIP)/$(ESP32_CHIP).image.s build/$(ESP32_CHIP)/CMakeCache.txt build/$(ESP32_CHIP)/include/sdkconfig.h
	(cd build/$(ESP32_CHIP) && ninja toit_image)

build/$(ESP32_CHIP)/$(ESP32_CHIP).image.s: tools snapshots build/snapshot
	mkdir -p build/$(ESP32_CHIP)
	$(TOITVM_BIN) $(SNAPSHOT_DIR)/snapshot_to_image.snapshot build/snapshot $@

.PHONY: build/snapshot  # Marked phony to force regeneration.
build/snapshot: $(TOITC_BIN) $(ESP32_ENTRY)
	$(TOITC_BIN) -w $@ $(ESP32_ENTRY)

.PHONY: build/$(ESP32_CHIP)/program.snapshot  # Marked phony to force regeneration.
build/$(ESP32_CHIP)/program.snapshot: $(ESP32_EXTRA_PROGRAM) tools
	mkdir -p build/$(ESP32_CHIP)
	$(TOITC_BIN) -w $@ $(ESP32_EXTRA_PROGRAM)

build/$(ESP32_CHIP)/programs.bin: build/$(ESP32_CHIP)/program.snapshot tools
	$(TOITVM_BIN) tools/snapshot_to_image.toit --unique_id=$(ESP32_UNIQUE_ID) -m32 --binary --relocate=0x3f420000 $< $@

build/$(ESP32_CHIP)/CMakeCache.txt:
	mkdir -p build/$(ESP32_CHIP)
	touch build/$(ESP32_CHIP)/$(ESP32_CHIP).image.s
	(cd build/$(ESP32_CHIP) && IMAGE=build/$(ESP32_CHIP)/$(ESP32_CHIP).image.s cmake ../../ -G Ninja -DTOITC=$(TOITC_BIN) -DTOITPKG=$(TOITPKG_BIN) -DCMAKE_BUILD_TYPE=$(BUILD_TYPE) -DCMAKE_TOOLCHAIN_FILE=../../toolchains/$(ESP32_CHIP)/$(ESP32_CHIP).cmake --no-warn-unused-cli)

build/$(ESP32_CHIP)/include/sdkconfig.h:
	mkdir -p build/$(ESP32_CHIP)
	$(MAKE) -C toolchains/$(ESP32_CHIP) -s "$(CURDIR)"/$@

.PHONY: build/config.json  # Marked phony to force regeneration.
build/config.json:
	echo '{"wifi": {"ssid": "$(ESP32_WIFI_SSID)", "password": "$(ESP32_WIFI_PASSWORD)"}}' > $@


# ESP32 VARIANTS FLASH
.PHONY: flash
flash: check-env-flash sdk esp32
ifdef ESP32_EXTRA_PROGRAM
flash: build/$(ESP32_CHIP)/programs.bin
	python $(IDF_PATH)/components/esptool_py/esptool/esptool.py --chip $(ESP32_CHIP) --port $(ESP32_PORT) --baud 921600 --before default_reset --after hard_reset write_flash -z --flash_mode dio --flash_freq 40m --flash_size detect 0x1000 build/$(ESP32_CHIP)/bootloader/bootloader.bin 0x10000 build/$(ESP32_CHIP)/toit.bin 0x8000 build/$(ESP32_CHIP)/partitions.bin 0x200000 build/$(ESP32_CHIP)/programs.bin
else
	python $(IDF_PATH)/components/esptool_py/esptool/esptool.py --chip $(ESP32_CHIP) --port $(ESP32_PORT) --baud 921600 --before default_reset --after hard_reset write_flash -z --flash_mode dio --flash_freq 40m --flash_size detect 0x1000 build/$(ESP32_CHIP)/bootloader/bootloader.bin 0x10000 build/$(ESP32_CHIP)/toit.bin 0x8000 build/$(ESP32_CHIP)/partitions.bin
endif

.PHONY: check-env-flash
check-env-flash:
ifndef ESP32_PORT
	$(error ESP32_PORT is not set)
endif


# UTILITY
.PHONY:	clean
clean:
	rm -rf build/

.PHONY: install-sdk install
install-sdk: all
	install -D --target-directory="$(DESTDIR)$(prefix)"/bin "$(CURDIR)"/build/$(HOST)/sdk/bin/*
	chmod 644 "$(DESTDIR)$(prefix)"/bin/*.snapshot
	mkdir -p "$(DESTDIR)$(prefix)"/lib
	cp -R "$(CURDIR)"/lib/* "$(DESTDIR)$(prefix)"/lib
	find "$(DESTDIR)$(prefix)"/lib -type f -exec chmod 644 {} \;
	mkdir -p "$(DESTDIR)$(prefix)"/snapshots
	cp "$(CURDIR)"/build/$(HOST)/sdk/snapshots/* "$(DESTDIR)$(prefix)"/snapshots
	find "$(DESTDIR)$(prefix)"/snapshots -type f -exec chmod 644 {} \;

install: install-sdk


# TESTS (host)
.PHONY: test
test:
	(cd build/$(HOST) && ninja check_slow check_fuzzer_lib)

.PHONY: update-gold
update-gold:
	(cd build/$(HOST) && ninja update_gold)
	(cd build/$(HOST) && ninja update_minus_s_gold)

.PHONY: test-health
test-health: download-packages
	$(MAKE) rebuild-cmake
	(cd build/$(HOST) && ninja check_health)

.PHONY: update-health-gold
update-health-gold: download-packages
	$(MAKE) rebuild-cmake
	(cd build/$(HOST) && ninja clear_health_gold)
	(cd build/$(HOST) && ninja update_health_gold)

.PHONY: enable-external
enable-external:
	$(MAKE) rebuild-cmake  # Ensure the cmake-directory was created.
	cmake -DTOIT_TEST_EXTERNAL=ON build/$(HOST)
	$(MAKE) download-external
	$(MAKE) rebuild-cmake
	$(MAKE) download-packages

.PHONY: check-external-enabled
check-external-enabled:
	@ if ! cmake -LA -N build/$(HOST) | grep 'TOIT_TEST_EXTERNAL:BOOL=ON'; then \
		echo "external projects are not enabled. Run 'make enable-external' first."; \
		exit 1; \
	fi

.PHONY: disable-external
disable-external: check-external-enabled
	$(MAKE) rebuild-cmake  # Ensure the cmake-directory was created.
	cmake -DTOIT_TEST_EXTERNAL=OFF build/$(HOST)

.PHONY: download-external
download-external: check-external-enabled
	# Download with higher parallelism.
	(cd build/$(HOST) && ninja -j 16 download_external)

.PHONY: test-external
test-external: check-external-enabled
	(cd build/$(HOST) && ninja check_external)

.PHONY: test-external-health
test-external-health: check-external-enabled
	(cd build/$(HOST) && ninja check_external_health)

.PHONY: update-external-health-gold
update-external-health-gold: download-packages check-external-enabled
	$(MAKE) rebuild-cmake
	(cd build/$(HOST) && ninja clear_external_health_gold)
	(cd build/$(HOST) && ninja update_external_health_gold)<|MERGE_RESOLUTION|>--- conflicted
+++ resolved
@@ -83,16 +83,12 @@
 	$(info -- Not using Toitware ESP-IDF fork.)
 endif
 
-<<<<<<< HEAD
 # We mark this phony because adding and removing .cc files means that
 # cmake needs to be rerun, but we don't detect that, so it might not
 # get run enough.  It takes <1s on Linux to run cmake, so it's
 # usually best to run it eagerly.
 .PHONY: build/host/CMakeCache.txt
-build/host/CMakeCache.txt:
-=======
 build/$(HOST)/CMakeCache.txt:
->>>>>>> e239df98
 	$(MAKE) rebuild-cmake
 
 BIN_DIR = $(CURDIR)/build/$(HOST)/sdk/bin
@@ -118,14 +114,8 @@
 	(cd build/$(HOST) && ninja build_snapshots)
 
 .PHONY: version-file
-<<<<<<< HEAD
-version-file: build/host/CMakeCache.txt
-	(cd build/host && ninja build_version_file)
-=======
 version-file: build/$(HOST)/CMakeCache.txt
-	$(MAKE) rebuild-cmake
 	(cd build/$(HOST) && ninja build_version_file)
->>>>>>> e239df98
 
 # CROSS-COMPILE
 .PHONY: all-cross
