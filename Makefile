--- conflicted
+++ resolved
@@ -151,11 +151,7 @@
 version-file-cross: build/$(CROSS_ARCH)/CMakeCache.txt
 	(cd build/$(CROSS_ARCH) && ninja build_version_file)
 
-<<<<<<< HEAD
 PI_CROSS_ARCH := raspberry_pi
-=======
-PI_CROSS_ARCH := pi
->>>>>>> e957ac69
 
 .PHONY: pi-sysroot
 pi-sysroot: build/$(PI_CROSS_ARCH)/sysroot/usr
@@ -174,13 +170,10 @@
 	mkdir -p build/$(PI_CROSS_ARCH)/sysroot
 	# The sysroot script doesn't like symlinks in the path. This is why we call 'realpath'.
 	third_party/rpi/sysroot.py --distro raspbian --sysroot $$(realpath build/$(PI_CROSS_ARCH)/sysroot) libc6-dev libstdc++-6-dev
-<<<<<<< HEAD
 
 .PHONY: pi
 pi: pi-sysroot
 	$(MAKE) CROSS_ARCH=raspberry_pi SYSROOT="$(CURDIR)/build/$(PI_CROSS_ARCH)/sysroot" all-cross
-=======
->>>>>>> e957ac69
 
 # ESP32 VARIANTS
 SNAPSHOT_DIR = build/$(HOST)/sdk/snapshots
