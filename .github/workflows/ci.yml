name: CI

on:
  push:
  release:
    types: [published]
  workflow_dispatch:

jobs:
  build:
    strategy:
      # The matrix will run all possible combinations in parallel.
      matrix:
        # ubuntu-20.04 so that we don't depend on a recent glibc.
        container: [ ubuntu-20.04, macos-latest, windows-latest ]
        shard: [1, 2, 3, 4, 5]

        include:
          - container: ubuntu-20.04
            shard: 6
          - container: ubuntu-20.04
            shard: 7
          - container: ubuntu-20.04
            shard: 8

    runs-on: ${{ matrix.container }}

    steps:
      - uses: actions/checkout@v3

      - name: Fetch tags
        # The github checkout is shallow and doesn't have tags.
        run: |
          git fetch --tags

      - name: Set up constants
        id: constants
        shell: bash
        run: |
          echo "external_result=external-result/$RUNNER_OS-${{ matrix.shard }}.txt" >> $GITHUB_OUTPUT
          echo "external_result_name=external-result-${{ github.run_id }}-${{ github.run_attempt }}" >> $GITHUB_OUTPUT
          echo "debug_root_dir=debug-ci" >> $GITHUB_OUTPUT
          echo "debug_dir=debug-ci/$RUNNER_OS-${{ matrix.shard }}" >> $GITHUB_OUTPUT
          TOIT_VERSION=$(cmake -DPRINT_VERSION=1 -P tools/gitversion.cmake)
          echo "toit_version=$TOIT_VERSION" >> $GITHUB_OUTPUT
          if [ "$RUNNER_OS" == "Linux" ]; then
            echo "artifact=toit-linux.tar.gz" >> $GITHUB_OUTPUT
            echo "total_shards=8" >> $GITHUB_OUTPUT
          elif [ "$RUNNER_OS" == "macOS" ]; then
            echo "artifact=toit-macos.tar.gz" >> $GITHUB_OUTPUT
            echo "total_shards=5" >> $GITHUB_OUTPUT
          elif [ "$RUNNER_OS" == "Windows" ]; then
            echo "artifact=toit-windows.tar.gz" >> $GITHUB_OUTPUT
            echo "total_shards=5" >> $GITHUB_OUTPUT
          else
            echo "UNSUPPORTED RUNNER: $RUNNER_OS"
            exit 1
          fi

      # Anything in the debug dir will be uploaded as artifact.
      - name: Setup debug dir
        shell: sh
        run: |
          mkdir -p ${{ steps.constants.outputs.debug_dir }}

      # We only need the mbedtls submodule for building.
      - name: Initialize mbedtls submodule
        run: |
          cd third_party/esp-idf
          git submodule update --init .
          git submodule update --init components/mbedtls
          git submodule update --init components/esptool_py

      # Use Go 1.20
      - name: Switch to Go 1.20
        shell: bash
        run:
          echo "$GOROOT_1_20_X64"/bin >> $GITHUB_PATH

      # Get values for cache paths to be used in later steps
      - name: Get Go paths
        id: go-cache-paths
        shell: bash
        run: |
          echo "go-build=$(go env GOCACHE)" >> $GITHUB_OUTPUT
          echo "go-mod=$(go env GOMODCACHE)" >> $GITHUB_OUTPUT

      - name: Go cache
        uses: actions/cache@v3
        with:
          path: |
            ${{ steps.go-cache-paths.outputs.go-build }}
            ${{ steps.go-cache-paths.outputs.go-mod }}
          key: ${{ runner.os }}-go-build-${{ hashFiles('**/go.sum') }}
          restore-keys: ${{ runner.os }}-go-

      - name: Ccache cache
        uses: actions/cache@v3
        with:
          path: ${{ github.workspace }}/.ccache
          key: ${{ runner.os }}-ccache-${{ github.sha }}
          restore-keys: ${{ runner.os }}-ccache-

      # Cache deb files.
      - name: Apt cache - Linux
        if: runner.os == 'Linux'
        uses: actions/cache@v3
        with:
          path: ${{ github.workspace }}/apt-cacher-ng
          key: ${{ runner.os }}-apt-${{ github.sha }}
          restore-keys: ${{ runner.os }}-apt

      - name: Install and configure apt-cacher-ng - Linux
        if: runner.os == 'Linux'
        run: |
          sudo apt-get update -q
          sudo apt-get install -q apt-cacher-ng
          sudo systemctl stop apt-cacher-ng
          if [[ -f apt-cacher-ng/cache.tar.gz ]]; then
            sudo tar -xzf apt-cacher-ng/cache.tar.gz -C /var/cache/apt-cacher-ng
          fi
          echo "Acquire::http::Proxy \"http://localhost:3142\";" | sudo tee /etc/apt/apt.conf.d/00proxy
          echo "PassThroughPattern: .*" | sudo tee -a /etc/apt-cacher-ng/acng.conf
          sudo systemctl restart apt-cacher-ng

      # Fetch the dependencies. Different for each platform.
      - name: Install dependencies - Linux
        if: runner.os == 'Linux'
        run: |
          sudo apt-get update -q
          sudo apt-get install -q ninja-build ccache gcc-multilib g++-multilib socat valgrind
          ninja --version
          cmake --version
          gcc --version
          socat -V
      - name: Install dependencies - macOS
        if: runner.os == 'macOS'
        run: |
          brew install ninja ccache
          ninja --version
          cmake --version
      - name: Install dependencies - Windows
        if: runner.os == 'Windows'
        run: |
          choco install ninja ccache
          ninja --version
          ccache --version
          cmake --version

      - name: Copy apt cache back - Linux
        if: runner.os == 'Linux'
        run: |
          mkdir -p apt-cacher-ng
          sudo tar -czf apt-cacher-ng/cache.tar.gz -C /var/cache/apt-cacher-ng .
          sudo chown $(whoami) apt-cacher-ng/cache.tar.gz

      - name: Set up Python - non-Windows
        uses: actions/setup-python@v4
        if: matrix.shard == 1 && runner.os != 'Windows'
        with:
          python-version: '3.10'
          cache: 'pip'

      - name: Set up Python - Windows
        uses: actions/setup-python@v4
        if: matrix.shard == 1 && runner.os == 'Windows'
        with:
          # Use 3.8 since that version still works on Windows 7.
          python-version: '3.8'
          cache: 'pip'

      - name: Setup compilation env
        shell: bash
        run: |
          echo 'IDF_PATH=${{ github.workspace }}/third_party/esp-idf' >> $GITHUB_ENV
          echo 'CCACHE_DIR=${{ github.workspace }}/.ccache' >> $GITHUB_ENV
          echo 'CCACHE_BASEDIR=${{ github.workspace }}' >> $GITHUB_ENV
          echo "CCACHE_COMPRESS=true" >> $GITHUB_ENV
          echo "CCACHE_COMPRESSLEVEL=6" >> $GITHUB_ENV
          echo "CCACHE_MAXSIZE=400M" >> $GITHUB_ENV
          echo "SHARD_START=${{ matrix.shard }}" >> $GITHUB_ENV
          echo "SHARD_STRIDE=${{ steps.constants.outputs.total_shards }}" >> $GITHUB_ENV

      # Build using make.
      - name: Build sdk
        shell: bash
        run: |
          make sdk
          if [ "$RUNNER_OS" == "Linux" ]; then
            make CROSS_ARCH=host32 BUILD_TYPE=Debug sdk-cross
            make HOST=host-ctp TOIT_CHECK_PROPAGATED_TYPES=1 sdk
          fi

      - name: Build esptool
        shell: bash
        if: matrix.shard == 1
        run: |
          python -m pip install --upgrade pip
          pip install --user -e "$IDF_PATH/components/esptool_py/esptool"
          make esptool-no-env

      # Test.
      - name: Test
        shell: bash  # This is crucial, as the powershell doesn't abort when there is an error.
        run: |
          make test
          make test-health

      - name: Test type propagator
        if: runner.os == 'Linux'
        run: |
          make HOST=host-ctp TOIT_CHECK_PROPAGATED_TYPES=1 test

      - name: Test 32-bit debug
        if: runner.os == 'Linux'
        run: |
          make HOST=host32 CROSS_ARCH=host32 BUILD_TYPE=Debug test

      # Test external code.
      - name: Test external
        # External tests are allowed to fail, but we record them and
        # fail a non-required job if they do.
        continue-on-error: true
        env:
          IDF_PATH: ${{ github.workspace }}/third_party/esp-idf
          CCACHE_DIR: ${{ github.workspace }}/.ccache
          CCACHE_BASEDIR: ${{ github.workspace }}
          CCACHE_COMPRESS: true
          CCACHE_COMPRESSLEVEL: '6'
          CCACHE_MAXSIZE: 400M
          SHARD_START: ${{ matrix.shard }}
          SHARD_STRIDE: ${{ steps.constants.outputs.total_shards }}
        shell: bash
        run: |
          # Mark the external test as failing, and update it at the end of this step.
          mkdir -p $(dirname ${{ steps.constants.outputs.external_result }})
          echo fail > ${{ steps.constants.outputs.external_result }}
          make enable-external
          find external > ${{ steps.constants.outputs.debug_dir }}/${{ matrix.container }}_${{ matrix.shard }}_files_after_enable_external.log
          make test-external
          make test-external-health
          if [ "$RUNNER_OS" == "Linux" ]; then
            cmake -DTOIT_TEST_EXTERNAL=ON build/host32
            make HOST=host32 CROSS_ARCH=host32 BUILD_TYPE=Debug rebuild-cross-cmake
            cd build/host32
            ninja check_external
            cd ../..
          fi
          # If we reach here, all steps of this step succeeded.
          echo success > ${{ steps.constants.outputs.external_result }}

      - name: Store external test result
        uses: actions/upload-artifact@v3
        with:
          name: ${{ steps.constants.outputs.external_result_name }}
          path: ${{ steps.constants.outputs.external_result }}

      - name: Toitdoc - Linux
        if: runner.os == 'Linux' && matrix.shard == 1
        env:
          TOIT_VERSION: ${{ steps.constants.outputs.toit_version }}
          TOITLSP: ${{ github.workspace }}/build/host/sdk/bin/toit.lsp
          TOITC: ${{ github.workspace }}/build/host/sdk/bin/toit.compile
          SDKDIR: ${{ github.workspace }}/
        shell: bash
        run: |
          CPU_CORES=$(nproc)
          JSON_OUT_PATH=${{ github.workspace }}/toitdoc_$TOIT_VERSION.json
          cd "$SDKDIR"
          echo "$TOITLSP" toitdoc -p $CPU_CORES --toitc=$TOITC "--sdk=$SDKDIR" "--out=$JSON_OUT_PATH" --version=$TOIT_VERSION lib
          "$TOITLSP" toitdoc -p $CPU_CORES --toitc=$TOITC "--sdk=$SDKDIR" "--out=$JSON_OUT_PATH" --version=$TOIT_VERSION lib

      - name: Pack artifacts
        if: matrix.shard == 1
        shell: bash
        # Note that we use `cp -R` first, since that works on every platform.
        run: |
          cp -R ./build/host/sdk ./build/host/toit
          tar -czf build/${{ steps.constants.outputs.artifact }} -C ./build/host --dereference toit

      - name: Prepare debug repros
        if: always()
        continue-on-error: true
        shell: bash
        run: |
          ls /tmp/lsp_repro-* || true
          REPRO_DIR=${{ steps.constants.outputs.debug_dir }}/repros
          mkdir -p $REPRO_DIR
          find /tmp -maxdepth 1 -name 'lsp_repro-*' -exec cp -r {} $REPRO_DIR \;
          ls $REPRO_DIR

      - name: Upload debug artifacts
        if: always()
        continue-on-error: true
        uses: actions/upload-artifact@v3
        with:
          name: debug
          path: ${{ steps.constants.outputs.debug_root_dir }}
          retention-days: 5
          if-no-files-found: ignore

      - name: Upload toitdoc - Linux
        if: runner.os == 'Linux' && matrix.shard == 1
        uses: actions/upload-artifact@v3
        with:
          name: toitdoc
          path: toitdoc_${{ steps.constants.outputs.toit_version }}.json

      - name: Authenticate to Google cloud - Linux
        if: |
          runner.os == 'Linux' && matrix.shard == 1 &&
          github.repository_owner == 'toitlang'
        uses: google-github-actions/auth@v0
        with:
          credentials_json: ${{ secrets.INFRASTRUCTURE_SERVICE_ACCOUNT_JSON_KEY }}
          service_account: github-action@infrastructure-220307.iam.gserviceaccount.com

      - name: Set up Cloud SDK
        if: |
          runner.os == 'Linux' && matrix.shard == 1 &&
          github.repository_owner == 'toitlang'
        uses: google-github-actions/setup-gcloud@v0
        with:
          project_id: infrastructure-220307

      - name: Upload toitdoc to gcloud - Linux
        if: |
          runner.os == 'Linux' && matrix.shard == 1 &&
          github.repository_owner == 'toitlang'
        env:
          TOIT_VERSION: ${{ steps.constants.outputs.toit_version }}
        run: |
          JSON_PATH=${{ github.workspace }}/toitdoc_$TOIT_VERSION.json
          echo -n $TOIT_VERSION > LATEST.tmp
          gsutil cp $JSON_PATH gs://toit-web/toitdoc-sdk/$TOIT_VERSION.json
          gsutil cp LATEST.tmp gs://toit-web/toitdoc-sdk/LATEST

      - name: Update RELEASE in gcloud - Linux
        if: |
          runner.os == 'Linux' && matrix.shard == 1 &&
          github.event_name == 'release' &&
          github.repository_owner == 'toitlang'
        env:
          TOIT_VERSION: ${{ steps.constants.outputs.toit_version }}
        run: |
          echo -n $TOIT_VERSION > LATEST.tmp

          gsutil cp LATEST.tmp gs://toit-web/toitdoc-sdk/RELEASED
          gsutil cp LATEST.tmp gs://toit-web/toitdoc-sdk/RELEASED.$TOIT_VERSION

      - name: Upload unsigned artifacts - Windows
        if: runner.os == 'Windows' && matrix.shard == 1
        uses: actions/upload-artifact@v3
        with:
          name: ${{ runner.os }}-build-unsigned
          path: build/${{ steps.constants.outputs.artifact }}

      - name: Upload artifacts - Linux/macOS
        if: runner.os != 'Windows' && matrix.shard == 1
        uses: actions/upload-artifact@v3
        with:
          name: ${{ runner.os }}-build
          path: build/${{ steps.constants.outputs.artifact }}

  # Really annoying that we need to duplicate so much.
  esp32:
    runs-on: ubuntu-latest

    steps:
      - uses: actions/checkout@v3

      - name: Fetch tags
        # The github checkout is shallow and doesn't have tags.
        run: |
          git fetch --tags

      - name: Initialize submodules
        run: |
          git submodule sync --recursive
          git submodule update --init --recursive -j 16

      # Use Go 1.20
      - name: Switch to Go 1.20
        shell: bash
        run:
          echo "$GOROOT_1_20_X64"/bin >> $GITHUB_PATH

      # Get values for cache paths to be used in later steps
      - name: Get Go paths
        id: go-cache-paths
        shell: bash
        run: |
          echo "go-build=$(go env GOCACHE)" >> $GITHUB_OUTPUT
          echo "go-mod=$(go env GOMODCACHE)" >> $GITHUB_OUTPUT

      # Cache go build cache, used to speedup go test
      - name: Go Build Cache
        uses: actions/cache@v3
        with:
          path: ${{ steps.go-cache-paths.outputs.go-build }}
          key: ${{ runner.os }}-go-build-${{ hashFiles('**/go.sum') }}
          restore-keys: ${{ runner.os }}-go-build-

      # Cache go mod cache, used to speedup builds
      - name: Go Mod Cache
        uses: actions/cache@v3
        with:
          path: ${{ steps.go-cache-paths.outputs.go-mod }}
          key: ${{ runner.os }}-go-mod-${{ hashFiles('**/go.sum') }}
          restore-keys: ${{ runner.os }}-go-mod-

      - name: Ccache cache
        uses: actions/cache@v3
        # Store and retrieve the cache with the given sha.
        # The 'restore-keys' prefix finds the most recent cache in case there
        # is no match (which should almost always be the case).
        with:
          path: ${{ github.workspace }}/.ccache
          key: esp32-ccache-${{ github.sha }}
          restore-keys: esp32-ccache-

      - name: Install dependencies - Linux
        run: |
          sudo apt-get update
          sudo apt-get install ninja-build ccache
          ninja --version
          cmake --version
          gcc --version

      - name: Install ESP32 tools
        run: |
          third_party/esp-idf/install.sh

      # Build using make.
      - name: make
        env:
          IDF_PATH: ${{ github.workspace }}/third_party/esp-idf
          IDF_CCACHE_ENABLE: 1
          CCACHE_DIR: ${{ github.workspace }}/.ccache
          CCACHE_BASEDIR: ${{ github.workspace }}
          CCACHE_COMPRESS: true
          CCACHE_COMPRESSLEVEL: '6'
          CCACHE_MAXSIZE: 400M
        run: |
          source third_party/esp-idf/export.sh
          make esp32
          make ESP32_CHIP=esp32c3 esp32
          make ESP32_CHIP=esp32s2 esp32
          make ESP32_CHIP=esp32s3 esp32
          make ESP32_CHIP=esp32s3-spiram-octo esp32

      - name: Pack firmware artifacts
        shell: bash
        run: |
          gzip --to-stdout build/esp32/firmware.envelope > build/firmware-esp32.gz
          gzip --to-stdout build/esp32c3/firmware.envelope > build/firmware-esp32c3.gz
          gzip --to-stdout build/esp32s2/firmware.envelope > build/firmware-esp32s2.gz
          gzip --to-stdout build/esp32s3/firmware.envelope > build/firmware-esp32s3.gz
          gzip --to-stdout build/esp32s3-spiram-octo/firmware.envelope > build/firmware-esp32s3-spiram-octo.gz

      - name: Upload firmware artifacts
        uses: actions/upload-artifact@v3
        with:
          name: firmwares
          path: |
            build/firmware-esp32.gz
            build/firmware-esp32c3.gz
            build/firmware-esp32s2.gz
            build/firmware-esp32s3.gz
            build/firmware-esp32s3-spiram-octo.gz

      - name: Upload ESP32 release firmware artifacts
        if: |
          github.event_name == 'release' &&
          github.repository_owner == 'toitlang'
        uses: svenstaro/upload-release-action@v2
        with:
          repo_token: ${{ secrets.GITHUB_TOKEN }}
          file: build/firmware-esp32.gz
          tag: ${{ github.ref }}
          overwrite: true

      - name: Upload ESP32-C3 release firmware artifacts
        if: |
          github.event_name == 'release' &&
          github.repository_owner == 'toitlang'
        uses: svenstaro/upload-release-action@v2
        with:
          repo_token: ${{ secrets.GITHUB_TOKEN }}
          file: build/firmware-esp32c3.gz
          tag: ${{ github.ref }}
          overwrite: true

      - name: Upload ESP32-S2 release firmware artifacts
        if: |
          github.event_name == 'release' &&
          github.repository_owner == 'toitlang'
        uses: svenstaro/upload-release-action@v2
        with:
          repo_token: ${{ secrets.GITHUB_TOKEN }}
          file: build/firmware-esp32s2.gz
          tag: ${{ github.ref }}
          overwrite: true

      - name: Upload ESP32-S3 release firmware artifacts
        if: |
          github.event_name == 'release' &&
          github.repository_owner == 'toitlang'
        uses: svenstaro/upload-release-action@v2
        with:
          repo_token: ${{ secrets.GITHUB_TOKEN }}
          file: build/firmware-esp32s3.gz
          tag: ${{ github.ref }}
          overwrite: true

      - name: Upload ESP32-S3-spiram-octo release firmware artifacts
        if: |
          github.event_name == 'release' &&
          github.repository_owner == 'toitlang'
        uses: svenstaro/upload-release-action@v2
        with:
          repo_token: ${{ secrets.GITHUB_TOKEN }}
          file: build/firmware-esp32s3-spiram-octo.gz
          tag: ${{ github.ref }}
          overwrite: true

  # Really annoying that we need to duplicate so much.
  cross:
    runs-on: ubuntu-latest

    steps:
      - name: Set up constants
        id: constants
        shell: bash
        run: |
          echo raspberry_pi_artifact=toit-rpi.tar.gz >> $GITHUB_OUTPUT
          echo raspberry_pi64_artifact=toit-rpi64.tar.gz >> $GITHUB_OUTPUT

      - uses: actions/checkout@v3

      - name: Fetch tags
        # The github checkout is shallow and doesn't have tags.
        run: |
          git fetch --tags

      # We only need a subset of all submodules for building.
      - name: Initialize submodules
        run: |
          cd third_party/esp-idf
          git submodule update --init .
          git submodule update --init components/mbedtls
          git submodule update --init components/esptool_py

      # Use Go 1.20
      - name: Switch to Go 1.20
        shell: bash
        run:
          echo "$GOROOT_1_20_X64"/bin >> $GITHUB_PATH

      # Get values for cache paths to be used in later steps
      - name: Get Go paths
        id: go-cache-paths
        shell: bash
        run: |
          echo "go-build=$(go env GOCACHE)" >> $GITHUB_OUTPUT
          echo "go-mod=$(go env GOMODCACHE)" >> $GITHUB_OUTPUT

      # Cache go build cache, used to speedup go test
      - name: Go Build Cache
        uses: actions/cache@v3
        with:
          path: ${{ steps.go-cache-paths.outputs.go-build }}
          key: ${{ runner.os }}-go-build-${{ hashFiles('**/go.sum') }}
          restore-keys: ${{ runner.os }}-go-build-

      # Cache go mod cache, used to speedup builds
      - name: Go Mod Cache
        uses: actions/cache@v3
        with:
          path: ${{ steps.go-cache-paths.outputs.go-mod }}
          key: ${{ runner.os }}-go-mod-${{ hashFiles('**/go.sum') }}
          restore-keys: ${{ runner.os }}-go-mod-

      - name: Ccache cache
        uses: actions/cache@v3
        # Store and retrieve the cache with the given sha.
        # The 'restore-keys' prefix finds the most recent cache in case there
        # is no match (which should almost always be the case).
        with:
          path: ${{ github.workspace }}/.ccache
          key: esp32-ccache-${{ github.sha }}
          restore-keys: esp32-ccache-

      - name: Install dependencies - Linux
        run: |
          sudo apt-get update
          sudo apt-get install ninja-build ccache mingw-w64
          ninja --version
          cmake --version
          gcc --version

      - name: Make
        env:
          IDF_PATH: ${{ github.workspace }}/third_party/esp-idf
          CCACHE_DIR: ${{ github.workspace }}/.ccache
          CCACHE_BASEDIR: ${{ github.workspace }}
          CCACHE_COMPRESS: true
          CCACHE_COMPRESSLEVEL: '6'
          CCACHE_MAXSIZE: 400M
        run: |
          make CROSS_ARCH=win64 sdk-cross
          make pi

      - name: Copy 32-bit sdk to 64-bit directory
        run: |
          mkdir -p build/raspberry_pi64
          cp -Ra build/raspberry_pi/sdk build/raspberry_pi64

      - name: Patch esptool requirements
        # We don't want to use the cryptography package that uses rust.
        # The latest version that can still be installed without rust is 3.4.8.
        # If we want to use a newer version, we would need to:
        # - Install rust in the container: apt-get install -y cargo
        # - Make sure there is enough space in the container.
        #    This is done by a `with` argument: image_additional_mb: 512
        run: |
          sed -i 's/cryptography/cryptography<=3.4.8/' third_party/esp-idf/components/esptool_py/esptool/setup.py

      - name: Build esptool 32-bit
        uses: pguyot/arm-runner-action@v2
        with:
          cpu: cortex-a7
          base_image: "raspios_lite:2022-01-28"
          bind_mount_repository: true
          commands: |
              apt-get update
              apt-get install -y python3-pip git
              python --version
              pip install --user -e third_party/esp-idf/components/esptool_py/esptool
              make HOST=raspberry_pi esptool-no-env

      - name: Build esptool 64-bit
        uses: pguyot/arm-runner-action@v2
        with:
          cpu: cortex-a7
          base_image: "raspios_lite_arm64:2022-01-28"
          bind_mount_repository: true
          commands: |
              apt-get update
              apt-get install -y python3-pip git
              python --version
              pip install --user -e third_party/esp-idf/components/esptool_py/esptool
              make HOST=raspberry_pi64 esptool-no-env

      - name: Test executables 32-bit
        uses: pguyot/arm-runner-action@v2
        with:
          cpu: cortex-a7
          base_image: "raspios_lite:2022-01-28"
          bind_mount_repository: true
          commands: |
              uname -m > pi_uname
              build/raspberry_pi/sdk/bin/toit.pkg version
              build/raspberry_pi/sdk/bin/toit.run --version
              build/raspberry_pi/sdk/tools/firmware --help
              build/raspberry_pi/sdk/tools/esptool -h

      - name: Test executables 64-bit
        uses: pguyot/arm-runner-action@v2
        with:
          cpu: cortex-a7
          base_image: "raspios_lite_arm64:2022-01-28"
          bind_mount_repository: true
          commands: |
              uname -m > pi_uname
              build/raspberry_pi64/sdk/bin/toit.pkg version
              build/raspberry_pi64/sdk/bin/toit.run --version
              build/raspberry_pi64/sdk/tools/firmware --help
              build/raspberry_pi64/sdk/tools/esptool -h

      - name: Pack Raspberry Pi artifacts
        shell: bash
        # Note that we use `cp -R` first, since that works on every platform.
        run: |
          cp -R ./build/raspberry_pi/sdk ./build/raspberry_pi/toit
          tar -czf build/${{ steps.constants.outputs.raspberry_pi_artifact }} -C ./build/raspberry_pi --dereference toit
          cp -R ./build/raspberry_pi64/sdk ./build/raspberry_pi64/toit
          tar -czf build/${{ steps.constants.outputs.raspberry_pi64_artifact }} -C ./build/raspberry_pi64 --dereference toit

      - name: Upload Raspberry Pi artifacts
        uses: actions/upload-artifact@v3
        with:
          name: ${{ runner.os }}-build
          path: |
            build/${{ steps.constants.outputs.raspberry_pi_artifact }}
            build/${{ steps.constants.outputs.raspberry_pi64_artifact }}

  combine:
    needs: [build, cross]
    runs-on: ubuntu-latest

    steps:
      - uses: actions/download-artifact@v3
        with:
          name: Windows-build-unsigned

      - uses: actions/download-artifact@v3
        with:
          name: Linux-build

      - uses: actions/download-artifact@v3
        with:
          name: macOS-build

      - name: Unpack SDKs
        run: |
          for os in windows linux macos rpi rpi64; do
            mkdir -p $os
            tar x -zf toit-$os.tar.gz -C $os
          done

      - name: Copy vessels
        run: |
          mkdir -p vessels

          for source in windows linux macos rpi rpi64; do
<<<<<<< HEAD
            mkdir -p vessels/$source
            cp -R $source/toit/vessels/vessel* vessels/$source

=======
            # Use same values as Go.
            if [ "$source" == "windows" ]; then
              CROSS_OS=windows
              CROSS_ARCH=amd64
            elif [ "$source" == "linux" ]; then
              CROSS_OS=linux
              CROSS_ARCH=amd64
            elif [ "$source" == "macos" ]; then
              CROSS_OS=darwin
              CROSS_ARCH=amd64
            elif [ "$source" == "rpi" ]; then
              CROSS_OS=linux
              CROSS_ARCH=arm
            elif [ "$source" == "rpi64" ]; then
              CROSS_OS=linux
              CROSS_ARCH=arm64
            fi
>>>>>>> b4346ad6
            for target in windows linux macos rpi rpi64; do
              if [ "$source" == "$target" ]; then
                continue
              fi
<<<<<<< HEAD
              mkdir -p $target/toit/vessels/$source
              cp -R $source/toit/vessels/vessel* $target/toit/vessels/$source
=======
              mkdir -p $target/toit/vessels/$CROSS_OS/$CROSS_ARCH
              cp -R $source/toit/vessels/* $target/toit/vessels/$CROSS_OS/$CROSS_ARCH
>>>>>>> b4346ad6
            done
          done

      - name: Create vessels artifact
        run: |
          tar c -zf vessels.tar.gz vessels

      - name: Compress SDKs
        run: |
          for os in windows linux macos rpi rpi64; do
            tar c -zf toit-$os.tar.gz -C $os .
          done

      - name: Upload vessels
        uses: actions/upload-artifact@v3
        with:
          name: vessels
          path: vessels.tar.gz

      - name: Upload Windows unsigned
        uses: actions/upload-artifact@v3
        with:
          name: Windows-build-unsigned
          path: toit-windows.tar.gz

      - name: Upload Linux
        uses: actions/upload-artifact@v3
        with:
          name: Linux-build
          path: |
            toit-linux.tar.gz
            toit-rpi.tar.gz
            toit-rpi64.tar.gz

      - name: Upload macOS
        uses: actions/upload-artifact@v3
        with:
          name: macOS-build
          path: toit-macos.tar.gz

      - name: Upload release vessels
        if: |
          github.event_name == 'release' &&
          github.repository_owner == 'toitlang'
        uses: svenstaro/upload-release-action@v2
        with:
          repo_token: ${{ secrets.GITHUB_TOKEN }}
          file: vessels.tar.gz
          tag: ${{ github.ref }}
          overwrite: true

      - name: Upload release Linux
        if: |
          github.event_name == 'release' &&
          github.repository_owner == 'toitlang'
        uses: svenstaro/upload-release-action@v2
        with:
          repo_token: ${{ secrets.GITHUB_TOKEN }}
          file: toit-linux.tar.gz
          tag: ${{ github.ref }}
          overwrite: true

      - name: Upload release macOS
        if: |
          github.event_name == 'release' &&
          github.repository_owner == 'toitlang'
        uses: svenstaro/upload-release-action@v2
        with:
          repo_token: ${{ secrets.GITHUB_TOKEN }}
          file: toit-macos.tar.gz
          tag: ${{ github.ref }}
          overwrite: true

      - name: Upload release Raspberry Pi 32-bit
        if: |
          github.event_name == 'release' &&
          github.repository_owner == 'toitlang'
        uses: svenstaro/upload-release-action@v2
        with:
          repo_token: ${{ secrets.GITHUB_TOKEN }}
          file: toit-rpi.tar.gz
          tag: ${{ github.ref }}
          overwrite: true

      - name: Upload release Raspberry Pi 64-bit
        if: |
          github.event_name == 'release' &&
          github.repository_owner == 'toitlang'
        uses: svenstaro/upload-release-action@v2
        with:
          repo_token: ${{ secrets.GITHUB_TOKEN }}
          file: toit-rpi64.tar.gz
          tag: ${{ github.ref }}
          overwrite: true

  sign_windows:
    runs-on: windows-signing
    needs: [combine]
    if: github.event_name == 'release'
    steps:
      - name: Clean workspace
        run: |
          rm -Recurse -Force ${{ github.workspace }}\*

      - uses: actions/download-artifact@v3
        with:
          name: Windows-build-unsigned

      - name: Decompress
        run: |
          & "C:\Program Files\Git\bin\bash.exe" --noprofile --norc -e -o pipefail -c "tar -xzf toit-windows.tar.gz"

      - name: Sign
        run: |
          Get-ChildItem toit/bin/*.exe, toit/tools/*.exe | ForEach-Object {
              signtool sign /debug /n "Toitware ApS" /t http://timestamp.digicert.com/ $_.FullName
          }

      - name: Compress
        run: |
          & "C:\Program Files\Git\bin\bash.exe" --noprofile --norc -e -o pipefail -c "tar -czf toit-windows.tar.gz toit"

      - name: Upload artifacts
        uses: actions/upload-artifact@v3
        with:
          name: Windows-build
          path: toit-windows.tar.gz

      - name: Upload release artifacts
        uses: svenstaro/upload-release-action@v2
        with:
          repo_token: ${{ secrets.GITHUB_TOKEN }}
          file: toit-windows.tar.gz
          tag: ${{ github.ref }}
          overwrite: true

  external:
    needs: build

    runs-on: ubuntu-latest

    steps:
      - name: Set up constants
        id: constants
        shell: bash
        run: |
          echo external_result_dir=external-result >> $GITHUB_OUTPUT
          echo external_result_name=external-result-${{ github.run_id }}-${{ github.run_attempt }} >> $GITHUB_OUTPUT

      - name: Retrieve
        uses: actions/download-artifact@v3
        with:
          name: ${{ steps.constants.outputs.external_result_name }}
          path: external-result

      - name: Check
        shell: bash
        run: |
          find .
          cat external-result/*
          ! grep "fail" external-result/*

  AUR:
    name: Update AUR package
    runs-on: ubuntu-latest
    needs: [build]
    # While we are developing Toit 2.0.0 alpha we want to publish prereleases as well.
    # if: github.event_name == 'release' && !github.event.release.prerelease
    if: github.event_name == 'release'
    steps:
      # This shouldn't be necessary, but the archlinux-package-action
      # doesn't work without it.
      - uses: actions/checkout@v3

      - name: Version number
        id: version
        shell: bash
        run: |
          VERSION="${{ github.event.release.tag_name }}"
          echo "version=$VERSION" >> $GITHUB_ENV

      - name: Ssh
        env:
          AUR_SSH_KEY: ${{ secrets.AUR_SSH_KEY }}
        run: |
          echo "$AUR_SSH_KEY" > ${{ github.workspace }}/aur_ssh_key
          chmod 600 ${{ github.workspace }}/aur_ssh_key

          mkdir -p $HOME/.ssh
          echo "Host aur.archlinux.org" >> $HOME/.ssh/config
          echo "  IdentityFile ${{ github.workspace }}/aur_ssh_key" >> $HOME/.ssh/config
          echo "  User aur" >> $HOME/.ssh/config

          ssh-keyscan -H aur.archlinux.org > $HOME/.ssh/known_hosts

      - name: Fetch AUR package
        run: |
          git clone ssh://aur@aur.archlinux.org/toit.git

      - name: Git
        run: |
          cd toit
          git config user.email "leon@toit.io"
          git config user.name "Leon Gungadin Mogensen"

      - name: Update AUR package
        shell: bash
        run: |
          # Toit's PKGBUILD is a bit special in that we don't download
          # a tarball (since those don't contain submodules), but instead
          # use Git to get the source code.
          # For security, we store the hash of the commit in the PKGBUILD,
          # which is why we run a custom 'update_hash.sh' script.
          # This is the reason we can't just use the 'archlinux-package-action'.
          cd toit
          sed -i "s/_tag=.*/_tag=\"${{ env.version }}\"/g" PKGBUILD
          sed -i "s/pkgrel=.*/pkgrel=1/g" PKGBUILD
          ./update_hash.sh

      - name: Update .SRCINFO
        uses: hapakaien/archlinux-package-action@v2
        with:
          path: toit
          flags: ''
          namcap: false
          srcinfo: true

      - name: Upload
        run: |
          cat ${{ github.workspace }}/toit/PKGBUILD
          cat ${{ github.workspace }}/toit/.SRCINFO

          cd ${{ github.workspace }}/toit
          git commit -am "Update to version ${{ env.version }}"
          git push origin master<|MERGE_RESOLUTION|>--- conflicted
+++ resolved
@@ -724,11 +724,6 @@
           mkdir -p vessels
 
           for source in windows linux macos rpi rpi64; do
-<<<<<<< HEAD
-            mkdir -p vessels/$source
-            cp -R $source/toit/vessels/vessel* vessels/$source
-
-=======
             # Use same values as Go.
             if [ "$source" == "windows" ]; then
               CROSS_OS=windows
@@ -746,18 +741,16 @@
               CROSS_OS=linux
               CROSS_ARCH=arm64
             fi
->>>>>>> b4346ad6
+
+            mkdir -p vessels/$CROSS_OS/$CROSS_ARCH
+            cp $source/toit/vessels/vessel* vessels/$CROSS_OS/$CROSS_ARCH
+
             for target in windows linux macos rpi rpi64; do
               if [ "$source" == "$target" ]; then
                 continue
               fi
-<<<<<<< HEAD
-              mkdir -p $target/toit/vessels/$source
-              cp -R $source/toit/vessels/vessel* $target/toit/vessels/$source
-=======
               mkdir -p $target/toit/vessels/$CROSS_OS/$CROSS_ARCH
-              cp -R $source/toit/vessels/* $target/toit/vessels/$CROSS_OS/$CROSS_ARCH
->>>>>>> b4346ad6
+              cp $source/toit/vessels/vessel* $target/toit/vessels/$CROSS_OS/$CROSS_ARCH
             done
           done
 
