name: CI

on:
  push:
  release:
    types: [published]
  workflow_dispatch:

env:
  ESPTOOL_VERSION: v4.6

jobs:
  build:
    strategy:
      # The matrix will run all possible combinations in parallel.
      matrix:
        # ubuntu-20.04 so that we don't depend on a recent glibc.
        container: [ ubuntu-20.04, macos-latest, windows-latest ]
        shard: [1, 2, 3, 4, 5]

        include:
          - container: ubuntu-20.04
            shard: 6
          - container: ubuntu-20.04
            shard: 7
          - container: ubuntu-20.04
            shard: 8

    runs-on: ${{ matrix.container }}

    steps:
      - uses: actions/checkout@v3
        with:
          fetch-depth: 0

      - name: Set up constants
        id: constants
        shell: bash
        run: |
          echo "external_result=external-result/$RUNNER_OS-${{ matrix.shard }}.txt" >> $GITHUB_OUTPUT
          echo "external_result_name=external-result-${{ github.run_id }}-${{ github.run_attempt }}" >> $GITHUB_OUTPUT
          echo "debug_root_dir=debug-ci" >> $GITHUB_OUTPUT
          echo "debug_dir=debug-ci/$RUNNER_OS-${{ matrix.shard }}" >> $GITHUB_OUTPUT
          TOIT_VERSION=$(cmake -DPRINT_VERSION=1 -P tools/gitversion.cmake)
          echo $TOIT_VERSION
          echo "toit_version=$TOIT_VERSION" >> $GITHUB_OUTPUT
          if [ "$RUNNER_OS" == "Linux" ]; then
            echo "artifact=toit-linux.tar.gz" >> $GITHUB_OUTPUT
            echo "total_shards=8" >> $GITHUB_OUTPUT
          elif [ "$RUNNER_OS" == "macOS" ]; then
            echo "artifact=toit-macos.tar.gz" >> $GITHUB_OUTPUT
            echo "total_shards=5" >> $GITHUB_OUTPUT
          elif [ "$RUNNER_OS" == "Windows" ]; then
            echo "artifact=toit-windows.tar.gz" >> $GITHUB_OUTPUT
            echo "total_shards=5" >> $GITHUB_OUTPUT
          else
            echo "UNSUPPORTED RUNNER: $RUNNER_OS"
            exit 1
          fi

      # Anything in the debug dir will be uploaded as artifact.
      - name: Setup debug dir
        shell: sh
        run: |
          mkdir -p ${{ steps.constants.outputs.debug_dir }}

      # We only need the mbedtls submodule for building.
      - name: Initialize mbedtls submodule
        run: |
          cd third_party/esp-idf
          git submodule update --init .
          git submodule update --init components/mbedtls

      # Use Go 1.20
      - name: Switch to Go 1.20
        shell: bash
        run:
          echo "$GOROOT_1_20_X64"/bin >> $GITHUB_PATH

      # Get values for cache paths to be used in later steps
      - name: Get Go paths
        id: go-cache-paths
        shell: bash
        run: |
          echo "go-build=$(go env GOCACHE)" >> $GITHUB_OUTPUT
          echo "go-mod=$(go env GOMODCACHE)" >> $GITHUB_OUTPUT

      - name: Go cache
        uses: actions/cache@v3
        with:
          path: |
            ${{ steps.go-cache-paths.outputs.go-build }}
            ${{ steps.go-cache-paths.outputs.go-mod }}
          key: ${{ runner.os }}-go-build-${{ hashFiles('**/go.sum') }}
          restore-keys: ${{ runner.os }}-go-

      - name: Ccache cache
        uses: actions/cache@v3
        with:
          path: ${{ github.workspace }}/.ccache
          key: ${{ runner.os }}-ccache-${{ github.sha }}
          restore-keys: ${{ runner.os }}-ccache-

      # Cache deb files.
      - name: Apt cache - Linux
        if: runner.os == 'Linux'
        uses: actions/cache@v3
        with:
          path: ${{ github.workspace }}/apt-cacher-ng
          key: ${{ runner.os }}-apt-${{ github.sha }}
          restore-keys: ${{ runner.os }}-apt

      - name: Install and configure apt-cacher-ng - Linux
        if: runner.os == 'Linux'
        run: |
          sudo apt-get update -q
          sudo apt-get install -q apt-cacher-ng
          sudo systemctl stop apt-cacher-ng
          if [[ -f apt-cacher-ng/cache.tar.gz ]]; then
            sudo tar -xzf apt-cacher-ng/cache.tar.gz -C /var/cache/apt-cacher-ng
          fi
          echo "Acquire::http::Proxy \"http://localhost:3142\";" | sudo tee /etc/apt/apt.conf.d/00proxy
          echo "PassThroughPattern: .*" | sudo tee -a /etc/apt-cacher-ng/acng.conf
          sudo systemctl restart apt-cacher-ng

      # Fetch the dependencies. Different for each platform.
      - name: Install dependencies - Linux
        if: runner.os == 'Linux'
        run: |
          sudo apt-get update -q
          sudo apt-get install -q ninja-build ccache gcc-multilib g++-multilib socat valgrind
          ninja --version
          cmake --version
          gcc --version
          socat -V
      - name: Install dependencies - macOS
        if: runner.os == 'macOS'
        run: |
          brew install ninja ccache
          ninja --version
          cmake --version
      - name: Install dependencies - Windows
        if: runner.os == 'Windows'
        run: |
          choco install ninja ccache
          ninja --version
          ccache --version
          cmake --version

      - name: Copy apt cache back - Linux
        if: runner.os == 'Linux'
        run: |
          mkdir -p apt-cacher-ng
          sudo tar -czf apt-cacher-ng/cache.tar.gz -C /var/cache/apt-cacher-ng .
          sudo chown $(whoami) apt-cacher-ng/cache.tar.gz

      - name: Set up Python
        uses: actions/setup-python@v4
        with:
<<<<<<< HEAD
          python-version: '3.11'
          cache: 'pip'
          cache-dependency-path: third_party/esp-idf/components/mbedtls/mbedtls/scripts/driver.requirements.txt

      - name: Install python packages needed by MbedTLS
        run:
          pip install -r third_party/esp-idf/components/mbedtls/mbedtls/scripts/driver.requirements.txt
=======
          python-version: '3.10'

      - name: Set up Python - Windows
        uses: actions/setup-python@v4
        if: matrix.shard == 1 && runner.os == 'Windows'
        with:
          # Use 3.8 since that version still works on Windows 7.
          python-version: '3.8'
>>>>>>> 80979517

      - name: Setup compilation env
        shell: bash
        run: |
          echo 'IDF_PATH=${{ github.workspace }}/third_party/esp-idf' >> $GITHUB_ENV
          echo 'CCACHE_DIR=${{ github.workspace }}/.ccache' >> $GITHUB_ENV
          echo 'CCACHE_BASEDIR=${{ github.workspace }}' >> $GITHUB_ENV
          echo "CCACHE_COMPRESS=true" >> $GITHUB_ENV
          echo "CCACHE_COMPRESSLEVEL=6" >> $GITHUB_ENV
          echo "CCACHE_MAXSIZE=400M" >> $GITHUB_ENV
          echo "SHARD_START=${{ matrix.shard }}" >> $GITHUB_ENV
          echo "SHARD_STRIDE=${{ steps.constants.outputs.total_shards }}" >> $GITHUB_ENV

      # Build using make.
      - name: Build sdk
        shell: bash
        run: |
          make sdk
          if [ "$RUNNER_OS" == "Linux" ]; then
            make HOST=host32 BUILD_TYPE=Debug sdk
            make HOST=host-ctp TOOLCHAIN=host TOIT_CHECK_PROPAGATED_TYPES=1 sdk
          fi

      # Test.
      - name: Test
        shell: bash  # This is crucial, as the powershell doesn't abort when there is an error.
        run: |
          make test
          make test-health

      - name: Test type propagator
        if: runner.os == 'Linux'
        run: |
          make HOST=host-ctp TOIT_CHECK_PROPAGATED_TYPES=1 test

      - name: Test 32-bit debug
        if: runner.os == 'Linux'
        run: |
          make HOST=host32 BUILD_TYPE=Debug test

      # Test external code.
      - name: Test external
        # External tests are allowed to fail, but we record them and
        # fail a non-required job if they do.
        continue-on-error: true
        env:
          IDF_PATH: ${{ github.workspace }}/third_party/esp-idf
          CCACHE_DIR: ${{ github.workspace }}/.ccache
          CCACHE_BASEDIR: ${{ github.workspace }}
          CCACHE_COMPRESS: true
          CCACHE_COMPRESSLEVEL: '6'
          CCACHE_MAXSIZE: 400M
          SHARD_START: ${{ matrix.shard }}
          SHARD_STRIDE: ${{ steps.constants.outputs.total_shards }}
        shell: bash
        run: |
          # Mark the external test as failing, and update it at the end of this step.
          mkdir -p $(dirname ${{ steps.constants.outputs.external_result }})
          echo fail > ${{ steps.constants.outputs.external_result }}
          make enable-external
          find external > ${{ steps.constants.outputs.debug_dir }}/${{ matrix.container }}_${{ matrix.shard }}_files_after_enable_external.log
          make test-external
          make test-external-health
          if [ "$RUNNER_OS" == "Linux" ]; then
            cmake -DTOIT_TEST_EXTERNAL=ON build/host32
            make HOST=host32 BUILD_TYPE=Debug rebuild-cmake
            cd build/host32
            ninja check_external
            cd ../..
          fi
          # If we reach here, all steps of this step succeeded.
          echo success > ${{ steps.constants.outputs.external_result }}

      - name: Store external test result
        uses: actions/upload-artifact@v3
        with:
          name: ${{ steps.constants.outputs.external_result_name }}
          path: ${{ steps.constants.outputs.external_result }}

      - name: Toitdoc - Linux
        if: runner.os == 'Linux' && matrix.shard == 1
        env:
          TOIT_VERSION: ${{ steps.constants.outputs.toit_version }}
          TOITLSP: ${{ github.workspace }}/build/host/sdk/bin/toit.lsp
          TOITC: ${{ github.workspace }}/build/host/sdk/bin/toit.compile
          SDKDIR: ${{ github.workspace }}/
        shell: bash
        run: |
          CPU_CORES=$(nproc)
          JSON_OUT_PATH=${{ github.workspace }}/toitdoc_$TOIT_VERSION.json
          cd "$SDKDIR"
          echo "$TOITLSP" toitdoc -p $CPU_CORES --toitc=$TOITC "--sdk=$SDKDIR" "--out=$JSON_OUT_PATH" --version=$TOIT_VERSION lib
          "$TOITLSP" toitdoc -p $CPU_CORES --toitc=$TOITC "--sdk=$SDKDIR" "--out=$JSON_OUT_PATH" --version=$TOIT_VERSION lib

      - name: Pack artifacts
        if: matrix.shard == 1
        shell: bash
        # Note that we use `cp -R` first, since that works on every platform.
        run: |
          cp -R ./build/host/sdk ./build/host/toit
          tar -czf build/${{ steps.constants.outputs.artifact }} -C ./build/host --dereference toit

      - name: Prepare debug repros
        if: always()
        continue-on-error: true
        shell: bash
        run: |
          ls /tmp/lsp_repro-* || true
          REPRO_DIR=${{ steps.constants.outputs.debug_dir }}/repros
          mkdir -p $REPRO_DIR
          find /tmp -maxdepth 1 -name 'lsp_repro-*' -exec cp -r {} $REPRO_DIR \;
          ls $REPRO_DIR

      - name: Upload debug artifacts
        if: always()
        continue-on-error: true
        uses: actions/upload-artifact@v3
        with:
          name: debug
          path: ${{ steps.constants.outputs.debug_root_dir }}
          retention-days: 5
          if-no-files-found: ignore

      - name: Upload toitdoc - Linux
        if: runner.os == 'Linux' && matrix.shard == 1
        uses: actions/upload-artifact@v3
        with:
          name: toitdoc
          path: toitdoc_${{ steps.constants.outputs.toit_version }}.json

      - name: Authenticate to Google cloud - Linux
        if: |
          runner.os == 'Linux' && matrix.shard == 1 &&
          github.repository_owner == 'toitlang'
        uses: google-github-actions/auth@v0
        with:
          credentials_json: ${{ secrets.INFRASTRUCTURE_SERVICE_ACCOUNT_JSON_KEY }}
          service_account: github-action@infrastructure-220307.iam.gserviceaccount.com

      - name: Set up Cloud SDK
        if: |
          runner.os == 'Linux' && matrix.shard == 1 &&
          github.repository_owner == 'toitlang'
        uses: google-github-actions/setup-gcloud@v0
        with:
          project_id: infrastructure-220307

      - name: Upload toitdoc to gcloud - Linux
        if: |
          runner.os == 'Linux' && matrix.shard == 1 &&
          github.repository_owner == 'toitlang'
        env:
          TOIT_VERSION: ${{ steps.constants.outputs.toit_version }}
        run: |
          JSON_PATH=${{ github.workspace }}/toitdoc_$TOIT_VERSION.json
          echo -n $TOIT_VERSION > LATEST.tmp
          gsutil cp $JSON_PATH gs://toit-web/toitdoc-sdk/$TOIT_VERSION.json
          gsutil cp LATEST.tmp gs://toit-web/toitdoc-sdk/LATEST

      - name: Upload unsigned artifacts - Windows
        if: runner.os == 'Windows' && matrix.shard == 1
        uses: actions/upload-artifact@v3
        with:
          name: ${{ runner.os }}-build-unsigned
          path: build/${{ steps.constants.outputs.artifact }}

      - name: Upload artifacts - Linux/macOS
        if: runner.os != 'Windows' && matrix.shard == 1
        uses: actions/upload-artifact@v3
        with:
          name: ${{ runner.os }}-build
          path: build/${{ steps.constants.outputs.artifact }}

  # Really annoying that we need to duplicate so much.
  esp32:
    runs-on: ubuntu-latest

    steps:
      - uses: actions/checkout@v3
        with:
          fetch-depth: 0

      - name: Initialize submodules
        run: |
          git submodule sync --recursive
          git submodule update --init --recursive -j 16

      # Use Go 1.20
      - name: Switch to Go 1.20
        shell: bash
        run:
          echo "$GOROOT_1_20_X64"/bin >> $GITHUB_PATH

      # Get values for cache paths to be used in later steps
      - name: Get Go paths
        id: go-cache-paths
        shell: bash
        run: |
          echo "go-build=$(go env GOCACHE)" >> $GITHUB_OUTPUT
          echo "go-mod=$(go env GOMODCACHE)" >> $GITHUB_OUTPUT

      # Cache go build cache, used to speedup go test
      - name: Go Build Cache
        uses: actions/cache@v3
        with:
          path: ${{ steps.go-cache-paths.outputs.go-build }}
          key: ${{ runner.os }}-go-build-${{ hashFiles('**/go.sum') }}
          restore-keys: ${{ runner.os }}-go-build-

      # Cache go mod cache, used to speedup builds
      - name: Go Mod Cache
        uses: actions/cache@v3
        with:
          path: ${{ steps.go-cache-paths.outputs.go-mod }}
          key: ${{ runner.os }}-go-mod-${{ hashFiles('**/go.sum') }}
          restore-keys: ${{ runner.os }}-go-mod-

      - name: Ccache cache
        uses: actions/cache@v3
        # Store and retrieve the cache with the given sha.
        # The 'restore-keys' prefix finds the most recent cache in case there
        # is no match (which should almost always be the case).
        with:
          path: ${{ github.workspace }}/.ccache
          key: esp32-ccache-${{ github.sha }}
          restore-keys: esp32-ccache-

      - name: Install dependencies - Linux
        run: |
          sudo apt-get update
          sudo apt-get install ninja-build ccache
          ninja --version
          cmake --version
          gcc --version

      - name: Install ESP32 tools
        run: |
          third_party/esp-idf/install.sh
          $HOME/.espressif/python_env/idf5.0_py3.10_env/bin/python3.10 -m pip install jsonschema
          $HOME/.espressif/python_env/idf5.0_py3.10_env/bin/python3.10 -m pip install jinja2

      # Build using make.
      - name: make
        env:
          IDF_PATH: ${{ github.workspace }}/third_party/esp-idf
          IDF_CCACHE_ENABLE: 1
          CCACHE_DIR: ${{ github.workspace }}/.ccache
          CCACHE_BASEDIR: ${{ github.workspace }}
          CCACHE_COMPRESS: true
          CCACHE_COMPRESSLEVEL: '6'
          CCACHE_MAXSIZE: 400M
        run: |
          source third_party/esp-idf/export.sh
          make esp32
          make ESP32_CHIP=esp32c3 esp32
          make ESP32_CHIP=esp32s2 esp32
          make ESP32_CHIP=esp32s3 esp32
          make ESP32_CHIP=esp32s3-spiram-octo esp32
          make ESP32_CHIP=esp32-eth-clk-out17 esp32

      - name: Pack firmware artifacts
        shell: bash
        run: |
          gzip --to-stdout build/esp32/firmware.envelope > build/firmware-esp32.gz
          gzip --to-stdout build/esp32c3/firmware.envelope > build/firmware-esp32c3.gz
          gzip --to-stdout build/esp32s2/firmware.envelope > build/firmware-esp32s2.gz
          gzip --to-stdout build/esp32s3/firmware.envelope > build/firmware-esp32s3.gz
          gzip --to-stdout build/esp32s3-spiram-octo/firmware.envelope > build/firmware-esp32s3-spiram-octo.gz
          gzip --to-stdout build/esp32-eth-clk-out17/firmware.envelope > build/firmware-esp32-eth-clk-out17.gz

      - name: Upload firmware artifacts
        uses: actions/upload-artifact@v3
        with:
          name: firmwares
          path: |
            build/firmware-esp32.gz
            build/firmware-esp32c3.gz
            build/firmware-esp32s2.gz
            build/firmware-esp32s3.gz
            build/firmware-esp32s3-spiram-octo.gz
            build/firmware-esp32-eth-clk-out17.gz

      - name: Upload ESP32 release firmware artifacts
        if: |
          github.event_name == 'release' &&
          github.repository_owner == 'toitlang'
        uses: svenstaro/upload-release-action@v2
        with:
          repo_token: ${{ secrets.GITHUB_TOKEN }}
          file: build/firmware-esp32.gz
          tag: ${{ github.ref }}
          overwrite: true

      - name: Upload ESP32-C3 release firmware artifacts
        if: |
          github.event_name == 'release' &&
          github.repository_owner == 'toitlang'
        uses: svenstaro/upload-release-action@v2
        with:
          repo_token: ${{ secrets.GITHUB_TOKEN }}
          file: build/firmware-esp32c3.gz
          tag: ${{ github.ref }}
          overwrite: true

      - name: Upload ESP32-S2 release firmware artifacts
        if: |
          github.event_name == 'release' &&
          github.repository_owner == 'toitlang'
        uses: svenstaro/upload-release-action@v2
        with:
          repo_token: ${{ secrets.GITHUB_TOKEN }}
          file: build/firmware-esp32s2.gz
          tag: ${{ github.ref }}
          overwrite: true

      - name: Upload ESP32-S3 release firmware artifacts
        if: |
          github.event_name == 'release' &&
          github.repository_owner == 'toitlang'
        uses: svenstaro/upload-release-action@v2
        with:
          repo_token: ${{ secrets.GITHUB_TOKEN }}
          file: build/firmware-esp32s3.gz
          tag: ${{ github.ref }}
          overwrite: true

      - name: Upload ESP32-S3-spiram-octo release firmware artifacts
        if: |
          github.event_name == 'release' &&
          github.repository_owner == 'toitlang'
        uses: svenstaro/upload-release-action@v2
        with:
          repo_token: ${{ secrets.GITHUB_TOKEN }}
          file: build/firmware-esp32s3-spiram-octo.gz
          tag: ${{ github.ref }}
          overwrite: true

      - name: Upload ESP32-eth-clk-out17 release firmware artifacts
        if: |
          github.event_name == 'release' &&
          github.repository_owner == 'toitlang'
        uses: svenstaro/upload-release-action@v2
        with:
          repo_token: ${{ secrets.GITHUB_TOKEN }}
          file: build/firmware-esp32-eth-clk-out17.gz
          tag: ${{ github.ref }}
          overwrite: true

  # Really annoying that we need to duplicate so much.
  cross:
    runs-on: ubuntu-latest

    steps:
      - name: Set up constants
        id: constants
        shell: bash
        run: |
          echo raspberry_pi_artifact=toit-rpi.tar.gz >> $GITHUB_OUTPUT

      - uses: actions/checkout@v3
        with:
          fetch-depth: 0

      # We only need a subset of all submodules for building.
      - name: Initialize submodules
        run: |
          cd third_party/esp-idf
          git submodule update --init .
          git submodule update --init components/mbedtls

      # Use Go 1.20
      - name: Switch to Go 1.20
        shell: bash
        run:
          echo "$GOROOT_1_20_X64"/bin >> $GITHUB_PATH

      # Get values for cache paths to be used in later steps
      - name: Get Go paths
        id: go-cache-paths
        shell: bash
        run: |
          echo "go-build=$(go env GOCACHE)" >> $GITHUB_OUTPUT
          echo "go-mod=$(go env GOMODCACHE)" >> $GITHUB_OUTPUT

      # Cache go build cache, used to speedup go test
      - name: Go Build Cache
        uses: actions/cache@v3
        with:
          path: ${{ steps.go-cache-paths.outputs.go-build }}
          key: ${{ runner.os }}-go-build-${{ hashFiles('**/go.sum') }}
          restore-keys: ${{ runner.os }}-go-build-

      # Cache go mod cache, used to speedup builds
      - name: Go Mod Cache
        uses: actions/cache@v3
        with:
          path: ${{ steps.go-cache-paths.outputs.go-mod }}
          key: ${{ runner.os }}-go-mod-${{ hashFiles('**/go.sum') }}
          restore-keys: ${{ runner.os }}-go-mod-

      - name: Ccache cache
        uses: actions/cache@v3
        # Store and retrieve the cache with the given sha.
        # The 'restore-keys' prefix finds the most recent cache in case there
        # is no match (which should almost always be the case).
        with:
          path: ${{ github.workspace }}/.ccache
          key: esp32-ccache-${{ github.sha }}
          restore-keys: esp32-ccache-

      - name: Install dependencies - Linux
        run: |
          sudo apt-get update
          sudo apt-get install ninja-build ccache mingw-w64
          ninja --version
          cmake --version
          gcc --version

      - name: Make
        env:
          IDF_PATH: ${{ github.workspace }}/third_party/esp-idf
          CCACHE_DIR: ${{ github.workspace }}/.ccache
          CCACHE_BASEDIR: ${{ github.workspace }}
          CCACHE_COMPRESS: true
          CCACHE_COMPRESSLEVEL: '6'
          CCACHE_MAXSIZE: 400M
        run: |
          make TARGET=win64 sdk
          make raspbian
          make aarch64
          make arm-linux-gnueabi

      - name: Test executables 32-bit
        uses: pguyot/arm-runner-action@v2
        with:
          cpu: cortex-a7
          base_image: "raspios_lite:2022-01-28"
          bind_mount_repository: true
          commands: |
              uname -m > pi_uname
              build/raspbian/sdk/bin/toit.pkg version
              build/raspbian/sdk/bin/toit.run --version
              build/raspbian/sdk/tools/firmware --help

      - name: Test executables 64-bit
        uses: pguyot/arm-runner-action@v2
        with:
          cpu: cortex-a7
          base_image: "raspios_lite_arm64:2022-01-28"
          bind_mount_repository: true
          commands: |
              uname -m > pi_uname
              build/aarch64/sdk/bin/toit.pkg version
              build/aarch64/sdk/bin/toit.run --version
              build/aarch64/sdk/tools/firmware --help

      - name: Pack artifacts
        shell: bash
        # Note that we use `cp -R` first, since that works on every platform.
        run: |
          cp -R ./build/raspbian/sdk ./build/raspbian/toit
          tar -czf build/${{ steps.constants.outputs.raspberry_pi_artifact }} -C ./build/raspbian --dereference toit
          cp -R ./build/aarch64/sdk ./build/aarch64/toit
          tar -czf build/toit-aarch64.tar.gz -C ./build/aarch64 --dereference toit

      - name: Upload artifacts
        uses: actions/upload-artifact@v3
        with:
          name: ${{ runner.os }}-build
          path: |
            build/${{ steps.constants.outputs.raspberry_pi_artifact }}
            build/toit-aarch64.tar.gz

  combine:
    needs: [build, cross]
    runs-on: ubuntu-latest

    steps:
      - uses: actions/download-artifact@v3
        with:
          name: Windows-build-unsigned

      - uses: actions/download-artifact@v3
        with:
          name: Linux-build

      - uses: actions/download-artifact@v3
        with:
          name: macOS-build

      - name: Unpack SDKs
        run: |
          for os in windows linux macos rpi aarch64; do
            mkdir -p $os
            tar x -zf toit-$os.tar.gz -C $os
          done

      - name: Copy vessels
        run: |
          mkdir -p vessels

          for source in windows linux macos rpi aarch64; do
            # Use same values as Go.
            if [ "$source" == "windows" ]; then
              CROSS_OS=windows
              CROSS_ARCH=amd64
            elif [ "$source" == "linux" ]; then
              CROSS_OS=linux
              CROSS_ARCH=amd64
            elif [ "$source" == "macos" ]; then
              CROSS_OS=darwin
              CROSS_ARCH=amd64
            elif [ "$source" == "rpi" ]; then
              CROSS_OS=linux
              CROSS_ARCH=arm
            elif [ "$source" == "aarch64" ]; then
              CROSS_OS=linux
              CROSS_ARCH=arm64
            else
              echo "Unknown source: $source"
              exit 1
            fi

            mkdir -p vessels/$CROSS_OS/$CROSS_ARCH
            cp $source/toit/vessels/vessel* vessels/$CROSS_OS/$CROSS_ARCH

            for target in windows linux macos rpi aarch64; do
              if [ "$source" == "$target" ]; then
                continue
              fi
              mkdir -p $target/toit/vessels/$CROSS_OS/$CROSS_ARCH
              cp $source/toit/vessels/vessel* $target/toit/vessels/$CROSS_OS/$CROSS_ARCH
            done
          done

      - name: Create vessels artifact
        run: |
          tar c -zf vessels.tar.gz vessels

      - name: Download esptools
        run: |
          for arch in arm arm64 linux-amd64 macos win64; do
            curl -O -L https://github.com/espressif/esptool/releases/download/$ESPTOOL_VERSION/esptool-$ESPTOOL_VERSION-$arch.zip
            unzip esptool-$ESPTOOL_VERSION-$arch.zip
            EXTENSION=""
            if [[ "$arch" = "arm" ]]; then
              TARGET=rpi
            elif [[ "$arch" = "arm64" ]]; then
              TARGET=aarch64
            elif [[ "$arch" = "linux-amd64" ]]; then
              TARGET=linux
            elif [[ "$arch" = "macos" ]]; then
              TARGET=macos
            elif [[ "$arch" = "win64" ]]; then
              TARGET=windows
              EXTENSION=.exe
            fi
            cp esptool-$ESPTOOL_VERSION-$arch/esptool$EXTENSION $TARGET/toit/tools/esptool$EXTENSION
            chmod +x $TARGET/toit/tools/esptool$EXTENSION
          done

      - name: Compress SDKs
        run: |
          for os in windows linux macos rpi aarch64; do
            tar c -zf toit-$os.tar.gz -C $os toit
          done

      - name: Upload vessels
        uses: actions/upload-artifact@v3
        with:
          name: vessels
          path: vessels.tar.gz

      - name: Upload Windows unsigned
        uses: actions/upload-artifact@v3
        with:
          name: Windows-build-unsigned
          path: toit-windows.tar.gz

      - name: Upload Linux
        uses: actions/upload-artifact@v3
        with:
          name: Linux-build
          path: |
            toit-linux.tar.gz
            toit-rpi.tar.gz
            toit-aarch64.tar.gz

      - name: Upload macOS
        uses: actions/upload-artifact@v3
        with:
          name: macOS-build
          path: toit-macos.tar.gz

      - name: Upload release vessels
        if: |
          github.event_name == 'release' &&
          github.repository_owner == 'toitlang'
        uses: svenstaro/upload-release-action@v2
        with:
          repo_token: ${{ secrets.GITHUB_TOKEN }}
          file: vessels.tar.gz
          tag: ${{ github.ref }}
          overwrite: true

      - name: Upload release Linux
        if: |
          github.event_name == 'release' &&
          github.repository_owner == 'toitlang'
        uses: svenstaro/upload-release-action@v2
        with:
          repo_token: ${{ secrets.GITHUB_TOKEN }}
          file: toit-linux.tar.gz
          tag: ${{ github.ref }}
          overwrite: true

      - name: Upload release macOS
        if: |
          github.event_name == 'release' &&
          github.repository_owner == 'toitlang'
        uses: svenstaro/upload-release-action@v2
        with:
          repo_token: ${{ secrets.GITHUB_TOKEN }}
          file: toit-macos.tar.gz
          tag: ${{ github.ref }}
          overwrite: true

      - name: Upload release Raspberry Pi 32-bit
        if: |
          github.event_name == 'release' &&
          github.repository_owner == 'toitlang'
        uses: svenstaro/upload-release-action@v2
        with:
          repo_token: ${{ secrets.GITHUB_TOKEN }}
          file: toit-rpi.tar.gz
          tag: ${{ github.ref }}
          overwrite: true

      - name: Upload release aarch64
        if: |
          github.event_name == 'release' &&
          github.repository_owner == 'toitlang'
        uses: svenstaro/upload-release-action@v2
        with:
          repo_token: ${{ secrets.GITHUB_TOKEN }}
          file: toit-aarch64.tar.gz
          tag: ${{ github.ref }}
          overwrite: true

  sign_windows:
    runs-on: windows-signing
    needs: [combine]
    if: github.event_name == 'release'
    steps:
      - name: Clean workspace
        run: |
          rm -Recurse -Force ${{ github.workspace }}\*

      - uses: actions/checkout@v3

      - uses: actions/download-artifact@v3
        with:
          name: Windows-build-unsigned

      - name: Decompress
        run: |
          & "C:\Program Files\Git\bin\bash.exe" --noprofile --norc -e -o pipefail -c "tar -xzf toit-windows.tar.gz"

      - name: Sign
        run: |
          Get-ChildItem toit/bin/*.exe, toit/tools/*.exe | ForEach-Object {
              signtool sign /debug /n "Toitware ApS" /t http://timestamp.digicert.com/ $_.FullName
          }

      - name: Compress
        run: |
          & "C:\Program Files\Git\bin\bash.exe" --noprofile --norc -e -o pipefail -c "tar -czf toit-windows.tar.gz toit"

      - name: Version number
        id: version
        shell: powershell
        run: |
          $versionV = "${{ github.event.release.tag_name }}"
          $version = $versionV.Substring(1)
          echo "version=$version" >> $env:GITHUB_OUTPUT

      - name: Build installer
        run: |
          & tools\windows_installer\build.bat ${{ steps.version.outputs.version }} $PWD\toit $PWD\toit-windows-x64-installer.exe
          signtool sign /debug /n "Toitware ApS" /t http://timestamp.digicert.com/ $PWD\toit-windows-x64-installer.exe

      - name: Upload artifacts
        uses: actions/upload-artifact@v3
        with:
          name: Windows-build
          path: |
            toit-windows.tar.gz
            toit-windows-x64-installer.exe

      - name: Upload release artifacts
        if: github.event_name == 'release'
        uses: svenstaro/upload-release-action@v2
        with:
          repo_token: ${{ secrets.GITHUB_TOKEN }}
          file: toit-windows.tar.gz
          tag: ${{ github.ref }}
          overwrite: true

      - name: Upload release installer
        if: github.event_name == 'release'
        uses: svenstaro/upload-release-action@v2
        with:
          repo_token: ${{ secrets.GITHUB_TOKEN }}
          file: toit-windows-x64-installer.exe
          tag: ${{ github.ref }}
          overwrite: true

  external:
    needs: build

    runs-on: ubuntu-latest

    steps:
      - name: Set up constants
        id: constants
        shell: bash
        run: |
          echo external_result_dir=external-result >> $GITHUB_OUTPUT
          echo external_result_name=external-result-${{ github.run_id }}-${{ github.run_attempt }} >> $GITHUB_OUTPUT

      - name: Retrieve
        uses: actions/download-artifact@v3
        with:
          name: ${{ steps.constants.outputs.external_result_name }}
          path: external-result

      - name: Check
        shell: bash
        run: |
          find .
          cat external-result/*
          ! grep "fail" external-result/*

  AUR:
    name: Update AUR package
    runs-on: ubuntu-latest
    needs: [build]
    # While we are developing Toit 2.0.0 alpha we want to publish prereleases as well.
    # if: github.event_name == 'release' && !github.event.release.prerelease
    if: github.event_name == 'release'
    steps:
      # This shouldn't be necessary, but the archlinux-package-action
      # doesn't work without it.
      - uses: actions/checkout@v3

      - name: Version number
        id: version
        shell: bash
        run: |
          VERSION="${{ github.event.release.tag_name }}"
          echo "version=$VERSION" >> $GITHUB_ENV

      - name: Ssh
        env:
          AUR_SSH_KEY: ${{ secrets.AUR_SSH_KEY }}
        run: |
          echo "$AUR_SSH_KEY" > ${{ github.workspace }}/aur_ssh_key
          chmod 600 ${{ github.workspace }}/aur_ssh_key

          mkdir -p $HOME/.ssh
          echo "Host aur.archlinux.org" >> $HOME/.ssh/config
          echo "  IdentityFile ${{ github.workspace }}/aur_ssh_key" >> $HOME/.ssh/config
          echo "  User aur" >> $HOME/.ssh/config

          ssh-keyscan -H aur.archlinux.org > $HOME/.ssh/known_hosts

      - name: Fetch AUR package
        run: |
          git clone ssh://aur@aur.archlinux.org/toit.git

      - name: Git
        run: |
          cd toit
          git config user.email "leon@toit.io"
          git config user.name "Leon Gungadin Mogensen"

      - name: Update AUR package
        shell: bash
        run: |
          # Toit's PKGBUILD is a bit special in that we don't download
          # a tarball (since those don't contain submodules), but instead
          # use Git to get the source code.
          # For security, we store the hash of the commit in the PKGBUILD,
          # which is why we run a custom 'update_hash.sh' script.
          # This is the reason we can't just use the 'archlinux-package-action'.
          cd toit
          sed -i "s/_tag=.*/_tag=\"${{ env.version }}\"/g" PKGBUILD
          sed -i "s/pkgrel=.*/pkgrel=1/g" PKGBUILD
          ./update_hash.sh

      - name: Update .SRCINFO
        uses: hapakaien/archlinux-package-action@v2
        with:
          path: toit
          flags: ''
          namcap: false
          srcinfo: true

      - name: Upload
        run: |
          cat ${{ github.workspace }}/toit/PKGBUILD
          cat ${{ github.workspace }}/toit/.SRCINFO

          cd ${{ github.workspace }}/toit
          git commit -am "Update to version ${{ env.version }}"
          git push origin master<|MERGE_RESOLUTION|>--- conflicted
+++ resolved
@@ -157,7 +157,6 @@
       - name: Set up Python
         uses: actions/setup-python@v4
         with:
-<<<<<<< HEAD
           python-version: '3.11'
           cache: 'pip'
           cache-dependency-path: third_party/esp-idf/components/mbedtls/mbedtls/scripts/driver.requirements.txt
@@ -165,16 +164,8 @@
       - name: Install python packages needed by MbedTLS
         run:
           pip install -r third_party/esp-idf/components/mbedtls/mbedtls/scripts/driver.requirements.txt
-=======
-          python-version: '3.10'
-
-      - name: Set up Python - Windows
-        uses: actions/setup-python@v4
-        if: matrix.shard == 1 && runner.os == 'Windows'
-        with:
-          # Use 3.8 since that version still works on Windows 7.
-          python-version: '3.8'
->>>>>>> 80979517
+        with:
+          cache: 'pip'
 
       - name: Setup compilation env
         shell: bash
