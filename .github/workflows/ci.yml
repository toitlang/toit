--- conflicted
+++ resolved
@@ -1057,16 +1057,12 @@
     steps:
       - uses: actions/checkout@v5
 
-<<<<<<< HEAD
       - name: Install dependencies
         shell: powershell
         run: |
           choco install -y innosetup
 
-      - uses: actions/download-artifact@v5
-=======
       - uses: actions/download-artifact@v6
->>>>>>> bbf4356f
         with:
           name: Windows-build-unsigned-combined
 
