--- conflicted
+++ resolved
@@ -67,14 +67,9 @@
           done
 
           cd ${{ github.workspace }}
-<<<<<<< HEAD
+          echo "set(TOIT_GIT_VERSION \"$version\")" > "$prefix/version.cmake"
           cp third_party/esp-idf/LICENSE ${prefix}third_party/esp-idf/LICENSE
-          tar -czf "$archive_name" "toit-${version}"
-          echo "archive_version=$version" >> $GITHUB_OUTPUT
-=======
-          echo "set(TOIT_GIT_VERSION \"$version\")" > "$prefix/version.cmake"
           tar -czf "$archive_name" "$prefix"
->>>>>>> e66cc5d7
           echo "archive_name=$archive_name" >> $GITHUB_OUTPUT
           echo "archive_path=${{ github.workspace }}/$archive_name" >> $GITHUB_OUTPUT
           echo "archive_prefix=$prefix" >> $GITHUB_OUTPUT
