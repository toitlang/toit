// Copyright (C) 2024 Toitware ApS. All rights reserved.
// Use of this source code is governed by an MIT-style license that can be
// found in the lib/LICENSE file.

#pragma once

#ifdef __cplusplus
#include <cstdint>
extern "C" {
#else
#include <stdbool.h>
<<<<<<< HEAD
#include <stddef.h>
=======
#include <stdint.h>
>>>>>>> 000c735c
#endif

/*
 * C interface for Toit's external API.
 */

/**
 * @brief Toit error constants.
 */
typedef enum {
  TOIT_ERR_SUCCESS = 0,        /*!< The operation succeeded (no error). */
  TOIT_ERR_OOM,                /*!< Out of memory. */
  TOIT_ERR_NO_SUCH_RECEIVER,   /*!< The receiver of a system message didn't exist. */
  TOIT_ERR_NOT_FOUND,          /*!< The corresponding resource was not found. */
  TOIT_ERR_ERROR,              /*!< Unknown error. */
} toit_err_t;

/**
 * @brief Opaque context for a message handler.
 */
typedef struct toit_msg_context_t toit_msg_context_t;

/**
 * @brief A handle for a request.
 *
 * This handle is used to reply to an RPC request.
 */
typedef struct {
  int sender;
  int request_handle;
  toit_msg_context_t* context;
} toit_msg_request_handle_t;

/**
 * @brief Callback type for when the message handler is fully created.
 *
 * This callback is typically used to store the context of the message handler.
 *
 * @param user_data The user data passed to `toit_msg_add_handler`.
 * @param context The context of the message handler.
 * @return toit_err_t The result of the callback. Must be `TOIT_ERR_SUCCESS`.
 */
typedef toit_err_t (*toit_msg_on_created_cb_t)(void* user_data, toit_msg_context_t* context);

/**
 * @brief Callback type for when a notification message is received.
 *
 * This callback is called when a notification message is sent from Toit (or another
 * service) to this service.
 *
 * The data is owned by the receiver and must be freed.
 *
 * @param user_data The user data passed to `toit_msg_add_handler`.
 * @param sender The PID of the sender.
 * @param data The data of the message. Must be freed by the receiver.
 * @param length The length of the data.
 * @return toit_err_t The result of the callback. Must be `TOIT_ERR_SUCCESS`.
 */
typedef toit_err_t (*toit_msg_on_message_cb_t)(void* user_data, int sender, uint8_t* data, int length);

/**
 * @brief Callback type for when an RPC request is received.
 *
 * This callback is called when an RPC request is sent from Toit to this service.
 *
 * The function ID can be used to determine the type of request, and is free to be
 * used as the service sees fit.
 *
 * Services are expected to reply to the request using `toit_msg_request_reply` or
 * `toit_msg_request_fail`, using the `rpc_handle` provided.
 *
 * It is an error to not reply to the request, or to reply more than once.
 *
 * The data is owned by the receiver and must be freed.
 *
 * @param user_data The user data passed to `toit_msg_add_handler`.
 * @param sender The PID of the sender.
 * @param function The function ID of the request.
 * @param rpc_handle The handle to the request.
 * @param data The data of the request. Must be freed by the receiver.
 * @param length The length of the data.
 * @return toit_err_t The result of the callback. Must be `TOIT_ERR_SUCCESS`.
 */
typedef toit_err_t (*toit_msg_on_request_cb_t)(void* user_data,
                                               int sender,
                                               int function,
                                               toit_msg_request_handle_t rpc_handle,
                                               uint8_t* data, int length);

/**
 * @brief Callback type for when the message handler is removed.
 *
 * This callback is called when the message handler is removed from the system. At this
 * point, the user data is no longer needed and can be freed.
 *
 * @param user_data The user data passed to `toit_msg_add_handler`.
 * @return toit_err_t The result of the callback. Must be `TOIT_ERR_SUCCESS`.
 */
typedef toit_err_t (*toit_msg_on_removed_cb_t)(void* user_data);

/**
 * @brief Callbacks for the message handler.
 */
typedef struct toit_msg_cbs_t {
  toit_msg_on_created_cb_t on_created;
  toit_msg_on_message_cb_t on_message;
  toit_msg_on_request_cb_t on_rpc_request;
  toit_msg_on_removed_cb_t on_removed;
} toit_msg_cbs_t;

/**
 * @brief Add a message handler for this service.
 *
 * This function must be called *before* the Toit system is started.
 *
 * Usually, one would use `__attribute__((constructor))` on a function to ensure
 * that the code that adds the handler is run before the system is started.
 *
 * Example:
 *
 * ```c
 * static void __attribute__((constructor)) init() {
 *   ...
 *   toit_msg_add_handler(...);
 * }
 *
 * The `id` is a unique identifier for the message handler. It should be based
 * on a URL-like format, like `my-domain.com/my-service`.
 *
 * @param id The unique identifier for the message handler.
 * @param user_data The user data to pass to the callbacks.
 * @param cbs The callbacks for the message handler.
 * @return toit_err_t The result of adding the message handler.
 */
toit_err_t toit_msg_add_handler(const char* id,
                                void* user_data,
                                toit_msg_cbs_t cbs);

/**
 * @brief Requests the removal of a message handler.
 *
 * Once the message handler is removed, the `on_removed` callback will be called.
 *
 * @param context The context of the message handler.
 * @return toit_err_t The result of the call.
 */
toit_err_t toit_msg_remove_handler(toit_msg_context_t* context);

/**
 * @brief Sends a notification message to a target process.
 *
 * Ownership of the data is transferred to the system, and the system will free
 * the data when it is no longer needed.
 *
 * If `free_on_failure` is `true`, the data will be freed even if the message
 * cannot be sent.
 *
 * Ids of target processes must be received through a request or notification.
 * There is currently no way to find the id of a Toit process without having
 * received a message from it first.
 * *
 * @param context The context of the message handler.
 * @param target_pid The PID of the target process.
 * @param data The data to send.
 * @param length The length of the data.
 * @param free_on_failure Whether to free the data if the message cannot be sent.
 * @return toit_err_t The result of the call.
 */
toit_err_t toit_msg_notify(toit_msg_context_t* context,
                           int target_pid,
                           uint8_t* data, int length,
                           bool free_on_failure);

/**
 * @brief Reply to an RPC request.
 *
 * Ownership of the data is transferred to the system, and the system will free
 * the data when it is no longer needed.
 *
 * If `free_on_failure` is `true`, the data will be freed even if the message
 * cannot be sent.
 *
 * @param handle The handle to the request. This handle must have been received
 *              through the `on_rpc_request` callback.
 * @param data The data to send.
 * @param length The length of the data.
 * @param free_on_failure Whether to free the data if the message cannot be sent.
 * @return toit_err_t The result of the call.
 */
toit_err_t toit_msg_request_reply(toit_msg_request_handle_t handle, uint8_t* data, int length, bool free_on_failure);

/**
 * @brief Fail an RPC request.
 *
 * This function is used to fail an RPC request. The error message will be sent
 * to the requester.
 *
 * The error message is *not* freed by the system and the caller retains ownership of it.
 * It is typically a string literal. The string must not exceed 128 characters.
 *
 * @param handle The handle to the request. This handle must have been received
 *              through the `on_rpc_request` callback.
 * @param error The error message to send.
 * @return toit_err_t The result of the call.
 */
toit_err_t toit_msg_request_fail(toit_msg_request_handle_t handle, const char* error);

/**
 * @brief Perform a garbage collection on all Toit processes.
 *
 * @return toit_err_t The result of the call.
 */
toit_err_t toit_gc();

/**
 * @brief A wrapper around `malloc` that calls `toit_gc` if `malloc` fails.
 *
 * If `malloc` fails, this function calls `toit_gc` and then retries the allocation.
 *
 * @param size The size of the memory to allocate.
 * @return void* A pointer to the allocated memory, or `NULL` if the allocation failed.
 */
void* toit_malloc(size_t size);

#ifdef __cplusplus
}
#endif<|MERGE_RESOLUTION|>--- conflicted
+++ resolved
@@ -9,11 +9,8 @@
 extern "C" {
 #else
 #include <stdbool.h>
-<<<<<<< HEAD
 #include <stddef.h>
-=======
 #include <stdint.h>
->>>>>>> 000c735c
 #endif
 
 /*
