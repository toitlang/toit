// Copyright (C) 2022 Toitware ApS.
//
// This library is free software; you can redistribute it and/or
// modify it under the terms of the GNU Lesser General Public
// License as published by the Free Software Foundation; version
// 2.1 only.
//
// This library is distributed in the hope that it will be useful,
// but WITHOUT ANY WARRANTY; without even the implied warranty of
// MERCHANTABILITY or FITNESS FOR A PARTICULAR PURPOSE.  See the GNU
// Lesser General Public License for more details.
//
// The license can be found in the file `LICENSE` in the top level
// directory of this repository.

import net
import monitor
import log
import device
import net.modules.dns
import net.wifi

import encoding.tison
import system.assets
import system.firmware

import system.api.wifi show WifiService
import system.api.network show NetworkService
import system.services show ServiceResource
import system.base.network show NetworkModule NetworkResource NetworkState

import ..shared.network_base

<<<<<<< HEAD
// Keep in sync with the definitions in WifiResourceGroup.
OWN_ADDRESS_INDEX_ ::= 0
MAIN_DNS_ADDRESS_INDEX_ ::= 1
BACKUP_DNS_ADDRESS_INDEX_ ::= 2

class WifiServiceDefinition extends NetworkServiceDefinitionBase:
=======
class WifiServiceProvider extends NetworkServiceProviderBase:
>>>>>>> 02f79faf
  static WIFI_CONFIG_STORE_KEY ::= "system/wifi"

  state_/NetworkState ::= NetworkState
  store_/device.FlashStore ::= device.FlashStore

  constructor:
    super "system/wifi/esp32" --major=0 --minor=1
    provides WifiService.SELECTOR --handler=this

  handle pid/int client/int index/int arguments/any -> any:
    if index == WifiService.CONNECT_INDEX:
      return connect client arguments
    if index == WifiService.ESTABLISH_INDEX:
      return establish client arguments
    if index == WifiService.AP_INFO_INDEX:
      network := (resource client arguments) as NetworkResource
      return ap_info network
    if index == WifiService.SCAN_INDEX:
      return scan arguments
    if index == WifiService.CONFIGURE_INDEX:
      return configure arguments
    return super pid client index arguments

  connect client/int -> List:
    return connect client null

  connect client/int config/Map? -> List:
    effective := config
    if not effective:
      catch --trace: effective = store_.get WIFI_CONFIG_STORE_KEY
      if not effective:
        effective = firmware.config["wifi"]
      if not effective:
        effective = {:}
        // If we move the WiFi service out of the system process,
        // the asset might simply be known as "config". For now,
        // it co-exists with other system assets.
        assets.decode.get "wifi" --if_present=: | encoded |
          catch --trace: effective = tison.decode encoded

    ssid/string? := effective.get wifi.CONFIG_SSID
    if not ssid or ssid.is_empty: throw "wifi ssid not provided"
    password/string := effective.get wifi.CONFIG_PASSWORD --if_absent=: ""

    module ::= (state_.up: WifiModule.sta this ssid password) as WifiModule
    try:
      if module.ap:
        throw "wifi already established in AP mode"
      if module.ssid != ssid or module.password != password:
        throw "wifi already connected with different credentials"

      resource := NetworkResource this client state_ --notifiable
      return [resource.serialize_for_rpc, NetworkService.PROXY_ADDRESS | NetworkService.PROXY_RESOLVE]
    finally: | is_exception exception |
      // If we're not returning a network resource to the client, we
      // must take care to decrement the usage count correctly.
      if is_exception: state_.down

  establish client/int config/Map? -> List:
    if not config: config = {:}

    ssid/string? := config.get wifi.CONFIG_SSID
    if not ssid or ssid.is_empty: throw "wifi ssid not provided"
    password/string := config.get wifi.CONFIG_PASSWORD --if_absent=: ""
    if password.size != 0 and password.size < 8:
      throw "wifi password must be at least 8 characters"
    channel/int := config.get wifi.CONFIG_CHANNEL --if_absent=: 1
    if channel < 1 or channel > 13:
      throw "wifi channel must be between 1 and 13"
    broadcast/bool := config.get wifi.CONFIG_BROADCAST --if_absent=: true

    module ::= (state_.up: WifiModule.ap this ssid password broadcast channel) as WifiModule
    try:
      if not module.ap:
        throw "wifi already connected in STA mode"
      if module.ssid != ssid or module.password != password:
        throw "wifi already established with different credentials"
      if module.channel != channel:
        throw "wifi already established on channel $module.channel"
      if module.broadcast != broadcast:
        no := broadcast ? "no " : ""
        throw "wifi already established with $(no)ssid broadcasting"
      resource := NetworkResource this client state_ --notifiable
      return [resource.serialize_for_rpc, NetworkService.PROXY_ADDRESS | NetworkService.PROXY_RESOLVE]
    finally: | is_exception exception |
      // If we're not returning a network resource to the client, we
      // must take care to decrement the usage count correctly.
      if is_exception: state_.down

  address resource/NetworkResource -> ByteArray:
    return (state_.module as WifiModule).address.to_byte_array

  resolve resource/ServiceResource host/string -> List:
    return [(dns.dns_lookup host).raw]

  ap_info resource/NetworkResource -> List:
    return (state_.module as WifiModule).ap_info

  scan config/Map -> List:
    if state_.module:
      throw "wifi already connected or established"
    module := WifiModule.sta this "" ""
    try:
      channels := config.get wifi.CONFIG_SCAN_CHANNELS
      passive := config.get wifi.CONFIG_SCAN_PASSIVE
      period := config.get wifi.CONFIG_SCAN_PERIOD
      return module.scan channels passive period
    finally:
      module.disconnect

  configure config/Map? -> none:
    if config:
      store_.set WIFI_CONFIG_STORE_KEY config
    else:
      store_.delete WIFI_CONFIG_STORE_KEY

  on_module_closed module/WifiModule -> none:
    resources_do: it.notify_ NetworkService.NOTIFY_CLOSED

class WifiModule implements NetworkModule:
  static WIFI_CONNECTED    ::= 1 << 0
  static WIFI_IP_ASSIGNED  ::= 1 << 1
  static WIFI_IP_LOST      ::= 1 << 2
  static WIFI_DISCONNECTED ::= 1 << 3
  static WIFI_RETRY        ::= 1 << 4
  static WIFI_SCAN_DONE    ::= 1 << 5

  static WIFI_RETRY_DELAY_     ::= Duration --s=1
  static WIFI_CONNECT_TIMEOUT_ ::= Duration --s=10
  static WIFI_DHCP_TIMEOUT_    ::= Duration --s=16

  logger_/log.Logger ::= log.default.with_name "wifi"
  service/WifiServiceProvider

  // TODO(kasper): Consider splitting the AP and non-AP case out
  // into two subclasses.
  ap/bool
  ssid/string
  password/string
  broadcast/bool? := null
  channel/int? := null

  resource_group_ := ?
  wifi_events_/monitor.ResourceState_? := null
  ip_events_/monitor.ResourceState_? := null
  address_/net.IpAddress? := null

  constructor.sta .service .ssid .password:
    resource_group_ = wifi_init_ false
    ap = false

  constructor.ap .service .ssid .password .broadcast .channel:
    resource_group_ = wifi_init_ true
    ap = true

  address -> net.IpAddress:
    return address_

  connect -> none:
    with_timeout WIFI_CONNECT_TIMEOUT_: wait_for_connected_
    if ap:
      wait_for_static_ip_address_
    else:
      with_timeout WIFI_DHCP_TIMEOUT_: wait_for_dhcp_ip_address_

  disconnect -> none:
    if not resource_group_:
      return

    if wifi_events_:
      wifi_events_.dispose
      wifi_events_ = null
    if ip_events_:
      ip_events_.dispose
      ip_events_ = null

    logger_.debug "closing"
    wifi_close_ resource_group_
    resource_group_ = null
    address_ = null
    service.on_module_closed this

  wait_for_connected_:
    try:
      logger_.debug "connecting"
      while true:
        resource ::= ap
            ? wifi_establish_ resource_group_ ssid password broadcast channel
            : wifi_connect_ resource_group_ ssid password
        wifi_events_ = monitor.ResourceState_ resource_group_ resource
        state := wifi_events_.wait
        if (state & WIFI_CONNECTED) != 0:
          wifi_events_.clear_state WIFI_CONNECTED
          logger_.debug "connected"
          wifi_events_.set_callback:: on_event_ it
          return
        else if (state & WIFI_RETRY) != 0:
          // We will be creating a new ResourceState object on the next
          // iteration, so we need to dispose the one from this attempt.
          wifi_events_.dispose
          wifi_events_ = null
          reason ::= wifi_disconnect_reason_ resource
          logger_.info "retrying" --tags={"reason": reason}
          wifi_disconnect_ resource_group_ resource
          sleep WIFI_RETRY_DELAY_
          continue
        else if (state & WIFI_DISCONNECTED) != 0:
          reason ::= wifi_disconnect_reason_ resource
          logger_.warn "connect failed" --tags={"reason": reason}
          throw "CONNECT_FAILED: $reason"
    finally: | is_exception exception |
      if is_exception and exception.value == DEADLINE_EXCEEDED_ERROR:
        logger_.warn "connect failed" --tags={"reason": "timeout"}

  wait_for_dhcp_ip_address_ -> none:
    resource := wifi_setup_ip_ resource_group_
    ip_events_ = monitor.ResourceState_ resource_group_ resource
    state := ip_events_.wait
    if (state & WIFI_IP_ASSIGNED) == 0: throw "IP_ASSIGN_FAILED"
    ip_events_.clear_state WIFI_IP_ASSIGNED
    ip ::= (wifi_get_ip_ resource_group_ OWN_ADDRESS_INDEX_) or #[0, 0, 0, 0]
    address_ = net.IpAddress ip
    logger_.info "network address dynamically assigned through dhcp" --tags={"ip": address_}
    configure_dns_ --from_dhcp
    ip_events_.set_callback:: on_event_ it

  wait_for_static_ip_address_ -> none:
    ip ::= (wifi_get_ip_ resource_group_ OWN_ADDRESS_INDEX_) or #[0, 0, 0, 0]
    address_ = net.IpAddress ip
    logger_.info "network address statically assigned" --tags={"ip": address_}
    configure_dns_ --from_dhcp=false

  configure_dns_ --from_dhcp/bool -> none:
    main_dns := wifi_get_ip_ resource_group_ MAIN_DNS_ADDRESS_INDEX_
    backup_dns := wifi_get_ip_ resource_group_ BACKUP_DNS_ADDRESS_INDEX_
    dns_ips := []
    if main_dns: dns_ips.add (net.IpAddress main_dns)
    if backup_dns: dns_ips.add (net.IpAddress backup_dns)
    if dns_ips.size != 0:
      dns.dhcp_client_ = dns.DnsClient dns_ips
      if from_dhcp:
        logger_.info "DNS server address dynamically assigned through dhcp" --tags={"dns": dns_ips}
      else:
        logger_.info "DNS server statically configured" --tags={"dns": dns_ips}
    else:
      dns.dhcp_client_ = null
      logger_.info "DNS server not supplied by network; using fallback DNS servers"

  ap_info -> List:
    return wifi_get_ap_info_ resource_group_

  scan channels/ByteArray passive/bool period/int -> List:
    if ap or not resource_group_:
      throw "wifi is AP mode or not initialized"

    resource := wifi_init_scan_ resource_group_
    scan_events := monitor.ResourceState_ resource_group_ resource
    result := []
    try:
      channels.do:
        wifi_start_scan_ resource_group_ it passive period
        state := scan_events.wait
        if (state & WIFI_SCAN_DONE) == 0: throw "WIFI_SCAN_ERROR"
        scan_events.clear_state WIFI_SCAN_DONE
        array := wifi_read_scan_ resource_group_
        result.add_all array
    finally:
      scan_events.dispose

    return result

  on_event_ state/int:
    // TODO(kasper): We should be clearing the state in the
    // $monitor.ResourceState_ object, but since we're only
    // closing here it doesn't really matter. Room for
    // improvement though.
    if (state & (WIFI_DISCONNECTED | WIFI_IP_LOST)) != 0: disconnect

// ----------------------------------------------------------------------------

wifi_init_ ap:
  #primitive.wifi.init

wifi_close_ resource_group:
  #primitive.wifi.close

wifi_connect_ resource_group ssid password:
  #primitive.wifi.connect

wifi_establish_ resource_group ssid password broadcast channel:
  #primitive.wifi.establish

wifi_setup_ip_ resource_group:
  #primitive.wifi.setup_ip

wifi_disconnect_ resource_group resource:
  #primitive.wifi.disconnect

wifi_disconnect_reason_ resource:
  #primitive.wifi.disconnect_reason

wifi_get_ip_ resource_group index/int -> ByteArray?:
  #primitive.wifi.get_ip

wifi_init_scan_ resource_group:
  #primitive.wifi.init_scan

wifi_start_scan_ resource_group channel passive period_ms:
  #primitive.wifi.start_scan

wifi_read_scan_ resource_group -> Array_:
  #primitive.wifi.read_scan

wifi_get_ap_info_ resource_group -> Array_:
  #primitive.wifi.ap_info<|MERGE_RESOLUTION|>--- conflicted
+++ resolved
@@ -31,16 +31,12 @@
 
 import ..shared.network_base
 
-<<<<<<< HEAD
 // Keep in sync with the definitions in WifiResourceGroup.
 OWN_ADDRESS_INDEX_ ::= 0
 MAIN_DNS_ADDRESS_INDEX_ ::= 1
 BACKUP_DNS_ADDRESS_INDEX_ ::= 2
 
-class WifiServiceDefinition extends NetworkServiceDefinitionBase:
-=======
 class WifiServiceProvider extends NetworkServiceProviderBase:
->>>>>>> 02f79faf
   static WIFI_CONFIG_STORE_KEY ::= "system/wifi"
 
   state_/NetworkState ::= NetworkState
