// Copyright (C) 2022 Toitware ApS.
//
// This library is free software; you can redistribute it and/or
// modify it under the terms of the GNU Lesser General Public
// License as published by the Free Software Foundation; version
// 2.1 only.
//
// This library is distributed in the hope that it will be useful,
// but WITHOUT ANY WARRANTY; without even the implied warranty of
// MERCHANTABILITY or FITNESS FOR A PARTICULAR PURPOSE.  See the GNU
// Lesser General Public License for more details.
//
// The license can be found in the file `LICENSE` in the top level
// directory of this repository.

import binary
import uuid
import monitor
import encoding.base64 as base64

import system.services show ServiceDefinition ServiceResource
import system.api.containers show ContainerService

import .flash.allocation
import .flash.image_writer
import .flash.registry
import .services

class Container:
  image/ContainerImage ::= ?
  gid_/int ::= ?
  pids_/Set ::= ?  // Set<int>
  resources/Set ::= {}

  constructor .image .gid_ pid/int:
    pids_ = { pid }

  id -> int:
    return gid_

  is_process_running pid/int -> bool:
    return pids_.contains pid

  stop -> none:
    if pids_.is_empty: return
    pids_.do: container_kill_pid_ it
    pids_.clear
    image.manager.on_container_stop_ this 0
    resources.do: it.on_container_stop 0

  on_stop_ -> none:
    pids_.do: on_process_stop_ it 0

  on_process_start_ pid/int -> none:
    assert: not pids_.is_empty
    pids_.add pid

  on_process_stop_ pid/int error/int -> none:
    pids_.remove pid
    if error != 0:
      pids_.do: container_kill_pid_ it
      pids_.clear
    else if not pids_.is_empty:
      return
    image.manager.on_container_stop_ this error
    resources.do: it.on_container_stop error

class ContainerResource extends ServiceResource:
  container/Container
  hash_code/int ::= hash_code_next

  constructor .container service/ServiceDefinition client/int:
    super service client --notifiable
    container.resources.add this

  static hash_code_next_/int := 0
  static hash_code_next -> int:
    next := hash_code_next_
    hash_code_next_ = (next + 1) & 0x1fff_ffff
    return next

  on_container_stop code/int -> none:
    if is_closed: return
    notify_ code

  on_closed -> none:
    container.resources.remove this

abstract class ContainerImage:
  manager/ContainerManager ::= ?
  constructor .manager:

  abstract id -> uuid.Uuid

  start -> Container:
    return start default_arguments

  trace encoded/ByteArray -> bool:
    return false

  flags -> int:
    return 0

  data -> int:
    return 0

  run_boot -> bool:
    return flags & ContainerService.FLAG_RUN_BOOT != 0

  run_critical -> bool:
    return flags & ContainerService.FLAG_RUN_CRITICAL != 0

  default_arguments -> any:
    // TODO(kasper): For now, the default arguments passed
    // to a container on start is an empty list. We could
    // consider making it null instead.
    return []

  abstract start arguments/any -> Container
  abstract stop_all -> none
  abstract delete -> none

class ContainerImageFlash extends ContainerImage:
  allocation_/FlashAllocation? := ?

  constructor manager/ContainerManager .allocation_:
    super manager

  id -> uuid.Uuid:
    return allocation_.id

  flags -> int:
    return allocation_.metadata[0]

<<<<<<< HEAD
  data -> int:
    return binary.LITTLE_ENDIAN.uint32 allocation_.metadata 1

  start -> Container:
=======
  start arguments/any -> Container:
>>>>>>> 83810fad
    gid ::= container_next_gid_
    pid ::= container_spawn_ allocation_.offset allocation_.size gid arguments
    // TODO(kasper): Can the container stop before we even get it created?
    container := Container this gid pid
    manager.on_container_start_ container
    return container

  stop_all -> none:
    attempts := 0
    while container_is_running_ allocation_.offset allocation_.size:
      result := container_kill_flash_image_ allocation_.offset allocation_.size
      if result: attempts++
      sleep --ms=10
    manager.on_image_stop_all_ this

  delete -> none:
    stop_all
    // TODO(kasper): We clear the allocation field, so maybe we should check for
    // null in the methods that use the field?
    allocation := allocation_
    allocation_ = null
    try:
      manager.unregister_image allocation.id
    finally:
      manager.image_registry.free allocation

abstract class ContainerServiceDefinition extends ServiceDefinition
    implements ContainerService:
  constructor:
    super "system/containers" --major=0 --minor=2
    provides ContainerService.UUID ContainerService.MAJOR ContainerService.MINOR
    install

  handle pid/int client/int index/int arguments/any -> any:
    if index == ContainerService.LIST_IMAGES_INDEX:
      return list_images
    if index == ContainerService.START_IMAGE_INDEX:
      return start_image client (uuid.Uuid arguments[0]) arguments[1]
    if index == ContainerService.STOP_CONTAINER_INDEX:
      resource ::= (resource client arguments) as ContainerResource
      return stop_container resource
    if index == ContainerService.UNINSTALL_IMAGE_INDEX:
      return uninstall_image (uuid.Uuid arguments)
    if index == ContainerService.IMAGE_WRITER_OPEN_INDEX:
      return image_writer_open client arguments
    if index == ContainerService.IMAGE_WRITER_WRITE_INDEX:
      writer ::= (resource client arguments[0]) as ContainerImageWriter
      return image_writer_write writer arguments[1]
    if index == ContainerService.IMAGE_WRITER_COMMIT_INDEX:
      writer ::= (resource client arguments[0]) as ContainerImageWriter
      return (image_writer_commit writer arguments[1] arguments[2]).to_byte_array
    unreachable

  abstract image_registry -> FlashRegistry
  abstract images -> List
  abstract add_flash_image allocation/FlashAllocation -> ContainerImage
  abstract lookup_image id/uuid.Uuid -> ContainerImage?

  list_images -> List:
    raw := images
    result := []
    raw.do: | image/ContainerImage |
      result.add image.id.to_byte_array
      result.add image.flags
      result.add image.data
    return result

  start_image id/uuid.Uuid arguments/any -> int:
    unreachable  // <-- TODO(kasper): Nasty.

  start_image client/int id/uuid.Uuid arguments/any -> ContainerResource?:
    image/ContainerImage? := lookup_image id
    if not image: return null
    return ContainerResource (image.start arguments) this client

  stop_container resource/ContainerResource? -> none:
    resource.container.stop

  uninstall_image id/uuid.Uuid -> none:
    image/ContainerImage? := lookup_image id
    if not image: return
    image.delete

  image_writer_open size/int -> int:
    unreachable  // <-- TODO(kasper): Nasty.

  image_writer_open client/int size/int -> ServiceResource:
    relocated_size := size - (size / IMAGE_CHUNK_SIZE) * IMAGE_WORD_SIZE
    reservation := image_registry.reserve relocated_size
    if reservation == null: throw "No space left in flash"
    return ContainerImageWriter this client reservation

  image_writer_write writer/ContainerImageWriter bytes/ByteArray -> none:
    writer.write bytes

  image_writer_commit writer/ContainerImageWriter flags/int data/int -> uuid.Uuid:
    allocation := writer.commit --flags=flags --data=data
    image := add_flash_image allocation
    return image.id

class ContainerManager extends ContainerServiceDefinition implements SystemMessageHandler_:
  image_registry/FlashRegistry ::= ?
  service_manager_/SystemServiceManager ::= ?

  images_/Map ::= {:}               // Map<uuid.Uuid, ContainerImage>
  containers_by_id_/Map ::= {:}     // Map<int, Container>
  containers_by_image_/Map ::= {:}  // Map<uuid.Uuid, Container>

  system_image_/ContainerImage? := null
  done_ ::= monitor.Latch

  constructor .image_registry .service_manager_:
    set_system_message_handler_ SYSTEM_TERMINATED_ this
    set_system_message_handler_ SYSTEM_SPAWNED_ this
    set_system_message_handler_ SYSTEM_MIRROR_MESSAGE_ this

    image_registry.do: | allocation/FlashAllocation |
      if allocation.type != FLASH_ALLOCATION_PROGRAM_TYPE: continue.do
      add_flash_image allocation

    // Run through the bundled images in the VM, but skip the
    // first one which is always the system image.
    bundled := container_bundled_images_
    for i := 2; i < bundled.size; i += 2:
      allocation := FlashAllocation bundled[i]
      if not images_.contains allocation.id: add_flash_image allocation

  system_image -> ContainerImage:
    return system_image_

  images -> List:
    return images_.values.filter: it != system_image_

  lookup_image id/uuid.Uuid -> ContainerImage?:
    return images_.get id

  register_image image/ContainerImage -> none:
    images_[image.id] = image

  register_system_image image/ContainerImage -> none:
    register_image image
    system_image_ = image

  unregister_image id/uuid.Uuid -> none:
    images_.remove id

  lookup_container id/int -> Container?:
    return containers_by_id_.get id

  add_flash_image allocation/FlashAllocation -> ContainerImage:
    image := ContainerImageFlash this allocation
    register_image image
    return image

  // TODO(kasper): Not so happy with this name.
  wait_until_done -> int:
    if containers_by_id_.is_empty: return 0
    return done_.get

  on_container_start_ container/Container -> none:
    containers/Map ::= containers_by_image_.get container.image.id --init=: {:}
    containers[container.id] = container
    containers_by_id_[container.id] = container

  on_container_stop_ container/Container error/int -> none:
    containers_by_id_.remove container.id
    // If we've got an error in an image that run with the run.critical
    // flag, we treat that as a fatal error and terminate the system process.
    if error != 0 and container.image.run_critical:
      done_.set error
      return
    // TODO(kasper): We are supposed to always have a running system process. Maybe
    // we can generalize this handling and support background processes that do not
    // restrict us from exiting?
    remaining ::= containers_by_id_.size
    if remaining <= 1 and not done_.has_value: done_.set 0

  on_image_stop_all_ image/ContainerImage -> none:
    containers/Map? ::= containers_by_image_.get image.id
    containers_by_image_.remove image.id
    if containers:
      containers.do: | id/int container/Container |
        container.on_stop_

  on_message type/int gid/int pid/int arguments/any -> none:
    container/Container? := lookup_container gid
    if type == SYSTEM_TERMINATED_:
      service_manager_.on_process_stop pid
      if container:
        error/int := arguments
        container.on_process_stop_ pid error
    else if type == SYSTEM_SPAWNED_:
      if container: container.on_process_start_ pid
    else if type == SYSTEM_MIRROR_MESSAGE_:
      origin_id/uuid.Uuid? ::= find_trace_origin_id arguments
      origin/ContainerImage? ::= origin_id and lookup_image origin_id
      if not (origin and origin.trace arguments):
        print_for_manually_decoding_ arguments
    else:
      unreachable

print_for_manually_decoding_ message/ByteArray --from=0 --to=message.size:
  // Print a message on output so that that you can easily decode.
  // The message is base64 encoded to limit the output size.
  print_ "----"
  print_ "Received a Toit stack trace. Executing the command below will"
  print_ "make it human readable:"
  print_ "----"
  // Block size must be a multiple of 3 for this to work, due to the 3/4 nature
  // of base64 encoding.
  BLOCK_SIZE := 1500
  for i := from; i < to; i += BLOCK_SIZE:
    end := i >= to - BLOCK_SIZE
    prefix := i == from ? "jag decode " : ""
    base64_text := base64.encode message[i..(end ? to : i + BLOCK_SIZE)]
    postfix := end ? "" : "\\"
    print_ "$prefix$base64_text$postfix"

find_trace_origin_id trace/ByteArray -> uuid.Uuid?:
  // Short strings are encoded with a single unsigned byte length ('U').
  skip_string ::= : | p |
    if trace[p] != 'S' or trace[p + 1] != 'U': return null
    p + trace[p + 2] + 3

  catch --no-trace:
    // The trace is a ubjson encoded array with 5 elements. The first entry
    // is an integer encoding of the 'X' character.
    if trace[0..6] != #['[', '#', 'U', 5, 'U', 'X']: return null
    // The next two entries are short version strings.
    position := skip_string.call 6
    position = skip_string.call position
    // The fourth entry is the byte array for the program id.
    if trace[position..position + 6] != #['[', '$', 'U', '#', 'U', 16]: return null
    return uuid.Uuid trace[position + 6..position + 22]
  return null

// ----------------------------------------------------------------------------

container_spawn_ offset size gid arguments -> int:
  #primitive.programs_registry.spawn

container_is_running_ offset size -> bool:
  #primitive.programs_registry.is_running

container_kill_flash_image_ offset size -> bool:
  #primitive.programs_registry.kill

container_next_gid_ -> int:
  #primitive.programs_registry.next_group_id

container_kill_pid_ pid/int -> bool:
  #primitive.core.signal_kill

container_bundled_images_ -> Array_:
  #primitive.programs_registry.bundled_images<|MERGE_RESOLUTION|>--- conflicted
+++ resolved
@@ -132,14 +132,10 @@
   flags -> int:
     return allocation_.metadata[0]
 
-<<<<<<< HEAD
   data -> int:
     return binary.LITTLE_ENDIAN.uint32 allocation_.metadata 1
 
-  start -> Container:
-=======
   start arguments/any -> Container:
->>>>>>> 83810fad
     gid ::= container_next_gid_
     pid ::= container_spawn_ allocation_.offset allocation_.size gid arguments
     // TODO(kasper): Can the container stop before we even get it created?
