// Copyright (C) 2019 Toitware ApS. All rights reserved.
// Use of this source code is governed by an MIT-style license that can be
// found in the lib/LICENSE file.

/**
Utilities to build and use binary data.

The $Buffer class can be used to build up binary data. The collected
  data is then returned in a byte array.

The $Reader class makes a byte array readable, by providing a `read` method.
*/

import binary show BIG-ENDIAN LITTLE-ENDIAN
import reader
import io

INITIAL-BUFFER-LENGTH_ ::= 64
MIN-BUFFER-GROWTH_ ::= 64
MAX-INTERNAL-SIZE_ ::= 128

/**
A reader to make byte arrays readable.

Wraps a byte array and makes it readable. Specifically, it
  supports the $read method.
This class also implements the $reader.SizedReader interface
  and thus features the $size method.
*/
class Reader implements reader.SizedReader:
  data_/ByteArray? := ?

  /**
  Constructs a new Reader from the given byte array.

  The byte array is wrapped and not copied. As such, it should not
    be changed while the reader is used.
  */
  constructor .data_:

  /**
  Reads more data.
  Returns null when no data is left.

  This implementation simply returns the complete byte array the
    first time this method is called and then null for every
    following call.
  */
  read -> ByteArray?:
    d := data_
    data_ = null
    return d

  /**
  The initial size of this reader.
  Must only be called before starting to $read.
  */
  size -> int: return data_.size

/**
Producer that can produce a fixed size payload of data, on demand.
Can be used to generate data for serialization, when the amount of data is
  known ahead of time.
*/
interface Producer:
  /** The size of the generated payload. */
  size -> int
  /** Writes the payload into the given $byte-array at the given $offset. */
  write-to byte-array/ByteArray offset/int -> none

/**
A $Producer backed by a byte array.

Instead of creating the payload on demand, this producer is initialized
  with a byte array payload which is then used in the $write-to call.
*/
class ByteArrayProducer implements Producer:
  byte-array_/ByteArray ::= ?
  from_/int ::= ?
  to_/int ::= ?

  /**
  Constructs a producer.
  The constructed instance returns the range between $from_ and $to_ (exclusive)
    of the $byte-array_ when $write-to is called.
  */
  constructor .byte-array_ .from_=0 .to_=byte-array_.size:

  /** See $Producer.size. */
  size -> int: return to_ - from_

  /** See $Producer.write-to. */
  write-to destination/ByteArray offset/int -> none:
    destination.replace offset byte-array_ from_ to_

/**
A consumer of data.

Due to the operations that take an offset (like $put-int16-big-endian),
  consumers must buffer their data to allow future modifications of it.
*/
// TODO(4201): missing function `write_from`.
abstract class BufferConsumer:
  /**
  The size of the consumed data.
  This value increases with operations that write into this consumer,
    such as $write-byte or $write. It is reset with $clear, and unchanged
    by operations that take an offset, such as $put-int16-big-endian.
  */
  abstract size -> int
  /**
  Writes the $byte into the consumer.
  This is equivalent to using $write with a one-sized byte array.
  */
  abstract write-byte byte/int -> none
  /**
  Writes the byte of $data at the given $offset.
  The $offset must be valid and the backing store must be able to
    write a byte at this offset. If necessary use $grow before
    doing this operation.
  */
  abstract put-byte offset/int data/int -> none
  /** Writes the given $data into this consumer. */
<<<<<<< HEAD
  abstract write data/io.Data from/int=0 to/int=data.byte-size -> int
  /** Deprecated.  Use $write-producer. */
  put-producer producer/Producer -> none:
    write-producer producer
=======
  abstract write data from/int=0 to/int=data.size -> int
>>>>>>> 25f1db05
  /** Writes the data from the $producer into this consumer. */
  abstract write-producer producer/Producer -> none
  /**
  Grows this consumer by $amount bytes.
  This operation is equivalent to writing an empty byte-array of size $amount.

  The allocated bytes are filled with 0s and can be accessed
    with all methods that take an offset (such as $put-int16-big-endian).

  Further write operations (like $write-byte or $write) append their data
    after the grown bytes.
  */
  abstract grow amount/int -> none

  /**
  Reserves $amount bytes.
  Doesn't change the $size of this buffer, but increases the size of the backing
    store.
  This method is purely for efficiency, so that this consumer doesn't need to
    regrow its internal backing store too often.
  */
  abstract reserve amount/int -> none

  /**
  Closes this buffer.
  It is an error to write to this consumer after a call to $close.
  It is legal to close this consumer multiple times.
  */
  abstract close -> none

  /** Resets the buffer, discarding all accumulated data. */
  abstract clear -> none

  /**
  Writes the 64 bits of $data at the end.
  The backing store is automatically grown by 64 bits.
  */
  abstract write-int64-big-endian data/int -> none
  /**
  Writes the 32 bits of $data at the end.
  The backing store is automatically grown by 32 bits.
  */
  abstract write-int32-big-endian data/int -> none
  /**
  Writes the 16 bits of $data at the end.
  The backing store is automatically grown by 16 bits.
  */
  abstract write-int16-big-endian data/int -> none

  /**
  Writes the 64 bits of $data at the given $offset.
  The $offset must be valid and the backing store must be able to
    write 64 bits at this offset. If necessary use $grow before
    doing this operation.
  */
  abstract put-int64-big-endian offset/int data/int -> none
  /**
  Writes the 32 bits of $data at the given $offset.
  The $offset must be valid and the backing store must be able to
    write 32 bits at this offset. If necessary use $grow before
    doing this operation.
  */
  abstract put-int32-big-endian offset/int data/int -> none
  /**
  Writes the 16 bits of $data at the given $offset.
  The $offset must be valid and the backing store must be able to
    write 16 bits at this offset. If necessary use $grow before
    doing this operation.
  */
  abstract put-int16-big-endian offset/int data/int -> none

  /**
  Writes the 64 bits of $data at the end.
  The backing store is automatically grown by 64 bits.
  */
  abstract write-int64-little-endian data/int -> none
  /**
  Writes the 32 bits of $data at the end.
  The backing store is automatically grown by 32 bits.
  */
  abstract write-int32-little-endian data/int -> none
  /**
  Writes the 16 bits of $data at the end.
  The backing store is automatically grown by 16 bits.
  */
  abstract write-int16-little-endian data/int -> none

  /**
  Writes the 64 bits of $data at the given $offset.
  The $offset must be valid and the backing store must be able to
    write 64 bits at this offset. If necessary use $grow before
    doing this operation.
  */
  abstract put-int64-little-endian offset/int data/int -> none
  /**
  Writes the 32 bits of $data at the given $offset.
  The $offset must be valid and the backing store must be able to
    write 32 bits at this offset. If necessary use $grow before
    doing this operation.
  */
  abstract put-int32-little-endian offset/int data/int -> none
  /**
  Writes the 16 bits of $data at the given $offset.
  The $offset must be valid and the backing store must be able to
    write 16 bits at this offset. If necessary use $grow before
    doing this operation.
  */
  abstract put-int16-little-endian offset/int data/int -> none

/**
A consumer that counts the number of written bytes.

This class is used when writing happens in two phases:
- counting of bytes.
- writing into a buffer of the correct size.

In this scenario data is processed twice, but the resulting
  buffer is allocated with the right size from the beginning.
*/
class BufferSizeCounter extends BufferConsumer:
  /** See $BufferConsumer.size. */
  size := 0
  /** See $BufferConsumer.write-byte. */
  put-byte offset/int byte/int -> none:
  /** See $BufferConsumer.write-byte. */
  write-byte byte/int -> none: size++
  /** See $BufferConsumer.write. */
  write data/io.Data from/int=0 to/int=data.byte-size -> int:
    size += to - from
    return to - from
  /**
  See $BufferConsumer.write-producer.

  This operation only requests the size of the $producer.
  */
  write-producer producer/Producer -> none: size += producer.size
  /** See $BufferConsumer.grow. */
  grow amount/int -> none: size +=  amount
  /** See $BufferConsumer.reserve. */
  reserve amount/int -> none:
  /** See $BufferConsumer.close. */
  close -> none:
  /**
  See $BufferConsumer.clear.
  This operation resets the size to 0. This consumer does *not* remember the
    size that was seen so far.
  */
  clear -> none: size = 0
  /** See $BufferConsumer.write-int64-big-endian. */
  write-int64-big-endian data/int -> none:
    size += 8
  /** See $BufferConsumer.write-int32-big-endian. */
  write-int32-big-endian data/int -> none:
    size += 4
  /** See $BufferConsumer.write-int16-big-endian. */
  write-int16-big-endian data/int -> none:
    size += 2
  /** See $BufferConsumer.put-int64-big-endian. */
  put-int64-big-endian offset/int data/int -> none:
  /** See $BufferConsumer.put-int32-big-endian. */
  put-int32-big-endian offset/int data/int -> none:
  /** See $BufferConsumer.put-int16-big-endian. */
  put-int16-big-endian offset/int data/int -> none:
  /** See $BufferConsumer.write-int64-little-endian. */
  write-int64-little-endian data/int -> none:
    size += 8
  /** See $BufferConsumer.write-int32-little-endian. */
  write-int32-little-endian data/int -> none:
    size += 4
  /** See $BufferConsumer.write-int16-little-endian. */
  write-int16-little-endian data/int -> none:
    size += 2
  /** See $BufferConsumer.put-int64-little-endian. */
  put-int64-little-endian offset/int data/int -> none:
  /** See $BufferConsumer.put-int32-little-endian. */
  put-int32-little-endian offset/int data/int -> none:
  /** See $BufferConsumer.put-int16-little-endian. */
  put-int16-little-endian offset/int data/int -> none:

/**
A buffer that can be used to build byte data.

# Aliases
- `BytesBuilder`: Dart
- `ByteArrayOutputStream`: Java
*/
class Buffer extends BufferConsumer:
  init-size_/int
  buffer_ /ByteArray := ?
  offset_ := 0

  /**
  Constructs a new buffer.
  The backing byte array is allocated with a default size and will
    grow if needed.
  */
  constructor:
    return Buffer.with-initial-size INITIAL-BUFFER-LENGTH_

  /**
  Constructs a new buffer with the given $init-size_.
  If the $init-size_ isn't big enough, the buffer grows when necessary.
  */
  constructor.with-initial-size .init-size_/int:
    buffer_ = init-size_ > MAX-INTERNAL-SIZE_ ? (ByteArray_.external_ init-size_) : (ByteArray init-size_)

  /** See $BufferConsumer.size. */
  size -> int:
    return offset_

  /**
  The backing byte array.
  The buffer might have a size bigger than $size.
  */
  buffer -> ByteArray:
    return buffer_

  /**
  Return a view of the buffer, limited to 0..$size.
  */
  bytes -> ByteArray:
    return buffer_[0..size]

  /**
  Converts the consumed data to a string.
  This operation is equivalent to `take.to_string`.
  */
  to-string -> string:
    return buffer_.to-string 0 offset_

  /** See $BufferConsumer.write-byte. */
  write-byte byte/int -> none:
    ensure_ 1
    buffer_[offset_++] = byte

  /** See $BufferConsumer.put-byte. */
  put-byte offset/int byte/int -> none:
    buffer_[offset] = byte

  /** Writes all data from the reader $r into this buffer. */
  write-from r/reader.Reader:
    if r is reader.SizedReader:
      ensure_ (r as reader.SizedReader).size
    while data := r.read: write data

  /** See $BufferConsumer.write. */
  write data/io.Data from/int=0 to/int=data.byte-size -> int:
    count := to - from
    ensure_ count
    buffer_.replace offset_ data from to
    offset_ += count
    return count

  /** See $BufferConsumer.write-producer. */
  write-producer producer/Producer -> none:
    ensure_ producer.size
    producer.write-to buffer_ offset_
    offset_ += producer.size

  /** See $BufferConsumer.grow. */
  grow amount/int -> none:
    ensure_ amount
    // Be sure to clear the data.
    buffer_.fill --from=offset_ --to=offset_ + amount 0
    offset_ += amount

  /** See $BufferConsumer.reserve. */
  reserve amount/int -> none:
    ensure_ amount

  /**
  See $BufferConsumer.close.

  Trims the backing store to avoid waste.
  */
  close -> none:
    if offset_ != buffer_.size:
      buffer_ = buffer_.copy 0 offset_

  /** See $BufferConsumer.clear. */
  clear -> none:
    offset_ = 0
    // Replace the byte-array, if it grew out of init size.
    if buffer_.size > init-size_ * 2: buffer_ = ByteArray init-size_

  /** See $BufferConsumer.write-int16-big-endian. */
  write-int16-big-endian data/int -> none:
    ensure_ 2
    put-int16-big-endian offset_ data
    offset_ += 2

  /** See $BufferConsumer.write-int32-big-endian. */
  write-int32-big-endian data/int -> none:
    ensure_ 4
    put-int32-big-endian offset_ data
    offset_ += 4

  /** See $BufferConsumer.write-int64-big-endian. */
  write-int64-big-endian data/int -> none:
    ensure_ 8
    put-int64-big-endian offset_ data
    offset_ += 8

  /** See $BufferConsumer.put-int16-big-endian. */
  put-int16-big-endian offset/int data/int -> none:
    BIG-ENDIAN.put-int16 buffer_ offset data

  /** See $BufferConsumer.put-int32-big-endian. */
  put-int32-big-endian offset/int data/int -> none:
    BIG-ENDIAN.put-int32 buffer_ offset data

  /** See $BufferConsumer.put-int64-big-endian. */
  put-int64-big-endian offset/int data/int -> none:
    BIG-ENDIAN.put-int64 buffer_ offset data

  /** See $BufferConsumer.write-int16-little-endian. */
  write-int16-little-endian data/int -> none:
    ensure_ 2
    put-int16-little-endian offset_ data
    offset_ += 2

  /** See $BufferConsumer.write-int32-little-endian. */
  write-int32-little-endian data/int -> none:
    ensure_ 4
    put-int32-little-endian offset_ data
    offset_ += 4

  /** See $BufferConsumer.write-int64-little-endian. */
  write-int64-little-endian data/int -> none:
    ensure_ 8
    put-int64-little-endian offset_ data
    offset_ += 8

  /** See $BufferConsumer.put-int16-little-endian. */
  put-int16-little-endian offset/int data/int -> none:
    LITTLE-ENDIAN.put-int16 buffer_ offset data

  /** See $BufferConsumer.put-int32-little-endian. */
  put-int32-little-endian offset/int data/int -> none:
    LITTLE-ENDIAN.put-int32 buffer_ offset data

  /** See $BufferConsumer.put-int64-little-endian. */
  put-int64-little-endian offset/int data/int -> none:
    LITTLE-ENDIAN.put-int64 buffer_ offset data

  ensure_ size:
    new-minimum-size := offset_ + size
    if new-minimum-size <= buffer_.size: return

    // If we are ensuring a very big size, then make the buffer fit exactly.
    // This is good for ubjson encodings that end with a large byte array,
    // because there is no waste.  Otherwise grow by at least a factor (of 1.5)
    // to avoid quadratic running times.
    new-size := max
      buffer_.size +
        max
          buffer_.size >> 1
          MIN-BUFFER-GROWTH_
      new-minimum-size

    assert: offset_ + size  <= new-size

    new := ByteArray new-size
    new.replace 0 buffer_ 0 offset_
    buffer_ = new<|MERGE_RESOLUTION|>--- conflicted
+++ resolved
@@ -121,14 +121,7 @@
   */
   abstract put-byte offset/int data/int -> none
   /** Writes the given $data into this consumer. */
-<<<<<<< HEAD
   abstract write data/io.Data from/int=0 to/int=data.byte-size -> int
-  /** Deprecated.  Use $write-producer. */
-  put-producer producer/Producer -> none:
-    write-producer producer
-=======
-  abstract write data from/int=0 to/int=data.size -> int
->>>>>>> 25f1db05
   /** Writes the data from the $producer into this consumer. */
   abstract write-producer producer/Producer -> none
   /**
