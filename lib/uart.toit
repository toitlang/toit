// Copyright (C) 2021 Toitware ApS. All rights reserved.
// Use of this source code is governed by an MIT-style license that can be
// found in the lib/LICENSE file.

import gpio
import monitor show ResourceState_
import reader
import writer

/**
Support for Universal asynchronous receiver-transmitter (UART).

UART features asynchronous communication with an external device on two data
  pins and two optional flow-control pins. Commonly they are called "serial ports".
*/

/**
The UART Port exposes the hardware features for communicating with an external
  peripheral using asynchronous communication.
*/
class Port implements reader.Reader:
  static STOP_BITS_1   ::= 1
  static STOP_BITS_1_5 ::= 2
  static STOP_BITS_2   ::= 3

  static PARITY_DISABLED ::= 1
  static PARITY_EVEN     ::= 2
  static PARITY_ODD      ::= 3

  /** Normal UART mode. */
  static MODE_UART ::= 0
  /** Uses the RTS pin to reserve the RS485 line when sending. */
  static MODE_RS485_HALF_DUPLEX ::= 1
  /** IRDA UART mode. */
  static MODE_IRDA ::= 2

  uart_ := ?
  state_/ResourceState_
  should_ensure_write_state_/bool

  /** Amount of encountered errors. */
  errors := 0

  /**
  Constructs a UART port using the given $tx for transmission and $rx
    for read.

  The pins use the given $baud_rate. The baud rate must match the baud
    rate of the device.

  The $rts and $cts pins are optional flow-control pins. The host can signal
    on $rts that whether it is ready to receive data. The peripheral can
    signal the host on $cts whether it is ready to receive data.

  The $data_bits, $parity, and $stop_bits define the data framing of the UART
    messages.

  The $mode parameter must be one of:
  - $MODE_UART (default)
  - $MODE_RS485_HALF_DUPLEX: uses the $rts pin to reserve the RS485 line when sending.
    Disables flow control, and $cts must be null.
  - $MODE_IRDA

  Some pins are preferred (more efficient) for use as UART pins on the ESP 32:

  tx = 17, rx = 16 rts = 7 and cts = 8

  (Note that pins 16 and 17 are used for PSRAM on some modules, so they cannot
   be used for UART0.)

  The ESP32 has hardware support for up to two UART ports (the third one is
    normally already taken for the USB connection/debugging console.
  */
  constructor
      --tx/gpio.Pin? --rx/gpio.Pin? --rts/gpio.Pin?=null --cts/gpio.Pin?=null
      --baud_rate/int --data_bits/int=8 --stop_bits/int=STOP_BITS_1
      --invert_tx/bool=false --invert_rx/bool=false
      --parity/int=PARITY_DISABLED
      --mode/int=MODE_UART:
    if (not tx) and (not rx): throw "INVALID_ARGUMENT"
    if mode == MODE_RS485_HALF_DUPLEX and cts: throw "INVALID_ARGUMENT"
    if not MODE_UART <= mode <= MODE_IRDA: throw "INVALID_ARGUMENT"

    tx_flags := (invert_tx ? 1 : 0) + (invert_rx ? 2 : 0)
    uart_ = uart_create_
      resource_group_
      tx ? tx.num : -1
      rx ? rx.num : -1
      rts ? rts.num : -1
      cts ? cts.num : -1
      baud_rate
      data_bits
      stop_bits
      parity
      tx_flags
      mode
    should_ensure_write_state_ = false
    state_ = ResourceState_ resource_group_ uart_

  /**
  Constructs a UART port using a $device path.

  This constructor does not work on embedded devices, such as the ESP32.

  On some platforms the $baud_rate must match one that is supported by the operating system. See $Port.baud_rate=.
  */
  constructor device/string
      --baud_rate/int
      --data_bits/int=8
      --stop_bits/int=STOP_BITS_1
      --parity/int=PARITY_DISABLED:
      return HostPort device --baud_rate=baud_rate --data_bits=data_bits --stop_bits=stop_bits --parity=parity

  constructor.host_port_ device/string
       --baud_rate/int
       --data_bits/int=8
       --stop_bits/int=STOP_BITS_1
       --parity/int=PARITY_DISABLED:
     group := resource_group_
     should_ensure_write_state_ = true
     uart_ = uart_create_path_ group device baud_rate data_bits stop_bits parity
     state_ = ResourceState_ group uart_

  /**
  Changes the baud rate.
  Deprecated. Use $baud_rate= instead
  */
  set_baud_rate new_rate/int:
    uart_set_baud_rate_ uart_ new_rate

  /**
  Sets the baud rate to the given $new_rate.

  The receiver should be ready to read and write data at the specified
    baud rate.

  Some platforms only support a fixed set of baud rates. For example, on Linux only the
    following baud rates are supported: 50, 75, 110, 134, 150, 200, 300, 600, 1200,
    1800, 2400, 4800, 9600, 19200, 38400, 57600, 115200, 230400, 460800, 576000, 921600,
    1152000, 1500000, 2000000, 2500000, 3000000, 3500000, 4000000.

  On macOS the baud rate can be arbitrary
  */
  baud_rate= new_rate/int:
    uart_set_baud_rate_ uart_ new_rate

  /** The current baud rate. */
  baud_rate -> int:
    return uart_get_baud_rate_ uart_

  /**
  Closes this UART port and releases all associated resources.
  */
  close:
    if not uart_: return
    critical_do:
      state_.dispose
      uart_close_ resource_group_ uart_
      uart_ = null

  /**
  Writes data to the Port.

  If $break_length is greater than 0, an additional break signal is added after
    the data is written. The duration of the break signal is bit-duration * $break_length,
    where bit-duration is the duration it takes to write one bit at the current baud rate.

  If not all bytes could be written without blocking, this will be indicated by
    the return value.  In this case the break is not written even if requested.
    The easiest way to handle this by using the $writer.Writer class.  Alternatively,
    something like the following could be used.

  ```
  for position := 0; position < data.size; null:
    position += my_uart.write data[position..data.size]
  ```

  If $wait is true, the method blocks until all bytes that were written have been emitted to the
    physical pins. This is equivalent to calling $flush. Otherwise, returns as soon as the data is
    buffered.

  Returns the number of bytes written.
  */
  write data from=0 to=data.size --break_length=0 --wait=false -> int:
    while true:
      if should_ensure_write_state_: state_.wait_for_state WRITE_STATE_ | ERROR_STATE_
      if not uart_: throw "CLOSED"
      written := uart_write_ uart_ data from to break_length wait
      if should_ensure_write_state_ and written == 0 and from != to:
        // We shouldn't have tried to write.
        state_.clear_state WRITE_STATE_
        continue

      if written >= 0: return written
      assert: wait
      flush
      return -written

  /**
  Reads data from the port.

  This method blocks until data is available.

  Returns null if closed.
  */
  read -> ByteArray?:
    while true:
      state_bits := state_.wait_for_state READ_STATE_ | ERROR_STATE_
      if not uart_: return null
      if state_bits & ERROR_STATE_ != 0:
        state_.clear_state ERROR_STATE_
        errors++
      else if state_bits & READ_STATE_ != 0:
        data := uart_read_ uart_
        if data and data.size > 0: return data
        state_.clear_state READ_STATE_

  /**
  Flushes the output buffer, waiting until all written data has been transmitted.

  Often, one can just use the `--wait` flag of the $write function instead.
  */
  flush -> none:
    while true:
      flushed := uart_wait_tx_ uart_
      if flushed: return
      sleep --ms=1

/**
<<<<<<< HEAD
Extends the functionality of the UART Port on platforms that support configuratble RS232 devices. It allows setting
and reading control lines.
*/

class ConfigurableDevicePort extends Port:
  /**
  See $super.
=======
Extends the functionality of the UART Port on platforms that support configurable RS232 devices. It allows setting
  and reading control lines.
*/
class HostPort extends Port:
  /**
    See super class constructor.
>>>>>>> b978c5cf
  */
  constructor device/string
      --baud_rate/int
      --data_bits/int=8
      --stop_bits/int=Port.STOP_BITS_1
      --parity/int=Port.PARITY_DISABLED:
<<<<<<< HEAD
    super device --baud_rate=baud_rate --data_bits=data_bits --stop_bits=stop_bits --parity=parity
=======
    super.host_port_ device --baud_rate=baud_rate --data_bits=data_bits --stop_bits=stop_bits --parity=parity
>>>>>>> b978c5cf

  static CONTROL_FLAG_LE  ::= 1 << 0            /* line enable */
  static CONTROL_FLAG_DTR ::= 1 << 1            /* data terminal ready */
  static CONTROL_FLAG_RTS ::= 1 << 2            /* request to send */
  static CONTROL_FLAG_ST  ::= 1 << 3            /* secondary transmit */
  static CONTROL_FLAG_SR  ::= 1 << 4            /* secondary receive */
  static CONTROL_FLAG_CTS ::= 1 << 5            /* clear to send */
  static CONTROL_FLAG_CAR ::= 1 << 6            /* carrier detect */
  static CONTROL_FLAG_RNG ::= 1 << 7            /* ring */
  static CONTROL_FLAG_DSR ::= 1 << 8            /* data set ready */

  /**
  Read the value of the given control $flag. $flag must be one of the CONTROL_ constants.

  Returns the state of the $flag
  */
  read_control_flag flag/int -> bool:
    return (uart_get_control_flags_ uart_) & flag != 0

  /**
  Read the value of all the control flags. Each bit in the returned value corresponds to the bit position indicated
  by the CONTROL_ constants.
  */
  read_control_flags -> int:
    return uart_get_control_flags_ uart_

  /**
  Sets the $state of a control $flag. $flag must be one of the CONTROL_ constants.
  */
  set_control_flag flag/int state/bool:
    flags := uart_get_control_flags_ uart_
    if state:
      flags |= flag
    else:
      flags &= ~flag
    uart_set_control_flags_ uart_ flags

  /**
  Sets all control $flags to the specified value. Each bit in the $flags corresponds to one of the CONTROL_ constants.
  */
  set_control_flags flags/int:
    uart_set_control_flags_ uart_ flags

resource_group_ ::= uart_init_

READ_STATE_  ::= 1 << 0
ERROR_STATE_ ::= 1 << 1
WRITE_STATE_ ::= 1 << 2

uart_init_:
  #primitive.uart.init

uart_create_ group tx rx rts cts baud_rate data_bits stop_bits parity tx_flags mode:
  #primitive.uart.create

uart_create_path_ resource_group device baud_rate data_bits stop_bits parity:
  #primitive.uart.create_path

uart_set_baud_rate_ uart baud:
  #primitive.uart.set_baud_rate

uart_get_baud_rate_ uart:
  #primitive.uart.get_baud_rate

uart_close_ group uart:
  #primitive.uart.close

/**
Writes the $data to the uart.
Returns the amount of bytes that were written.

If $wait is true, but the baud rate was too low to wait, returns a negative number, where
  the absolute value is the amount of bytes that were written.
*/
uart_write_ uart data from to break_length wait:
  #primitive.uart.write

uart_wait_tx_ uart:
  #primitive.uart.wait_tx

uart_read_ uart:
  #primitive.uart.read

uart_set_control_flags_ uart flags:
  #primitive.uart.set_control_flags

uart_get_control_flags_ uart:
  #primitive.uart.get_control_flags
<|MERGE_RESOLUTION|>--- conflicted
+++ resolved
@@ -227,33 +227,19 @@
       sleep --ms=1
 
 /**
-<<<<<<< HEAD
-Extends the functionality of the UART Port on platforms that support configuratble RS232 devices. It allows setting
-and reading control lines.
-*/
-
-class ConfigurableDevicePort extends Port:
-  /**
-  See $super.
-=======
 Extends the functionality of the UART Port on platforms that support configurable RS232 devices. It allows setting
   and reading control lines.
 */
 class HostPort extends Port:
   /**
     See super class constructor.
->>>>>>> b978c5cf
   */
   constructor device/string
       --baud_rate/int
       --data_bits/int=8
       --stop_bits/int=Port.STOP_BITS_1
       --parity/int=Port.PARITY_DISABLED:
-<<<<<<< HEAD
-    super device --baud_rate=baud_rate --data_bits=data_bits --stop_bits=stop_bits --parity=parity
-=======
     super.host_port_ device --baud_rate=baud_rate --data_bits=data_bits --stop_bits=stop_bits --parity=parity
->>>>>>> b978c5cf
 
   static CONTROL_FLAG_LE  ::= 1 << 0            /* line enable */
   static CONTROL_FLAG_DTR ::= 1 << 1            /* data terminal ready */
