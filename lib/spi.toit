--- conflicted
+++ resolved
@@ -293,16 +293,11 @@
 
   static resource-group_ ::= spi-linux-init_
 
-<<<<<<< HEAD
-  resource_/ByteArray? := null
-  state_/monitor.ResourceState_?
+  resource_/ByteArray? := ?
+  state_/monitor.ResourceState_
   // We can't enforce that the bus is enforced, but the `keep-cs-active` is only
   // allowed if the bus is reserved.
   reserved_/bool := false
-=======
-  resource_/ByteArray? := ?
-  state_/monitor.ResourceState_
->>>>>>> 4625a8fd
 
   constructor --path/string --frequency/int --mode/int:
     resource_ = spi-linux-open_ resource-group_ path frequency mode
