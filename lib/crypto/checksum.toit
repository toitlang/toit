--- conflicted
+++ resolved
@@ -22,19 +22,11 @@
 
   /** Variant of $(add data from to). */
   add data/io.Data -> none:
-<<<<<<< HEAD
-    add data 0 data.size
-
-  /** Variant of $(add data from to). */
-  add data/io.Data from/int -> none:
-    add data from data.size
-=======
     add data 0 data.byte-size
 
   /** Variant of $(add data from to). */
   add data/io.Data from/int -> none:
     add data from data.byte-size
->>>>>>> 592d53bc
 
   /**
   Adds the $data to the data to be checksummed.
@@ -55,11 +47,7 @@
 
 The $data must be a string or a byte array.
 */
-<<<<<<< HEAD
-checksum summer/Checksum data/io.Data from/int=0 to/int=data.size -> ByteArray:
-=======
 checksum summer/Checksum data/io.Data from/int=0 to/int=data.byte-size -> ByteArray:
->>>>>>> 592d53bc
   summer.add data from to
   return summer.get
 
