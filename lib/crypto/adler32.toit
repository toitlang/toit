// Copyright (C) 2020 Toitware ApS. All rights reserved.
// Use of this source code is governed by an MIT-style license that can be
// found in the lib/LICENSE file.

import .checksum
import ..io as io

/**
Support for the Adler-32 checksum algorithm
  (https://en.wikipedia.org/wiki/Adler-32).

Adler-32 is a rolling checksum, so it is both possible to add to ($Adler32.add) and remove
  from (Adler32.unadd) the collection of checksummed data.

This implementation uses native primitives.
*/

/**
Computes the Adler32 checksum of the given $data.
*/
<<<<<<< HEAD
adler32 data/io.Data from/int=0 to/int=data.size -> ByteArray:
=======
adler32 data/io.Data from/int=0 to/int=data.byte-size -> ByteArray:
>>>>>>> 592d53bc
  return checksum Adler32 data from to

/** Checksummer that implements Adler-32. */
class Adler32 extends Checksum:
  adler_ := ?

  /**
  Constructs an Adler-32 checksummer.
  */
  constructor:
    adler_ = adler32-start_ resource-freeing-module_
    add-finalizer this:: finalize-checksum_ this

  constructor.private_ .adler_:
    add-finalizer this:: finalize-checksum_ this

  /** See $super. */
  add data/io.Data from/int to/int -> none:
    adler32-add_ adler_ data from to false

  /**
  Removes the $data from the start of the checksummed data.

  The $data must match bytes that were previously added to the checksummed
    data. This is for use of Adler32 as a rolling checksum.

  The $data must be a string or a byte array.
  */
<<<<<<< HEAD
  unadd data/io.Data from/int=0 to/int=data.size -> none:
=======
  unadd data/io.Data from/int=0 to/int=data.byte-size -> none:
>>>>>>> 592d53bc
    adler32-add_ adler_ data from to true

  /**
  See $super.

  Destroys this object. Use $(get --destructive) with `--no-destructive`
    to keep the object.
  */
  // Needed to avoid missing implementation error.
  get -> ByteArray:
    return get --destructive=true

  /**
  Returns the current checksum.

  If $destructive, then destroys the Adler32 object.
  If not $destructive, allows to reuse the object.  This is mostly used for
    rolling checksums.
  */
  get --destructive -> ByteArray:
    if destructive:
      remove-finalizer this
    return adler32-get_ adler_ destructive

  clone -> Adler32:
    return Adler32.private_ (adler32-clone_ adler_)

adler32-start_ group:
  #primitive.zlib.adler32-start

adler32-clone_ adler:
  #primitive.zlib.adler32-clone

adler32-add_ adler data/io.Data from/int to/int unadd/bool -> none:
  #primitive.zlib.adler32-add:
    io.primitive-redo-chunked-io-data_ it data from to: | bytes |
      adler32-add_ adler bytes 0 bytes.size unadd

adler32-get_ adler destructive:
  #primitive.zlib.adler32-get<|MERGE_RESOLUTION|>--- conflicted
+++ resolved
@@ -18,11 +18,7 @@
 /**
 Computes the Adler32 checksum of the given $data.
 */
-<<<<<<< HEAD
-adler32 data/io.Data from/int=0 to/int=data.size -> ByteArray:
-=======
 adler32 data/io.Data from/int=0 to/int=data.byte-size -> ByteArray:
->>>>>>> 592d53bc
   return checksum Adler32 data from to
 
 /** Checksummer that implements Adler-32. */
@@ -51,11 +47,7 @@
 
   The $data must be a string or a byte array.
   */
-<<<<<<< HEAD
-  unadd data/io.Data from/int=0 to/int=data.size -> none:
-=======
   unadd data/io.Data from/int=0 to/int=data.byte-size -> none:
->>>>>>> 592d53bc
     adler32-add_ adler_ data from to true
 
   /**
