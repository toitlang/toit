--- conflicted
+++ resolved
@@ -419,13 +419,7 @@
     from_ = from + n
     return result
 
-<<<<<<< HEAD
-=======
-  content-size -> int?:
     // TODO(florian): Implement this.
-    return null
-
->>>>>>> 55a6e30f
 // --------------------------------------------------------------------------
 
 flash-region-open_ group client handle offset size:
