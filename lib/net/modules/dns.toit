--- conflicted
+++ resolved
@@ -278,15 +278,10 @@
       --record-type/int
       --network/udp.Interface
       --timeout/Duration=DNS-DEFAULT-TIMEOUT:
-<<<<<<< HEAD
-    list := get_ name --record-types={record-type} --timeout=timeout
-=======
     list := get_ name
         --record-types={record-type}
         --network=network
         --timeout=timeout
-    if not list: throw (DnsException "No record found" --name=name)
->>>>>>> 2e46ee6b
     return list
 
   /**
