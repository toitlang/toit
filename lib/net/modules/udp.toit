--- conflicted
+++ resolved
@@ -30,7 +30,6 @@
   constructor network/net.Client:
     return Socket network "0.0.0.0" 0
 
-<<<<<<< HEAD
   /**
   Constructs a new UDP socket bound to the given $hostname and $port.
 
@@ -41,15 +40,7 @@
 
   The port can be zero, in which case the system picks a free port.
   */
-  constructor hostname/string port/int:
-=======
-  // The hostname is the local address to bind to.  For client sockets, pass
-  // 0.0.0.0.  For server sockets pass 0.0.0.0 to listen on all interfaces, or
-  // the address of a particular interface in order to listen on that
-  // particular one.  The port can be zero, in which case the system picks a
-  // free port.
-  constructor .network_ hostname port:
->>>>>>> b7d68edd
+  constructor .network_ hostname/string port/int:
     group := udp-resource-group_
     id := udp-bind_ group (dns-lookup hostname --network=network_).raw port
     state_ = ResourceState_ group id
