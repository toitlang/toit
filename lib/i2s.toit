--- conflicted
+++ resolved
@@ -47,11 +47,6 @@
       --mclk_multiplier/int=256
       --use_apll/bool=false
       --buffer_size/int=(32 * 2 * bits_per_sample / 8):
-<<<<<<< HEAD
-    if mclk and mclk.num != 0 and mclk.num != 1 and mclk.num != 3: throw "INVALID_ARGUMENT"
-=======
-    if buffer_size % (2 * bits_per_sample / 8) != 0: throw "INVALID_ARGUMENT"
->>>>>>> 54138fc3
     sck_pin := sck ? sck.num : -1
     ws_pin := ws ? ws.num : -1
     tx_pin := tx ? tx.num : -1
