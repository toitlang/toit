--- conflicted
+++ resolved
@@ -116,11 +116,8 @@
 
   handshake_in_progress_/monitor.Latch? := null
   tls_ := null
-<<<<<<< HEAD
   toit_handshake_/ToitHandshake_? := null
-=======
   tls_group_/TlsGroup_? := null
->>>>>>> 8c0fcd72
 
   outgoing_buffer_/ByteArray := #[]
   bytes_before_next_record_header_ := 0
@@ -193,28 +190,15 @@
   This method will automatically be called by read and write if the handshake
     is not completed yet.
   */
-<<<<<<< HEAD
-  handshake -> none:
-    if tls_ or toit_handshake_:
-      if not handshake_in_progress_: throw "TLS_ALREADY_HANDSHAKEN"
-      // Wait for the handshake to complete on another task.
-      error := handshake_in_progress_.get
-      if error: throw error
-=======
   handshake --session_state/ByteArray?=null -> none:
     if not reader_:
       throw "ALREADY_CLOSED"
     else if handshake_in_progress_:
       handshake_in_progress_.get  // Throws if an exception was set.
->>>>>>> 8c0fcd72
       return
     else if symmetric_session_ or tls_group_:
       throw "TLS_ALREADY_HANDSHAKEN"
 
-    handshake_in_progress_ = monitor.Latch
-    tls_group := is_server ? tls_group_server_ : tls_group_client_
-
-<<<<<<< HEAD
     if session_state:
       toit_handshake_ = ToitHandshake_ this
       try:
@@ -226,11 +210,9 @@
         handshake_in_progress_.set value
         handshake_in_progress_ = null
 
-    group_ = is_server ? tls_group_server_ : tls_group_client_
-    handle := group_.use
-    tls_ = tls_create_ handle server_name_
-    add_finalizer this:: this.close
-=======
+    handshake_in_progress_ = monitor.Latch
+    tls_group := is_server ? tls_group_server_ : tls_group_client_
+
     token := null
     token_state/monitor.ResourceState_? := null
     tls := null
@@ -260,7 +242,6 @@
       tls_ = tls
       handshake_ tls_state --session_state=session_state
       close_resources = symmetric_session_ != null
->>>>>>> 8c0fcd72
 
     finally: | is_exception exception |
       if token_state: token_state.dispose
@@ -308,38 +289,11 @@
         return  // Connected.
       else if state == TOIT_TLS_WANT_READ_:
         with_timeout handshake_timeout:
-<<<<<<< HEAD
-          flush_outgoing_
-        if state == TOIT_TLS_DONE_:
-          extract_key_data_
-          if symmetric_session_ != null:
-            // We don't use MbedTLS any more.
-            tls_close_ tls_
-            tls_ = null
-            group_.unuse
-            group_ = null
-          // Connected.
-          return
-        else if state == TOIT_TLS_WANT_READ_:
-          with_timeout handshake_timeout:
-            packet := extract_first_message_
-            tls_set_incoming_ tls_ packet 0
-        else if state == TOIT_TLS_WANT_WRITE_:
-          // This is already handled above with flush_outgoing_
-        else:
-          tls_error_ handle state
-    finally: | is_exception exception |
-      value := is_exception ? exception.value : null
-      handshake_in_progress_.set value
-      handshake_in_progress_ = null
-      resource_state.dispose
-=======
           read_handshake_message_
       else if state == TOIT_TLS_WANT_WRITE_:
         // This is already handled above with flush_outgoing_
       else:
         tls_error_ tls_state.group state
->>>>>>> 8c0fcd72
 
   extract_key_data_ -> none:
     if reads_encrypted_ and writes_encrypted_:
@@ -1087,7 +1041,6 @@
     position += it.size
   return result
 
-<<<<<<< HEAD
 /// Compares byte arrays, without revealing the contents to timing attacks.
 compare_byte_arrays_ a b -> bool:
   if a is not ByteArray or b is not ByteArray or a.size != b.size: return false
@@ -1104,13 +1057,12 @@
   return sizes.map:
     index += it
     bytes[index - it .. index]
-=======
+
 tls_token_acquire_ group:
   #primitive.tls.token_acquire
 
 tls_token_release_ token -> none:
   #primitive.tls.token_release
->>>>>>> 8c0fcd72
 
 tls_init_ is_server/bool:
   #primitive.tls.init
