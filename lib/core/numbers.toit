// Copyright (C) 2018 Toitware ApS. All rights reserved.
// Use of this source code is governed by an MIT-style license that can be
// found in the lib/LICENSE file.

/** A number. */
abstract class num implements Comparable:
  equals_from_float_ other/float -> bool: return false
  equals_from_small_integer_ other/int -> bool: return false
  equals_from_large_integer_ other/int -> bool: return false

  /**
  Converts this number to an integer.

  # Errors
  This number must be inside the 64-bit integer range ([$int.MIN, $int.MAX]).
  This number must be a valid number and not a NaN ($float.NAN).

  # Examples
  ```
  42.to_int  // => 42

  (100.0).to_int   // => 100
  (-1.123).to_int  // => -1

  float.MAX_FINITE.to_int  // Error.
  float.INFINITY.to_int    // Error.
  float.NAN.to_int         // Error.
  ```
  */
  abstract to_int -> int

  /**
  The sign of this number.

  Returns -1 if this number is negative (including -0.0).
  Returns 0 if this number is 0.
  Returns 1 if this number is positive.
  Returns 1 if this number is a NaN ($float.NAN).

  # Examples
  ```
  (-500).sign // => -1
  (-1).sign   // => -1
  0.sign      // => 0
  1.sign      // => 1
  100.sign    // => 1

  (-2.0).sign  // => -1
  (-0.0).sign  // => -1
  0.0.sign     // => 0
  (3.123).sign // => 1

  float.INFINITY.sign    // => 1
  (-float.INFINITY).sign // => -1
  float.NAN.sign         // => 1
  (-float.NAN).sign      // => 1
  ```
  */
  abstract sign -> int

  /**
  Negates this number.

  The following numbers are not changed by negation:
  - -9223372036854775808 (0x8000_0000_0000_0000 or $int.MIN)
  - NaN ($float.NAN)

  # Examples
  ```
  -(2)                      // => -2
  -(-13)                    // => 13
  -(-9223372036854775808)  // => -9223372036854775808

  -(1.0)      // => -1.0
  -(-3.2)     // => 3.2
  -float.NAN  // => float.NAN
  ```
  */
  abstract operator -

  /**
  Whether this number is equal to the $other.

  Returns false if this number or the $other is a NaN ($float.NAN).

  # Examples
  ```
  1 == 1  // => true
  1 == 2  // => false
  2 == 1  // => false

  12.3 == 12.3  // => true
  0.0 == 12.3   // => false
  1.2 == 0.0    // => false
  0.0 == -0.0   // => true

  123 == 123.0     // => true
  1.0 == 1         // => true

  float.NAN == float.NAN  // => false
  1 == float.NAN          // => false
  float.NAN == 1.0        // => false

  float.INFINITY == float.INFINITY  // => true
  ```
  */
  abstract operator == other/num -> bool

  /**
  Whether this number is less than the $other.

  Returns false if this number or the $other is a NaN ($float.NAN)

  # Examples
  ```
  1 < 1  // => false
  1 < 2  // => true
  2 < 1  // => false

  12.3 < 12.3  // => false
  0.0 < 12.3   // => true
  1.2 < 0.0    // => false
  0.0 < -0.0   // => false
  -0.0 < 0.0   // => false

  12 < 123.0    // => true
  12.34 < 123   // => true
  1234 < 123.0  // => false
  1.2 < 1       // => false

  float.NAN < float.NAN  // => false
  1 < float.NAN          // => false
  float.NAN < 1.0        // => false

  float.MAX_FINITE < float.INFINITY  // => true
  float.NAN < float.INFINITY  // => false
  float.INFINITY < float.NAN  // => false
  ```
  */
  abstract operator <  other/num -> bool

  /**
  Whether this number is less than or equal to the $other.

  Returns false if this number or the $other is a NaN ($float.NAN).

  # Examples
  ```
  1 <= 1  // => true
  1 <= 2  // => true
  2 <= 1  // => false

  12.3 <= 12.3  // => true
  0.0 <= 12.3   // => true
  1.2 <= 0.0    // => false
  0.0 <= -0.0   // => true

  12 <= 123.0    // => true
  12.34 <= 123   // => true
  32.0 <= 32     // => true
  32 <= 32.0     // => true
  1234 <= 123.0  // => false
  1.2 <= 1       // => false

  float.NAN <= float.NAN  // => false
  1 <= float.NAN          // => false
  float.NAN <= 1.0        // => false

  float.MAX_FINITE <= float.INFINITY  // => true
  float.NAN <= float.INFINITY  // => false
  float.INFINITY <= float.NAN  // => false
  ```
  */
  abstract operator <= other/num -> bool

  /**
  Whether this number is greater than the $other.

  Returns false if this number or the $other is a NaN (float.NAN).

  # Examples
  ```
  1 > 1  // => false
  1 > 2  // => false
  2 > 1  // => true

  12.3 > 12.3  // => false
  0.0 > 12.3   // => false
  1.2 > 0.0    // => true
  -0.0 > 0.0   // => false

  12 > 123.0    // => false
  12.34 > 123   // => false
  32.0 > 32     // => false
  32 > 32.0     // => false
  1234 > 123.0  // => true
  1.2 > 1       // => true

  float.NAN > float.NAN  // => false
  1 > float.NAN          // => false
  float.NAN > 1.0        // => false

  float.MAX_FINITE > float.INFINITY  // => false
  float.NAN > float.INFINITY  // => false
  float.INFINITY > float.NAN  // => false
  ```
  */
  abstract operator >  other/num -> bool

  /**
  Whether this number is greater than or equal to the $other.

  Returns false if this number or the $other is a NaN ($float.NAN).

  # Examples
  ```
  1 >= 1  // => true
  1 >= 2  // => false
  2 >= 1  // => true

  12.3 >= 12.3  // => true
  0.0 >= 12.3   // => false
  1.2 >= 0.0    // => true
  -0.0 >= 0.0   // => true

  12 >= 123.0    // => false
  12.34 >= 123   // => false
  32.0 >= 32     // => true
  32 >= 32.0     // => true
  1234 >= 123.0  // => true
  1.2 >= 1       // => true

  float.NAN >= float.NAN  // => false
  1 >= float.NAN          // => false
  float.NAN >= 1.0        // => false

  float.MAX_FINITE >= float.INFINITY  // => false
  float.NAN >= float.INFINITY  // => false
  float.INFINITY >= float.NAN  // => false
  ```
  */
  abstract operator >= other/num -> bool

  /**
  Sums this number with the $other.

  Overflows if this number and the $other are integers and the result is
    outside the 64-bit integer range ([$int.MIN, $int.MAX]).

  Returns NaN ($float.NAN) if either this number of the $other is NaN.

  Returns infinity ($float.INFINITY) if either this number or the $other is
    infinity and the other is a scalar.

  Returns NaN when summing positive and negative infinity ($float.INFINITY).

  # Examples
  ```
  1 + 1           // => 2
  1.0 + 1.0       // => 2.0
  1 + 1.1         // => 2.1000000000000000888
  int.MAX + 1     // => -9223372036854775808
  int.MIN + (-1)  // => 9223372036854775807

  1 + float.NAN          // => float.NAN
  float.NAN + 1          // => float.NAN
  float.NAN + float.NAN  // => float.NAN

  float.INFINITY + 1                  // => float.INFINITY
  float.INFINITY + -float.INFINITY    // => float.NAN
  ```
  */
  abstract operator +  other/num

  /**
  Subtracts this number from the $other.

  Overflows if this number and the $other are integers and the result is
    outside the 64-bit integer range ([$int.MIN, $int.MAX]).

  Returns NaN ($float.NAN) if either this number of the $other is NaN.

  Returns infinity ($float.INFINITY) if either this number or the $other is
    infinity and the other is a scalar.

  # Examples
  ```
  46 - 2          // => 44
  1.0 - 3.0       // => -2.0
  1 - 1.1         // => -0.10000000000000008882
  int.MAX - (-1)  // => -9223372036854775808
  int.MIN - 1     // => 9223372036854775807

  1 - float.NAN          // => float.NAN
  float.NAN - 1          // => float.NAN
  float.NAN - float.NAN  // => float.NAN

  float.INFINITY - 1               // => float.INFINITY
  float.INFINITY - float.INFINITY  // => float.NAN
  ```
  */
  abstract operator -  other/num

  /**
  Multiplies this number with the $other.

  Overflows if this number and the $other are integers and the result is
    outside the 64-bit integer range ([$int.MIN, $int.MAX]).

  Returns NaN ($float.NAN) if either this number of the $other is NaN.

  Returns infinity ($float.INFINITY) if either this number or the $other is
    infinity and the other is not NaN.

  Returns NaN if both this numbers and the $other are infinity
    ($float.INFINITY).

  # Examples
  ```
  7 * 9         // => 63
  -12 * 3       // => -36
  2.0 * 3.0     // => 6.0
  2 * 1.1       // => 2.2000000000000001776
  -1 * int.MAX  // => -9223372036854775807
  -1 * int.MIN  // => -9223372036854775808

  1 * float.NAN          // => float.NAN
  float.NAN * 1          // => float.NAN
  float.NAN * float.NAN  // => float.NAN

  float.INFINITY * 1                // => float.INFINITY
  float.INFINITY * float.INFINITY   // => float.INFINITY
  -1 * float.INFINITY               // => -float.INFINITY
  float.INFINITY * -float.INFINITY  // => -float.INFINITY
  ```
  */
  abstract operator *  other/num

  /**
  Divides this number by the $other.

  Returns NaN ($float.NAN) if either this number of the $other is NaN.

  Returns infinity ($float.INFINITY) for division by zero if either this
    number or the $other is a float.

  Returns infinity ($float.INFINITY) if this number is infinity and the
    $other is a scalar.

  Returns 0.0 if either this number is a scalar and the $other is infinity
    ($float.INFINITY).

  Returns NaN ($float.NAN) if both this number and the $other are either
    infinity ($float.INFINITY).

  # Errors
  The $other must not be 0 when this number is an $int.

  # Examples
  ```
  46 / 2    // => 23
  2.0 / 4.0 // => 0.5
  -1 / 3.0  // => -0.33333333333333331483

  2 / 0     // Error.
  2.0 / 0   // => float.INFINITY
  2 / 0.0   // => float.INFINITY
  2 / -0.0   // => -float.INFINITY

  1 / float.NAN          // => float.NAN
  float.NAN / 1          // => float.NAN
  float.NAN / float.NAN  // => float.NAN

  float.INFINITY / 2               // => float.INFINITY
  float.INFINITY / float.INFINITY  // => float.NAN
  ```
  */
  abstract operator /  other/num

  /**
  Takes this number modulo the $other.

  Uses the truncated division for the modulo computation. The sign of the
    result is thus always the same as the one of the divisor (the first
    operand).

  Returns NaN ($float.NAN) if this number or the $other is a float and the
    $other is equal to 0.0.

  Returns NaN ($float.NAN) if either this number or the $other is a NaN.

  # Errors
  The $other must not be 0 when this number is an $int.

  # Examples
  ```
  5 % 3    // => 2
  -5 % 3   // => -2
  5 % -3   // => 2
  -5 % -3  // => -2
  6 % 1.5  // => 0.0
  5.2 % 3  // => 2.2000000000000001776

  5 % 0    // => Error.
  2.0 % 0  // => float.NAN
  2 % 0.0  // => float.NAN

  1 % float.NAN          // => float.NAN
  float.NAN % 1          // => float.NAN
  float.NAN % float.NAN  // => float.NAN
  ```
  */
  abstract operator %  other/num

  /**
  Compares this number to the $other.

  Uses the truncated division for the modulo computation. The sign
    of the result is thus always the same as the one of the
    divisor (the first operand).

  Returns 1 if this number is greater than the $other.
  Returns 0 if this number is equal to the $other.
  Returns -1 if this number is less than the $other.

  Returns -1 if the $other is NaN ($float.NAN).
  Returns 0 if both this number and the $other are NaN ($float.NAN).
  Return 1 if this number is NaN and the $other is not NaN.


  Contrary to `<` this comparison handles `0.0` and `-0.0`, such that
    `0.0.compare_to -0.0` returns 1.

  # Examples
  ```
  2.compare_to 1  // => 1
  1.compare_to 1  // => 0
  1.compare_to 2  // => -1

  (-0.0).compare_to 0.0 // => -1

  2.compare_to float.NAN // => -1

  float.INFINITY.compare_to 3               // => 1
  float.INFINITY.compare_to float.INFINITY  // => 0
  3.compare_to float.INFINITY               // => -1
  ```
  */
  compare_to other/num -> int:
    #primitive.core.compare_to

  /**
  The absolute value of this number.

  The number -9223372036854775808 (0x8000_0000_0000_0000 or $int.MIN) does
    not have an absolute counterpart.

  # Examples
  ```
  2.abs       // => 2
  (-2).abs    // => 2
  2.0.abs     // => 2.0
  (-2.0).abs  // => 2.0
  (-0.0).abs  // => 0.0

  int.MIN.abs            // => -9223372036854775808
  float.NAN.abs          // => float.NAN
  (-float.INFINITY).abs  // => float.NAN
  ```
  */
  abstract abs -> num

  /**
  Converts this number to a floating point number.

  For very large integers, the conversion may be to the nearest floating
    point number.

  # Examples
  ```
  2.to_float   // => 2.0
  2.1.to_float // => 2.1

  9223372036854775807.to_float  // => 9223372036854775808.0

  ```
  */
  to_float -> float:
    #primitive.core.number_to_float

  /**
  Variant of $(compare_to other).

  Calls $if_equal if this number is equal to $other.

  # Examples
  In the example, `MyTime` implements a lexicographical ordering of seconds
    and nanoseconds using $(compare_to other [--if_equal]) to move on to
    nanoseconds when the seconds component is equal.
  ```
  class MyTime:
    seconds/int
    nanoseconds/int

    constructor .seconds .nanoseconds:

    compare_to other/MyTime -> int:
      return seconds.compare_to other.seconds --if_equal=:
        nanoseconds.compare_to other.nanoseconds
  ```
  */
  compare_to other/num [--if_equal] -> int:
    result := compare_to other
    if result == 0: return if_equal.call
    return result

  /**
  Takes the square root of this number.

  Returns NaN ($float.NAN) for negative numbers (including -0.0).

  # Examples
  ```
  4.sqrt     // => 2
  25.0.sqrt  // => 5
  2.sqrt     // => 1.4142135623730951455
  (-4).sqrt  // => float.NAN
  ```
  */
  abstract sqrt -> float

abstract class int extends num:
  /**
  The maximum integer value.

  The maximum value is equal to:
    * 9223372036854775807
    * 2**63-1
    * 0x7fff_ffff_ffff_ffff
  (** is "to the power of".)
  */
  static MAX ::= 0x7fff_ffff_ffff_ffff

  /**
  The minimum integer value.

  The minimum value is equal to:
    * -9223372036854775808
    * -2**63
    * 0x8000_0000_0000_0000
  (** is "to the power of".)
  */
  static MIN ::= -MAX - 1

  static PARSE_ERR_ ::= "INTEGER_PARSING_ERROR"
  static RANGE_ERR_ ::= "OUT_OF_RANGE"
  static MAX_INT64_DIV_10_ ::= 922337203685477580

  /**
  Parses the $data as an integer.

  The data must be a $string or $ByteArray.

  The given $radix must be in the range 2 to 36 (inclusive).

  Use slices to parse only a subset of the data (for example `data[..3]`).

  # Errors
  The $data must be a valid integer. That is, it may have a leading "-"
    and must otherwise only contain valid characters as specified by
    the $radix.

  The number represented by $data must be in the 64-bit integer range
    ([$int.MIN, $int.MAX]).

  The $data must not be empty.

  # Examples
  ```
  int.parse "22"           // => 22
  int.parse "-2"           // => -2
  int.parse "007"          // => 7
  int.parse "anno 2017"    // Error.

  int.parse "22" --radix=16       // => 34
  int.parse "a" --radix=16        // => 10
  int.parse "A" --radix=16        // => 10
  ```
  */
  static parse data --radix=10 -> int:
    return parse data --radix=radix --on_error=: throw it

  /** Deprecated. Use $(parse data --radix) with a slice instead. */
  static parse data from/int to/int=data.size --radix=10 -> int:
    return parse data[from..to] --radix=radix --on_error=: throw it

  /**
  Variant of $(parse data from to --radix).

  If the data can't be parsed correctly, returns the result of calling the $on_error
    lambda.
  */
  static parse data --radix=10 [--on_error] -> int?:
    return parse_ data 0 data.size --radix=radix --on_error=on_error

  /**
  Deprecated. Use $(parse data --radix [--on_error]) with a slice instead.
  */
  static parse data from/int to/int=data.size --radix=10 [--on_error] -> int?:
    return parse_ data from to --radix=radix --on_error=on_error

  static parse_ data from/int to/int=data.size --radix=10 [--on_error] -> int?:
    if to <= from: return on_error.call RANGE_ERR_
    if radix == 10:
      return parse_10_ data from to --on_error=on_error
    else if radix == 16:
      return parse_16_ data from to --on_error=on_error
    else:
      return parse_generic_radix_ radix data from to --on_error=on_error

<<<<<<< HEAD
  static parse_generic_radix_ radix/int data from/int to/int [--on_error] -> int?:
    if radix <= 1 or radix > 36: throw PARSE_ERR_
=======
  static parse_generic_radix radix/int data from/int to/int [--on_error] -> int?:
    if not 2 <= radix <= 36: throw "INVALID RADIX"
>>>>>>> 6cbcde1b

    max_num := (min radix 9) + '0' - 1
    max_char := radix + 'a' - 1
    max_char_C := radix + 'A' - 1
    return generic_parser_ data from to --on_error=on_error: | char result _ _ |
      value := 0
      if '0' <= char <= max_num:
        value = char - '0'
      else if radix > 9 and 'a' <= char <= max_char:
        value = 10 + char - 'a'
      else if radix > 9 and 'A' <= char <= max_char_C:
        value = 10 + char - 'A'
      else:
        return on_error.call PARSE_ERR_
      result *= radix
      result += value
      continue.generic_parser_ result

  static parse_10_ data from/int to/int [--on_error] -> int?:
    return generic_parser_ data from to --on_error=on_error: | char result is_last negative |
      if not '0' <= char <= '9': return on_error.call PARSE_ERR_
      // The max int64 ends with a '7' and the min int64 ends with an '8'
      if result > MAX_INT64_DIV_10_ or (result == MAX_INT64_DIV_10_ and char > '7'):
        if negative and result == MAX_INT64_DIV_10_ and is_last and char == '8':
          return int.MIN
        return on_error.call RANGE_ERR_
      continue.generic_parser_ result * 10 + char - '0'

  static generic_parser_ data from/int to/int [--on_error] [parse_char] -> int?:
    result := 0
    negative := false
    underscore := false
    size := to - from
    size.repeat:
      char := data[from + it]
      if char == '-':
        if it != 0 or size == 1: return on_error.call PARSE_ERR_
        negative = true
      else if char == '_' and not underscore:
        if is_invalid_underscore it size negative:
          return on_error.call PARSE_ERR_
        else:
          underscore = true
      else:
        underscore = false
        is_last := it == size - 1
        result = parse_char.call char result is_last negative
    if negative: result = -result
    return result

  static is_invalid_underscore index size negative:
    // The '_' should not be the first or the last character.
    return (not negative and index == 0) or (negative and index == 1) or index == size - 1

  static parse_16_ data from/int to/int [--on_error] -> int?:
    return generic_parser_ data from to --on_error=on_error: | char result _ _ |
      value := 0
      if '0' <= char <= '9':
        value = char - '0'
      else if 'a' <= char <= 'f':
        value = 10 + char - 'a'
      else if 'A' <= char <= 'F':
        value = 10 + char - 'A'
      else:
        return on_error.call PARSE_ERR_
      result <<= 4
      result |= value
      continue.generic_parser_ result

  /** See $super. */
  abstract operator - -> int

  /**
  Negates this number bitwise.

  # Examples
  ```
  ~0  // => -1 (0xffff_ffff_ffff_ffff)
  ~1  // => -2 (0xffff_ffff_ffff_fffe)
  ```
  */
  abstract operator ~ -> int

  /**
  Bitwise-ANDs this number with the $other.

  # Examples
  ```
  1 & 1        // => 1
  1 & 0        // => 0
  0 & 1        // => 0
  0 & 0        // => 0
  293 & 465    // => 257

  0b1111 & 0b1110  // => 14 (0b1110)
  0b0001 & 0b1110  // => 0
  0b0011 & 0b1110  // => 2 (0b10)
  ```
  */
  abstract operator & other/int -> int

  /**
  Bitwise-ORs this number with the $other.

  # Examples
  ```
  1 | 1        // => 1
  1 | 0        // => 1
  0 | 1        // => 1
  0 | 0        // => 0
  293 | 465    // => 501

  0b1100 | 0b0011  // => 15 (0b1111)
  0b1010 | 0b0011  // => 11 (0b1011)
  ```
  */
  abstract operator | other/int -> int

  /**
  Bitwise-XORs this number with the $other.

  # Examples
  ```
  1 ^ 1        // => 0
  1 ^ 0        // => 1
  0 ^ 1        // => 1
  0 ^ 0        // => 0
  293 ^ 465    // => 244

  0b1010 ^ 0b0101  // => 15 (0b1111)
  0b1010 ^ 0b1010  // => 0 (0b0000)
  0b1111 ^ 0b1010  // => 7 (0b0101)
  ```
  */
  abstract operator ^ other/int -> int

  /**
  Right shifts this number with $number_of_bits.

  The left most bit of this number is inserted to the left of the shifted
    bits preserving the sign.

  # Examples
  ```
  16 >> 0  // => 16
  16 >> 1  // => 8
  16 >> 4  // => 1
  16 >> 5  // => 0

  -16 >> 1  // => -8
  -16 >> 4  // => -1
  -16 >> 5  // => -1
  ```
  */
  abstract operator >> number_of_bits/int -> int

  /**
  Right shifts this number with $number_of_bits erasing the sign bit.

  # Examples
  ```
  16 >>> 0  // => 16
  16 >>> 1  // => 8
  16 >>> 4  // => 1
  16 >>> 5  // => 0

  -1 >>> 0    // => -1
  -16 >>> 1   // => 9223372036854775800
  -1 >>> 1    // => 9223372036854775807 (int.MAX)
  -16 >>> 60  // => 15
  -16 >>> 64  // => 0
  ```
  */
  abstract operator >>> number_of_bits/int -> int

  /**
  Left shifts this number with $number_of_bits.

  # Examples
  ```
  0 << 2  // => 0
  1 << 2  // => 4
  1 << 10  // => 1024
  1 << 62  // => 4611686018427387904
  1 << 63  // => -9223372036854775808
  1 << 64  // => 0

  -1 << 2  // => -4
  -1 << 9  // => -512
  -1 << 63 // => -9223372036854775808
  -1 << 0  // => 0
  ```
  */
  abstract operator << number_of_bits/int -> int

  /**
  Variant of $stringify.
  Unlike string interpolation with base 8 or 16, negative
    numbers are rendered in a straight-forward way with a
    '-' character at the start.

  Supports $radix 2 to 36.

  # Examples
  ```
  0.stringify 2   // => 0
  7.stringify 2   // => 111
  32.stringify 32 // => 10
  42.stringify 16 // => 2a
  -1.stringify 8  // => -1
  -9.stringify 8  // => -11
  35.stringify 36 // => z
  ```
  */
  stringify radix/int:
    #primitive.core.int64_to_string

  /** See $super. */
  abs -> int:
    return sign == -1 ? -this : this

  /** See $super. */
  to_int -> int:
    return this

  /** See $super. */
  sign -> int:
    return 0 == this ? 0 : (0 > this ? -1 : 1)

  /**
  The hash code of this number.
  */
  hash_code -> int:
    return this

  /** See $super. */
  sqrt -> float:
    return to_float.sqrt

  /**
  Whether this number is a power of two.

  A number is a power of two if here exists a number `n` such that the number
    is equal to 2**n.
  (** is "to the power of".)

  # Examples
  ```
  1.is_power_of_two     // => true
  2.is_power_of_two     // => true
  4.is_power_of_two     // => true
  1096.is_power_of_two  // => true

  0.is_power_of_two     // => false
  (-2).is_power_of_two  // => false
  1.is_power_of_two     // => false
  14.is_power_of_two    // => false
  ```
  */
  is_power_of_two -> bool:
    return (this & this - 1) == 0 and this != 0

  /**
  Whether this number is aligned with $n.

  This number and the given $n must be a power of 2 or 0.

  # Examples
  ```
  8.is_aligned 2         // => true
  4.is_aligned 4         // => true
  16384.is_aligned 4096  // => true
  0.is_aligned 4096      // => true

  2.is_aligned 1024  // => false

  2.is_aligned 3     // Error.
  3.is_aligned 2     // Error.
    ```
  */
  is_aligned n/int -> bool:
    if not n.is_power_of_two: throw "INVALID ARGUMENT"
    return (this & n - 1) == 0

  /**
  Calls the given $block a number of times corresponding to the value of
    this number.

  If the number is negative, then the given block is not called.

  # Examples
  ```
  count := 0
  3.repeat: count++
  print count  // >> 3

  count = 0
  0.repeat: count++
  print count  // >> 0

  count = 0
  (-1).repeat: count++
  print count  // >> 0
  ```
  */
  repeat [block] -> none:
    for index := 0; index < this; index++: block.call index

class SmallInteger_ extends int:
  /** See $super. */
  operator + other:
    #primitive.core.smi_add:
      return other.add_from_small_integer_ this

  /** See $super. */
  operator - other:
    #primitive.core.smi_subtract:
      return other.subtract_from_small_integer_ this

  /** See $super. */
  operator * other:
    #primitive.core.smi_multiply:
      return other.multiply_from_small_integer_ this

  /** See $super. */
  operator / other:
    #primitive.core.smi_divide:
      if it == "DIVISION_BY_ZERO": throw it
      return other.divide_from_small_integer_ this

  /** See $super. */
  operator % other:
    #primitive.core.smi_mod:
      if it == "DIVISION_BY_ZERO": throw it
      return other.mod_from_small_integer_ this

  /** See $super. */
  operator == other -> bool:
    #primitive.core.smi_equals:
      return other is num and other.equals_from_small_integer_ this

  /** See $super. */
  operator < other -> bool:
    #primitive.core.smi_less_than:
      return other.less_than_from_small_integer_ this

  /** See $super. */
  operator <= other -> bool:
    #primitive.core.smi_less_than_or_equal:
      return other.less_than_or_equal_from_small_integer_ this

  /** See $super. */
  operator > other -> bool:
    #primitive.core.smi_greater_than:
      return other.greater_than_from_small_integer_ this

  /** See $super. */
  operator >= other -> bool:
    #primitive.core.smi_greater_than_or_equal:
      return other.greater_than_or_equal_from_small_integer_ this

  /** See $super. */
  operator - -> int:
    #primitive.core.smi_unary_minus

  /** See $super. */
  operator ~ -> int:
    #primitive.core.smi_not

  /** See $super. */
  operator & other -> int:
    #primitive.core.smi_and:
      return other.and_from_small_integer_ this

  /** See $super. */
  operator | other -> int:
    #primitive.core.smi_or:
      return other.or_from_small_integer_ this

  /** See $super. */
  operator ^ other -> int:
    #primitive.core.smi_xor:
      return other.xor_from_small_integer_ this

  /** See $super. */
  operator >> number_of_bits -> int:
    #primitive.core.smi_shift_right

  /** See $super. */
  operator >>> number_of_bits -> int:
    #primitive.core.smi_unsigned_shift_right

  /** See $super. */
  operator << number_of_bits -> int:
    #primitive.core.smi_shift_left

  /** See $super. */
  stringify -> string:
    #primitive.core.smi_to_string_base_10

  /** See $super. */
  repeat [block] -> none:
    #primitive.intrinsics.smi_repeat:
      // The intrinsic only fails if we cannot call the block with a single
      // argument. We force this to throw by doing the same here.
      block.call null

  // Double dispatch support for binary operations.

  add_from_float_ other:
    return other + to_float

  subtract_from_float_ other:
    return other - to_float

  multiply_from_float_ other:
    return other * to_float

  divide_from_float_ other:
    return other / to_float

  mod_from_float_ other:
    return other % to_float

  equals_from_float_ other:
    return other == to_float

  less_than_from_float_ other:
    return other < to_float

  less_than_or_equal_from_float_ other:
    return other <= to_float

  greater_than_from_float_ other:
    return other > to_float

  greater_than_or_equal_from_float_ other:
    return other >= to_float

class LargeInteger_ extends int:
  /** See $super. */
  operator + other:
    #primitive.core.large_integer_add:
      return other.add_from_large_integer_ this

  /** See $super. */
  operator - other:
    #primitive.core.large_integer_subtract:
      return other.subtract_from_large_integer_ this

  /** See $super. */
  operator * other:
    #primitive.core.large_integer_multiply:
      return other.multiply_from_large_integer_ this

  /** See $super. */
  operator / other:
    #primitive.core.large_integer_divide:
      if it == "DIVISION_BY_ZERO": throw it
      return other.divide_from_large_integer_ this

  /** See $super. */
  operator % other:
    #primitive.core.large_integer_mod:
      if it == "DIVISION_BY_ZERO": throw it
      return other.mod_from_large_integer_ this

  /** See $super. */
  operator == other -> bool:
    #primitive.core.large_integer_equals:
      return other is num and other.equals_from_large_integer_ this

  /** See $super. */
  operator < other -> bool:
    #primitive.core.large_integer_less_than:
      return other.less_than_from_large_integer_ this

  /** See $super. */
  operator <= other -> bool:
    #primitive.core.large_integer_less_than_or_equal:
      return other.less_than_or_equal_from_large_integer_ this

  /** See $super. */
  operator > other -> bool:
    #primitive.core.large_integer_greater_than:
      return other.greater_than_from_large_integer_ this

  /** See $super. */
  operator >= other -> bool:
    #primitive.core.large_integer_greater_than_or_equal:
      return other.greater_than_or_equal_from_large_integer_ this

  /** See $super. */
  operator - -> int:
    #primitive.core.large_integer_unary_minus

  /** See $super. */
  operator ~ -> int:
    #primitive.core.large_integer_not

  /** See $super. */
  operator & other -> int:
    #primitive.core.large_integer_and:
      return other.and_from_large_integer_ this

  /** See $super. */
  operator | other -> int:
    #primitive.core.large_integer_or:
      return other.or_from_large_integer_ this

  /** See $super. */
  operator ^ other -> int:
    #primitive.core.large_integer_xor:
      return other.xor_from_large_integer_ this

  /** See $super. */
  operator >> number_of_bits -> int:
    #primitive.core.large_integer_shift_right

  /** See $super. */
  operator >>> number_of_bits -> int:
    #primitive.core.large_integer_unsigned_shift_right

  /** See $super. */
  operator << number_of_bits -> int:
    #primitive.core.large_integer_shift_left

  /** Se $super. */
  stringify -> string:
    return stringify 10

  /** See $super */
  to_int -> int: return this

  add_from_float_ other:
    return other + to_float

  subtract_from_float_ other:
    return other - to_float

  multiply_from_float_ other:
    return other * to_float

  divide_from_float_ other:
    return other / to_float

  mod_from_float_ other:
    return other % to_float

  equals_from_float_ other:
    return other == to_float

  less_than_from_float_ other:
    return other < to_float

  less_than_or_equal_from_float_ other:
    return other <= to_float

  greater_than_from_float_ other:
    return other > to_float

  greater_than_or_equal_from_float_ other:
    return other >= to_float

class float extends num:

  /**
  A not-a-number representation.

  Use $is_nan to check for not-a-number.

  # Advanced
  There are multiple representations of not-a-number. For example, the
  following produces another not-a-number representation:
  ```
  float.from_bits (float.NAN.bits + 1)
  ```
  Comparing the above representation with this constant will result in false:
  ```
  float.NAN == float.from_bits (float.NAN.bits + 1)  // => false
  ```
  It is therefore important to use $is_nan to check for not-a-number.
  */
  static NAN          /float ::= 0.0 / 0.0
  /**
  The infinity representation.
  */
  static INFINITY     /float ::= 1.0 / 0.0
  /**
  The maximum finite float.
  */
  static MAX_FINITE   /float ::= 0x1F_FFFF_FFFF_FFFFp971
  /**
  The minimum positive float.
  */
  static MIN_POSITIVE /float ::= 0x1p-1074

/**
  Parses the $data to a float.

  The data must be a $string or $ByteArray.

  Returns the nearest floating point number for $data not representable by any
    floating point number.

  # Errors
  The $data must contain only a valid float. Trailing junk is not allowed.

  The $data must not be empty.

  # Examples
  ```
  float.parse "2"          // => 2.0
  float.parse "2.0"        // => 2.0
  float.parse "2.1"        // => 2.1000000000000000888
  float.parse "007"        // => 7.0
  float.parse "anno 2017"  // Error.
  ```
  */
  static parse data -> float:
    return parse_ data 0 data.size

  /**
  Deprecated. Use $(parse data) with slices instead.
  */
  static parse data from/int to/int=data.size -> float:
    return parse_ data from to

  static parse_ data from/int to/int -> float:
    #primitive.core.float_parse:
      if it == "ERROR": throw "FLOAT_PARSING_ERROR"
      throw it

  /**
  Returns the sign of this instance.

  The sign is:
  - -1 for negative numbers, and for -0.0
  - 0 for 0.0
  - 1 for positive numbers.
  */
  sign -> int:
    #primitive.core.float_sign

  /** See $super. */
  operator - -> float:
    #primitive.core.float_unary_minus

  /** See $super. */
  operator + other -> float:
    #primitive.core.float_add:
      return other.add_from_float_ this

  /** See $super. */
  operator - other -> float:
    #primitive.core.float_subtract:
      return other.subtract_from_float_ this

  /** See $super. */
  operator * other -> float:
    #primitive.core.float_multiply:
      return other.multiply_from_float_ this

  /** See $super. */
  operator / other -> float:
    #primitive.core.float_divide:
      return other.divide_from_float_ this

  /** See $super. */
  operator % other -> float:
    #primitive.core.float_mod:
      return other.mod_from_float_ this

  /** See $super. */
  operator == other -> bool:
    #primitive.core.float_equals:
      return other is num and other.equals_from_float_ this

  /** See $super. */
  operator < other -> bool:
    #primitive.core.float_less_than:
      return other.less_than_from_float_ this

  /** See $super. */
  operator <= other -> bool:
    #primitive.core.float_less_than_or_equal:
      return other.less_than_or_equal_from_float_ this

  /** See $super. */
  operator > other -> bool:
    #primitive.core.float_greater_than:
      return other.greater_than_from_float_ this

  /** See $super. */
  operator >= other -> bool:
    #primitive.core.float_greater_than_or_equal:
      return other.greater_than_or_equal_from_float_ this

  /** See $super. */
  abs -> float:
    return sign == -1 ? -this : this

  /** See $super. */
  sqrt -> float:
    #primitive.core.float_sqrt

  /**
  Rounds this number to the nearest integer.

  # Errors
  This number must not be a NaN ($float.NAN) or negative and positive infinity ($float.INFINITY).

  # Examples
  ```
  3.1.round  // => 3
  3.4.round  // => 3
  3.5.round  // => 4
  3.9.round  // => 4

  (-5.1).round  // => -5
  (-5.4).round  // => -5
  (-5.5).round  // => -6
  (-5.9).round  // => -6

  (-0.0).round  // => 0
  2.sqrt.round  // => 1
  ```
  */
  round -> int:
    rounded_float := round_ --precision=0
    return rounded_float.to_int

  round_ --precision -> float:
    #primitive.core.float_round

  /** Deprecated. */
  round --precision -> float:
    return round_ --precision=precision

  /**
  See $super.

  If $precision is null format "%.20lg" in C++ is used.
  If $precision is an integer format "%.*lf" in C++ is used.

  # Errors
  The $precision must be an integer in range [0..64] or null.
  */
  stringify precision=null -> string:
    #primitive.core.float_to_string

  /**
  Whether this number is a NaN ($float.NAN).

  # Examples
  ```
  float.NAN.is_nan                               // => true
  (-1).sqrt.is_nan                               // => true
  (float.from_bits (float.NAN.bits + 1)).is_nan  // => true

  2.0.is_nan                 // => false
  2.sqrt.is_nan              // => false
  float.INFINITY.is_nan      // => false
  float.MAX_FINITE.is_nan    // => false
  float.MIN_POSITIVE.is_nan  // => false
  ```
  */
  is_nan -> bool:
    #primitive.core.float_is_nan

  /**
  Whether this number is finite.

  # Examples
  ```
  2.0.is_finite                 // => true
  (-9001.0).is_finite           // => true
  2.sqrt.is_finite              // => true
  float.MAX_FINITE.is_finite    // => true
  float.MIN_POSITIVE.is_finite  // => true

  float.NAN.is_finite       // => false
  (-1).sqrt.is_finite       // => false
  float.INFINITY.is_finite  // => false
  ```
  */
  is_finite -> bool:
    #primitive.core.float_is_finite

  /** See $super. */
  to_int -> int:
    #primitive.core.number_to_integer

  /**
  Converts this number to its bit representation.

  A $float corresponds to the IEEE 754 double precision (binary64) type. It has
    64 bits, of which 1 bit is used as sign, 11 for the exponent, and 52 for the
    significant.

  This function is the inverse of $from_bits.
  */
  bits -> int:
    #primitive.core.float_to_raw

  /**
  Converts this instance to a 32-bit floating-point number and returns its bits.

  # Advanced
  Internally converts this instance to a IEEE 754 single precision (binary32) value
    and returns its bits. The format consists of 1 sign bit, 8 exponent bits, and
    23 significand bits.
  The conversion from 64-bit floating-point number (this instance) to a 32-bit
    number loses in precision and range. If this instance is out of range it is
    mapped to the IEEE 754 single precision infinity value which has bit-pattern
    0x7F80_0000 (positive) or 0xFF80_0000 (negative).
  */
  bits32 -> int:
    #primitive.core.float_to_raw32

  /**
  Converts to $raw bit pattern to the corresponding $float.

  This function is the inverse of $bits.
  */
  static from_bits raw/int -> float:
    #primitive.core.raw_to_float

  /**
  Converts the given $raw bits to a 32-bit floating-point number and
    returns the corresponding $float.

  Given the $raw bits of an IEEE 754 single-precision (binary32)
    floating-point number, constructs the corresponding value, and
    returns it as a $float.

  This function is the inverse of $bits32.
  */
  static from_bits32 raw/int -> float:
    #primitive.core.raw32_to_float

  // Double dispatch support for binary operations.

  add_from_small_integer_ other:
    return other.to_float + this

  subtract_from_small_integer_ other:
    return other.to_float - this

  multiply_from_small_integer_ other:
    return other.to_float * this

  divide_from_small_integer_ other:
    return other.to_float / this

  mod_from_small_integer_ other:
    return other.to_float % this

  equals_from_small_integer_ other:
    return other.to_float == this

  less_than_from_small_integer_ other:
    return other.to_float < this

  less_than_or_equal_from_small_integer_ other:
    return other.to_float <= this

  greater_than_from_small_integer_ other:
    return other.to_float > this

  greater_than_or_equal_from_small_integer_ other:
    return other.to_float >= this

  add_from_large_integer_ other:
    return other.to_float + this

  subtract_from_large_integer_ other:
    return other.to_float - this

  multiply_from_large_integer_ other:
    return other.to_float * this

  divide_from_large_integer_ other:
    return other.to_float / this

  mod_from_large_integer_ other:
    return other.to_float % this

  equals_from_large_integer_ other:
    return other.to_float == this

  less_than_from_large_integer_ other:
    return other.to_float < this

  less_than_or_equal_from_large_integer_ other:
    return other.to_float <= this

  greater_than_from_large_integer_ other:
    return other.to_float > this

  greater_than_or_equal_from_large_integer_ other:
    return other.to_float >= this<|MERGE_RESOLUTION|>--- conflicted
+++ resolved
@@ -618,13 +618,8 @@
     else:
       return parse_generic_radix_ radix data from to --on_error=on_error
 
-<<<<<<< HEAD
   static parse_generic_radix_ radix/int data from/int to/int [--on_error] -> int?:
-    if radix <= 1 or radix > 36: throw PARSE_ERR_
-=======
-  static parse_generic_radix radix/int data from/int to/int [--on_error] -> int?:
     if not 2 <= radix <= 36: throw "INVALID RADIX"
->>>>>>> 6cbcde1b
 
     max_num := (min radix 9) + '0' - 1
     max_char := radix + 'a' - 1
