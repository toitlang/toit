// Copyright (C) 2018 Toitware ApS. All rights reserved.
// Use of this source code is governed by an MIT-style license that can be
// found in the lib/LICENSE file.

import binary
import bitmap
import io

LIST-INITIAL-LENGTH_ ::= 4
HASHED-COLLECTION-INITIAL-LENGTH_ ::= 4
MAX-PRINT-STRING_ ::= 4000

/** A collection of elements. */
interface Collection:

  /**
  Invokes the given $block on each element of this instance.
  Users must not modify the collection while iterating over it.

  # Inheritance
  Needs to be implemented by all subclasses.
  This function should never throw.
  This function does *not* need to protect itself against
    modifications of this instance during the iteration.
    Subclasses are, however, encouraged to do so if they
    can do it cheaply (especially in debug-mode).

  # Examples
  ```
  [1, 2].do: debug it  // Prints 1, 2
  ```

  # Categories
  - Iteration
  */
  do [block] -> none

  /**
  The number of elements in this instance.
  This operation can be assumed to be in O(1).

  # Inheritance
  This method must be implemented by subclasses.
  If the operation is not in O(1) consider not implementing
    the $Collection interface. Exceptional cases, where all users
    are clearly aware of this restriction, are permitted.
  */
  size -> int

  /**
  Whether this instance is equal to $other.

  Equality only returns true when both operands are of the same type.

  Returns false, if this instance and $other are not of the same $size, or if
    the contained elements are not equal themselves. Unless otherwise specified or
    configured, uses the default `==` operator for comparison.
  Subclasses may decide not to support deep equality.

  It is an error to compare self-recursive data-structures.

  # Inheritance
  Collections do *not* need to ensure that recursive data structures don't lead to
    infinite loops.
  */
  operator == other/Collection -> bool

  /**
  Whether this instance is empty.

  # Inheritance
  Subclasses should overwrite this method if the $size getter
    is not constant and the subclass has a more efficient way of
    determining whether this instance is empty.
  */
  is-empty -> bool

  /**
  Whether all elements in the collection satisfy the given $predicate.
  Returns true, if the collection is empty.
  */
  every [predicate] -> bool

  /**
  Whether at least one element in the collection satisfies the given $predicate.
  Returns false, if the collection is empty.
  */
  any [predicate] -> bool

  /** Whether this instance contains the given $element. */
  contains element -> bool

  /**
  Takes all elements and combines them using $block.
  It's an error if this instance does not have at least one element.
  */
  reduce [block]

  /**
  Takes all elements and combines them using $block.
  Returns the $initial value if this instance is empty.
  If this instance contains at least one element calls $block first with
    the $initial value and the first element.
  */
  reduce --initial [block]


abstract class CollectionBase implements Collection:
  /// See $Collection.do.
  abstract do [block] -> none
  /// See $Collection.size.
  abstract size -> int
  /// See $Collection.==.
  abstract operator == other/Collection -> bool

  /// See $Collection.is-empty.
  is-empty -> bool:
    return size == 0

  /// See $Collection.every.
  every [predicate] -> bool:
    do: if not predicate.call it: return false
    return true

  /// See $Collection.any.
  any [predicate] -> bool:
    do: if predicate.call it: return true
    return false

  /// See $Collection.contains.
  contains element -> bool:
    return any: it == element

  /// See $Collection.reduce.
  reduce [block]:
    if is-empty: throw "Not enough elements"
    result := null
    is-first := true
    do:
      if is-first: result = it; is-first = false
      else: result = block.call result it
    return result

  /// See $Collection.reduce.
  reduce --initial [block]:
    result := initial
    do:
      result = block.call result it
    return result


/**
A linear collection of objects.
A List is an array with constant-time access to numbered elements,
  starting at index zero.  (This is not a linked-list collection.)
Lists are mutable and growable.
See also https://docs.toit.io/language/listsetmap.
*/
abstract class List extends CollectionBase:

  /**
  Creates an empty list.
  This operation is identical to creating a list with a list-literal: `[]`.
  */
  constructor: return List_

  constructor.from-subclass:

  /**
  Creates a new List of the given $size where every slot is filled with the
    given $filler.
  */
  constructor size/int filler=null:
    return List_.from-array_ (Array_ size filler)

  /** Creates a List and initializes each element with the result of invoking the block. */
  constructor size/int [block]:
    return List_.from-array_ (Array_ size block)

  /** Creates a List, containing all elements of the given $collection */
  constructor.from collection/Collection:
    return List_.from-array_ (Array_.from collection)


  /**
  Changes the size of this list to the given $new-size.

  If the list grows as a result of this operation, then the elements are filled with null.
  If the list shrinks as a result of this operation, then these elements are dropped.
  */
  abstract resize new-size -> none

  /**
  Returns the element in the slot of the given $index.

  // TODO(florian): document whether it's ok to index with -1 etc.
  */
  abstract operator [] index/int

  /**
  Stores the given $value in the slot of the given $index.

  // TODO(florian): document whether it's ok to index with -1 etc.
  */
  abstract operator []= index/int value

  /**
  Returns a slice of this list.

  Slices are views on the underlying object. As such they see and modify
    the object they come from.

  The parameter $from is inclusive.
  The parameter $to is exclusive.

  # Advanced
  Slices keep the whole underlying object alive. This can lead to memory
    waste if the underlying object is not used otherwise. In some cases it
    might thus make sense to call $copy on the slice.

  At the call-site the arguments $from and $to are passed in with the slice
    syntax: `list[from..to]`. Since both arguments are optional (as they have
    default values), it is valid to omit `from` or `to`.

  # Examples
  ```
  list := [1, 2, 3, 4, 5]
  sub := list[1..3] // A view into [2, 3]
  sub[0] = 22
  print list  // => [1, 22, 3, 4, 5]
  sub = list[..3]      // A view into [1, 22, 3]
  sub.sort --in_place  // Sorts just the 3 values.
  print sub   // => [1, 3, 22]
  print list  // => [1, 3, 22, 4, 5]
  sub2 := sub[1..]
  print sub2  // => [3, 22]
  sub2[1] = 499
  print list  // => [1, 3, 499, 4, 5]
  sub3 := list[2..].copy  // => Creates a copy of [499, 4, 5]
  sub3[0] = 3 // This time only the copy is affected.
  print sub3  // => [3, 4, 5]
  print list  // => [1, 3, 499, 4, 5]
  ```
  */
  operator [..] --from=0 --to=size -> List:
    if not 0 <= from <= to <= size: throw "BAD ARGUMENTS"
    return ListSlice_ this from to

  /**
  Creates a copy of a slice of this list.

  The returned object generally has the same type is this instance. Some subclasses
    may decide to return an object of different type, if the new size allows a
    more efficient class to be used.

  The arguments $from and $to must satisfy: `0 <= from <= to <= size`.

  # Aliases
  - `slice`: JavaScript.
  - `sublist`: Dart, Java,

  # Inheritance
  This method should be implemented by each subclass of `List`, as the
    type of the returned object should match the one of this instance. As exception,
    classes that have multiple implementations (say a `SmallCarList` and `LargeCarList`)
    may switch type, *especially* if the individual types are not visible to the users.
  */
  abstract copy from/int=0 to/int=size -> List

  /** Replaces this[$index..$index+($to-$from)[ with $source[$from..$to[ */
  replace index/int source from/int=0 to/int=source.size -> none:
    len := to - from
    if index <= from:
      len.repeat:
        this[index + it] = source[from + it]
    else:
      end := index + len
      len.repeat:
        i := it + 1
        this[end - i] = source[to - i]

  /**
  Adds the given $value to the list.
  This operation increases the size of this instance.
  It is an error to call this method on lists that can't grow.
  */
  add value -> none:
    #primitive.core.list-add:
      old-size := size
      resize old-size + 1
      this[old-size] = value

  /**
  Adds all elements of the given $collection to the list.
  This operation increases the size of this instance.
  It is an error to call this method on lists that can't grow.
  */
  add-all collection/Collection -> none:
    old-size := size
    resize old-size + collection.size
    index := old-size
    collection.do: this[index++] = it

  /**
  Removes the last element of this instance.
  Returns the removed element.

  It is an error to call this method on lists that can't change size.
  It is an error to call this method on empty lists.
  */
  remove-last:
    result := last
    resize size - 1
    return result

  /**
  Removes the first entry that is equal to the given $needle.

  Does nothing if the $needle is not in this instance.
  This operation is in `O(n)` and thus not efficient.

  It is an error to call this method on lists that can't change size.
  */
  remove needle -> none:
    i := 0
    while i < size and this[i] != needle: i++
    if i == size: return
    i++
    while i < size:
      this[i - 1] = this[i]
      i++
    resize size - 1

  /**
  Removes all entries that are equal to the given $needle.

  Does nothing if the $needle is not in this instance.
  This operation is in `O(n)` and thus not efficient.

  It is an error to call this method on lists that can't change size.
  */
  remove --all/bool needle -> none:
    if all != true: throw "Argument Error"
    target-index := 0
    size.repeat:
      entry := this[it]
      if entry != needle:
        this[target-index++] = entry
    resize target-index

  /**
  Removes the last entry that is equal to the given $needle.

  Does nothing if the $needle is not in this instance.
  This operation is in `O(n)` and thus not efficient.

  It is an error to call this method on lists that can't change size.
  */
  remove --last/bool needle -> none:
    if last != true: throw "Argument Error"
    for i := size - 1; i >= 0; i--:
      entry := this[i]
      if entry == needle:
        for j := i + 1; j < size; j++:
          this[j - 1] = this[j]
        resize size - 1
        break

  /**
  Clears this list, setting the size to 0.

  It is an error to call this method on lists that can't change size.
  */
  clear -> none:
    resize 0

  /**
  Concatenates this list with the $other list.
  Returns a new $List object.

  # Inheritance
  Subclasses may return a subclass of $List, but should mention this in the documentation
    or in the return-type.
  */
  operator + other/List -> List:
    result := []
    result.resize size + other.size
    index := 0
    do:       result[index++] = it
    other.do: result[index++] = it
    return result

  /**
  Whether this instance is equal to $other, using $element-equals to compare
    the elements.

  Equality only returns true when both operands are of the same type.

  Returns false, if this instance and $other are not of the same $size, or if
    the contained elements are not equal themselves (using $element-equals).

  It is an error to compare self-recursive data-structures, if the $element-equals
    block is not ensuring that the comparison leads to infinite loops.

  # Inheritance
  Collections do *not* need to ensure that recursive data structures don't lead to
    infinite loops.
  */
  equals other/List [--element-equals] -> bool:
    // TODO(florian): we want to check whether the given [other] is in fact a List of
    // the same type.
    if other is not List: return false
    if size != other.size: return false
    size.repeat:
      if not element-equals.call this[it] other[it]: return false
    return true

  /** See $super. */
  operator == other -> bool:
    if other is not List: return false
    return equals other --element-equals=: |a b| a == b

  /** See $super. */
  do [block]:
    this-size := size
    this-size.repeat: block.call this[it]
    // It is not allowed to change the size of the list while iterating over it.
    assert: size == this-size

  /**
  Iterates over all elements in reverse order and invokes the given $block on each of them.

  The argument $reversed must be true.
  */
  do --reversed/bool [block] -> none:
    if reversed != true: throw "Argument Error"
    l := size - 1
    size.repeat: block.call this[l - it]

  /**
  The first element of the list.
  The list must not be empty.
  */
  first:
    return this[0]

  /**
  The last element of the list.
  The list must not be empty.
  */
  last:
    return this[size - 1]

  /**
  Invokes the given $block on each element and returns a new list with the results.
  */
  map [block] -> List:
    return map_ [] block

  /**
  Invokes the given $block on each element and stores the result in this list if
    $in-place is true.
  If $in-place is false, then this function is equivalent to $(map [block]).
  */
  // We have a second function here, since the `block` has implicitly a different
  // type. It needs to have T->T.
  // That said: would also be convenient to just reuse the list and change its type.
  map --in-place/bool [block] -> List:
    return map_ (in-place ? this : []) block

  map_ target/List [block] -> List:
    this-size := size
    target.resize this-size
    this-size.repeat: target[it] = block.call this[it]
    // It is an error to modify the list (in size) while iterating over it.
    assert: size == this-size
    return target

  /**
  Filters this instance using the given $predicate.

  Returns a new list if $in-place is false. Returns this instance otherwise.

  The result contains all the elements of this instance for which the $predicate returns
    true.
  */
  filter --in-place/bool=false [predicate] -> List:
    target := in-place ? this : []
    this-size := size
    target.resize this-size
    result-size := 0
    this-size.repeat:
      element := this[it]
      if predicate.call element: target[result-size++] = element
    // It is not allowed to modify the list (in size) while iterating over it.
    assert: size == this-size
    target.resize result-size
    return target

  /**
  Fills $value into list elements [$from..$to[.
  */
  fill --from/int=0 --to/int=size value:
    (to - from).repeat: this[it + from] = value

  /**
  Fills values, computed by evaluating $block, into list elements [$from..$to[.
  */
  fill --from/int=0 --to/int=size [block]:
    (to - from).repeat: this[it + from] = block.call it

  /** See $super. */
  stringify -> string:
    str := "["
    size.repeat:
      if it != 0: str = str + ", "
      str = str + this[it].stringify
    return str + "]"

  /**
  Calls stringify on each element of the list, and concatenates the results
    into one string, using the separator.

  # Examples
  ```
  [1, 2].join ", "  // "1, 2"
  ```
  */
  join separator/string -> string:
    result := join_ 0 size separator: it.stringify
    if result == "": return result
    return result

  /**
  Calls the block on each element of the list, and concatenates the results
    into one string, using the separator.

  # Examples
  ```
  [1, 2].join ", ": "0x$(%02x it)"  // "0x01, 0x02"
  ```
  */
  join separator/string [stringify] -> string:
    result := join_ 0 size separator stringify
    if result == "": return result
    return result

  join_ from to separator [stringify]:
    if from == to: return ""
    if from + 1 == to: return stringify.call this[from]
    middle := from + ((to - from) >> 1)
    left := join_ from middle separator stringify
    right := join_ middle to separator stringify
    return "$left$separator$right"

  static INSERTION-SORT-LIMIT_ ::= 16
  static TEMPORARY-BUFFER-MINIMUM_ ::= 16

  /**
  Sorts the range [$from..$to[ using the given $compare block. The sort is stable,
    meaning that equal elements do not change their relative order.
  Returns a new list if $in-place is false. Returns this instance otherwise.

  The $compare block should take two arguments `a` and `b` and should return:
  - -1 if `a < b`,
  -  0 if `a == b`, and
  -  1 if `a > b`.
  */
  sort --in-place/bool=false from/int = 0 to/int = size [compare] -> List:
    result := in-place ? this : copy
    length := to - from
    if length <= INSERTION-SORT-LIMIT_:
      result.insertion-sort_ from to compare
      return result
    // Create temporary merge buffer.  It is one quarter the size of the list
    // we are sorting.  This means the top level recursions are 25%-75% of the
    // array and, at the second level, 25%-50%.  All other recursions are on
    // almost equal-sized halves.
    buffer := Array_
      max TEMPORARY-BUFFER-MINIMUM_ ((length + 3) >> 2)
    result.merge-sort_ from to buffer compare
    return result

  /**
  Sorts the range [$from..$to[ using the the < and > operators.  The sort is
    stable, meaning that equal elements do not change their relative order.
  Returns a new list if $in-place is false. Returns this instance otherwise.
  */
  sort --in-place/bool=false from/int = 0 to/int = size -> List:
    return sort --in-place=in-place from to: | a b | compare_ a b

  /**
  Searches for $needle in the range $from (inclusive) - $to (exclusive).
  If $last is false (the default) returns the index of the first occurrence
    of $needle in the given range $from - $to. Otherwise returns the last
    occurrence.

  The optional range $from - $to must satisfy: 0 <= $from <= $to <= $size

  Returns -1 if $needle is not contained in the range.
  */
  index-of --last/bool=false needle from/int=0 to/int=size -> int:
    return index-of --last=last needle from to --if-absent=: -1

  /**
  Variant of $(index-of --last needle from to).
  Calls $if-absent without argument if the $needle is not contained
    in the range, and returns the result of the call.
  */
  // TODO(florian): once we have labeled breaks, we could require the
  //   block to return an int, and let users write `break.index_of other_type`.
  index-of --last/bool=false needle from/int=0 to/int=size [--if-absent]:
    if not 0 <= from <= size: throw "BAD ARGUMENTS"
    if not last:
      for i := from; i < to; i++:
        if this[i] == needle: return i
    else:
      for i := to - 1; i >= from; i--:
        if this[i] == needle: return i
    return if-absent.call

  /**
  Variant of $(index-of --last needle from to).
  Uses binary search, with `<`, `>` and `==`, to find the element.
  The given range must be sorted.
  Searches for $needle in the sorted range $from (inclusive) - $to (exclusive).
  Uses binary search with `<`, `>` and `==` to find the $needle.
  The $binary flag must be true.
  */
  index-of --binary/bool needle from/int=0 to/int=size -> int:
    return index-of --binary needle from to --if-absent=: -1

  /**
  Variant of $(index-of --binary needle from to).
  If not found, calls $if-absent with the smallest index at which the
    element is greater than $needle. If no such index exists (either because
    this instance is empty, or because the first element is greater than
    the needle) calls $if-absent with $to (where $to was adjusted
    according to the rules in $(index-of --last needle from to)).
  */
  index-of --binary/bool needle from/int=0 to/int=size [--if-absent]:
    comp := : | a b |
      if a < b:      -1
      else if a == b: 0
      else:           1
    return index-of --binary-compare=comp  needle from to --if-absent=if-absent

  /**
  Variant of $(index-of --binary needle from to).
  Uses $binary-compare to compare the elements in the sorted range.
  The $binary-compare block always receives one of the list elements as
    first argument, and the $needle as second argument.
  */
  index-of needle from/int=0 to/int=size [--binary-compare] -> int:
    return index-of --binary-compare=binary-compare needle from to --if-absent=: -1

  /**
  Variant of $(index-of --binary needle from to [--if-absent]).
  Uses $binary-compare to compare the elements in the sorted range.
  The $binary-compare block always receives one of the list elements as
    first argument, and the $needle as second argument.
  */
  index-of needle from/int=0 to/int=size [--binary-compare] [--if-absent]:
    if not 0 <= from <= size: throw "BAD ARGUMENTS"
    if from == to: return if-absent.call from
    last-comp := binary-compare.call this[to - 1] needle
    if last-comp == 0: return to - 1
    if last-comp < 0: return if-absent.call to
    first-comp := binary-compare.call this[from] needle
    if first-comp == 0: return from
    if first-comp > 0: return if-absent.call from
    while from < to:
      // Invariant 1: this[from] <= needle < this[to]
      mid := from + (to - from) / 2
      // Invariant 2: mid != from unless from + 1 == to.
      // Also: mid != to.
      comp := binary-compare.call this[mid] needle
      if comp == 0: return mid
      if comp > 0:
        to = mid
      else:
        from = mid
        // Either `from` changed, or from + 1 == to. (Invariant 2)
        // Due to invariant2, we hit the break if from didn't change.
        if (binary-compare.call this[mid + 1] needle) > 0: break
    return if-absent.call from + 1

  is-sorted [compare]:
    if is-empty: return true
    reduce: | a b | if (compare.call a b) > 0: return false else: b
    return true

  is-sorted:
    return is-sorted: | a b | compare_ a b

  swap i j:
    t := this[i]
    this[i] = this[j]
    this[j] = t

  merge-sort_ from/int to/int buffer/Array_ [compare] -> none:
    if to - from <= INSERTION-SORT-LIMIT_:
      insertion-sort_ from to compare
      return
    middle := from + (min buffer.size ((to - from) >> 1))
    merge-sort_ from middle buffer compare
    merge-sort_ middle to buffer compare
    // Merge the two sorted parts.
    merged := from   // All elements to the left of this are in sorted order.
    right := middle  // Unmerged right-half elements are to the right of this.
    r := this[right]
    // As an optimization, check for the buffer being already in correct order.
    if (compare.call this[right - 1] r) <= 0: return
    // Skip the leftmost elements that are already in order vs. the leftmost of
    // the right-part element.
    while (compare.call this[merged] r) <= 0:
      merged++
      // If we return here the compare method is returning inconsistent
      // results, since we already checked for the two halves being already
      // sorted.
      if merged == right: return
    buffer.replace 0 this merged middle  // Copy left side to temporary buffer.
    left := 0        // Unmerged left-half elements are to the right of this.
    left-end := middle - merged
    l := buffer[left]
    if (compare.call this[to - 1] l) < 0:  // Presorted in reverse order.
      replace merged this middle to
      replace (to - left-end) buffer 0 left-end
      return
    while true:
      if (compare.call l r) <= 0:
        this[merged++] = l
        left++
        if left == left-end:            // No more to merge from left side.
          assert: merged == right       // Rest of list is already in place.
          return                        // We are done.
        l = buffer[left]
      else:
        this[merged++] = r
        right++
        if right == to:                 // No more to merge from right side.
          replace merged buffer left left-end  // Rest of unmerged elements.
          return
        r = this[right]

  insertion-sort_ from/int to/int [compare]:
    for i := from + 1; i < to; i++:
      element := this[i]
      if (compare.call element this[i - 1]) < 0:
        j := i - 2
        while j >= from:
          if (compare.call element this[j]) >= 0:
            break
          j--
        replace (j + 2) this j + 1 i
        this[j + 1] = element

  compare_ a b:
    return (a > b) ? 1 : (a < b ? -1 : 0)

  /**
  Calls the given $block with indexes splitting the $from-$to range into chunks
    of the $available size.  The block is called with three arguments:
    `chunk_from`, `chunk_to`, and `chunk_size`, where `chunk_size`
    is always equal to `chunk_to - chunk_from`.  The first invocation
    receives indexes for at most $available elements. Subsequent
    invocations switch to $max-available elements (which by default is
    the same as $available).  Returns $to - $from.
  */
  static chunk-up from/int to/int available/int max-available/int=available [block] -> int:
    result := to - from
    to-do := to - from
    chunk := min available to-do
    while to-do > 0:
      block.call from from + chunk chunk
      to-do -= chunk
      from += chunk
      chunk = min max-available to-do
    return result

/** Internal function to create a list literal with one element. */
create-array_ x -> Array_:
  array := Array_ 1 null
  array[0] = x
  return array

/** Internal function to create a list literal with two elements. */
create-array_ x y -> Array_:
  array := Array_ 2 null
  array[0] = x
  array[1] = y
  return array

/** Internal function to create a list literal with three elements. */
create-array_ x y z -> Array_:
  array := Array_ 3 null
  array[0] = x
  array[1] = y
  array[2] = z
  return array

/** Internal function to create a list literal with four elements. */
create-array_ x y z u -> Array_:
  array := Array_ 4 null
  array[0] = x
  array[1] = y
  array[2] = z
  array[3] = u
  return array

/**
A non-growable list.

This class is the most efficient way of storing elements, but requires the user to
  know the size of the list in advance.
*/
abstract class Array_ extends List:
  // Factory methods.
  constructor size/int filler=null:
    // TODO(florian): we are instantiating a SmallArray here. It would be cleaner
    //   if we could do this in the subclass instead.
    // TODO(florian): currently avoids the call to the super constructor.
    //   That's fine here, but feels not right.
    #primitive.core.array-new:
      if it == "OUT_OF_RANGE": return LargeArray_ size filler
      throw it

  /** Creates an array and initializes each element with the result of invoking the block. */
  constructor size/int [block]:
    result := Array_ size
    size.repeat: result[it] = block.call it
    return result

  constructor.from collection/Collection:
    result := Array_ collection.size
    i := 0
    collection.do: result[i++] = it
    return result

  constructor.from-subclass_:
    super.from-subclass

  do [block]:
    return do_ this.size block

  // Optimized helper method for iterating over the array elements.
  abstract do_ end/int [block] -> none

  /// Create a new array, copying up to $copy-size elements from this array.
  abstract resize-for-list_ copy-size/int new-size/int filler -> Array_

  /**
  Returns the given $collection as an $Array_.

  If it is already one, returns the input.
  Otherwise copies the content of the $collection into a freshly allocated $Array_.
  */
  static ensure collection/Collection -> Array_:
    if collection is Array_:
      // TODO(florian): remove this hack.
      //   Requires that `is` checks are taken into account for typing.
      tmp := null
      tmp = collection
      return tmp
    return Array_.from collection

  /** See $super. */
  resize new-size:
    throw "COLLECTION_CANNOT_CHANGE_SIZE"

  /** See $super. */
  operator + collection -> Array_:
    result := Array_ size + collection.size
    index := 0
    do: result[index++] = it
    collection.do: result[index++] = it
    return result

  copy from/int=0 to/int=size -> Array_:
    if not 0 <= from <= to <= size: throw "BAD ARGUMENTS"
    result-size := to - from
    result := Array_ result-size
    result.replace 0 this from to
    return result

/** An array for limited number of elements. */
class SmallArray_ extends Array_:
  // TODO(florian) remove the constructor.
  // Currently SmallArrays_ are exclusively allocated through a native call in $Array_.
  constructor.internal_:
    throw "Should never be used."
    super.from-subclass_

  /// See $super.
  size -> int:
    #primitive.core.array-length

  /// Returns the $n'th element in the array.
  operator [] n/int -> any:
    #primitive.core.array-at

  /// Updates the $n'th element in the array with $value.
  operator []= n/int value/any -> any:
    #primitive.core.array-at-put

  /// Iterates through the array elements up to, but not including, the
  ///   element at the $end index, and invokes $block on them
  do_ end/int [block] -> none:
    #primitive.intrinsics.array-do:
      // The intrinsic only fails if we cannot call the block with a single
      // argument. We force this to throw by doing the same here.
      block.call this[0]

  /// Creates a new array of size $new-size, copying up to $copy-size elements from this array.
  resize-for-list_ copy-size/int new-size/int filler -> Array_:
    #primitive.core.array-expand:
      // Fallback if the primitive fails.  For example, the primitive can only
      // create SmallArray_ so we hit this on the border between SmallArray_
      // and LargeArray_.

      result := Array_ new-size filler
      result.replace 0 this 0 (min copy-size new-size)
      return result

  replace index/int source from/int to/int -> none:
    #primitive.core.array-replace:
      super index source from to

/**
An array for a larger number of elements.

LargeArray_ is used for arrays that cannot be allocated in one page of memory.
The implementation segments the payload into chunks of at most ARRAYLET_SIZE elements.
*/
class LargeArray_ extends Array_:

  // Just small enough to fit one per page (two per page on 32 bits).
  // Must match objects.h.
  static ARRAYLET-SIZE ::= 500

  constructor size/int:
    return LargeArray_ size null

  constructor .size_/int filler/any:
    if size_ <= ARRAYLET-SIZE: throw "OUT_OF_RANGE"
    full-arraylets := size_ / ARRAYLET-SIZE
    remaining := size_ % ARRAYLET-SIZE
    if remaining == 0:
      vector_ = Array_ full-arraylets
    else:
      vector_ = Array_ full-arraylets + 1
      vector_[full-arraylets] = Array_ remaining filler
    full-arraylets.repeat:
      vector_[it] = Array_ ARRAYLET-SIZE filler
    // TODO(florian): remove this hack.
    super.from-subclass_

  constructor.internal_ .vector_ .size_:
    // TODO(florian): remove this hack.
    super.from-subclass_

  constructor.with-arraylet_ arraylet new-size:
    assert: arraylet is SmallArray_
    assert: arraylet.size == ARRAYLET-SIZE
    assert: ARRAYLET-SIZE < new-size <= ARRAYLET-SIZE * 2
    size_ = new-size
    vector_ = Array_ 2
    vector_[0] = arraylet
    vector_[1] = Array_ new-size - ARRAYLET-SIZE
    super.from-subclass_

  // An expansion or shrinking that uses the backing arraylets from the old
  // array.  Used by List, Set, and Map.
  resize-for-list_ copy-size/int new-size/int filler:
    // Rounding up division.
    number-of-arraylets := ((new-size - 1) / ARRAYLET-SIZE) + 1
    if number-of-arraylets == 1:
      return vector_[0].resize-for-list_ copy-size new-size filler
    new-vector := Array_ number-of-arraylets  // new_vector may be a LargeArray_!
    remaining := new-size
    pos := 0
    number-of-arraylets.repeat:
      arraylet := ?
      limit := min remaining ARRAYLET-SIZE
      if pos + limit <= size:
        arraylet = vector_[it]
        // Sometimes from and to are reversed, which harmlessly does nothing.
        arraylet.fill --from=(max 0 (copy-size - pos)) --to=limit filler
      else:
        arraylet = Array_ limit filler
        if pos < copy-size:
          old-arraylet := vector_[it]
          arraylet.replace 0 old-arraylet 0 (min limit (copy-size - pos))
      new-vector[it] = arraylet
      remaining -= limit
      pos += limit
    assert: remaining == 0
    return LargeArray_.internal_ new-vector new-size

  size -> int:
    return size_

  operator [] n/int -> any:
    if n is not int: throw "WRONG_OBJECT_TYPE"
    if not 0 <= n < size_: throw "OUT_OF_BOUNDS"
    return vector_[n / ARRAYLET-SIZE][n % ARRAYLET-SIZE]

  operator []= n/int value/any -> any:
    if n is not int: throw "WRONG_OBJECT_TYPE"
    if not 0 <= n < size_: throw "OUT_OF_BOUNDS"
    return vector_[n / ARRAYLET-SIZE][n % ARRAYLET-SIZE] = value

  /// Iterates through the array elements up to, but not including, the
  ///   element at the $end index. Uses $SmallArray_.do_ to make the
  ///   iteration over the parts efficient.
  do_ end/int [block] -> none:
    if end <= 0: return
    full-arraylets := end / ARRAYLET-SIZE
    remaining := end % ARRAYLET-SIZE
    full-arraylets.repeat:
      vector_[it].do_ ARRAYLET-SIZE block
    if remaining != 0:
      vector_[full-arraylets].do_ remaining block

  /** Replaces this[$index..$index+($to-$from)[ with $source[$from..$to[ */
  replace index/int source from/int=0 to/int=source.size -> none:
    count := to - from
    if count < 5:
      super index source from to
      return
    dest-div := index / ARRAYLET-SIZE
    dest-mod := index % ARRAYLET-SIZE
    first-chunk-max := ARRAYLET-SIZE - dest-mod
    if source is SmallArray_:
      List.chunk-up from to first-chunk-max ARRAYLET-SIZE: | from to length |
        vector_[dest-div++].replace dest-mod source from to
        dest-mod = 0
    else if source is LargeArray_:
      // The accelerated version requires SmallArray_, so do it on the arraylets.
      if index <= from or not identical source this:
        source-div := from / ARRAYLET-SIZE
        source-mod := from % ARRAYLET-SIZE
        // Because of alignment, each arraylet of the destination may take values
        // from two arraylets of the source.
        List.chunk-up from to first-chunk-max ARRAYLET-SIZE: | _ _ length |
          part1-size := min length (ARRAYLET-SIZE - source-mod)
          vector_[dest-div].replace dest-mod source.vector_[source-div] source-mod (source-mod + part1-size)
          if length != part1-size:
            // Copy part two from the next source arraylet.
            vector_[dest-div].replace (dest-mod + part1-size) source.vector_[source-div + 1] 0 (length - part1-size)
          source-mod += length
          if source-mod >= ARRAYLET-SIZE:
            source-div++
            source-mod -= ARRAYLET-SIZE
          dest-mod = 0
          dest-div++
      else:
        // Copying to a higher index, we have to do it backwards from the end
        // because of aliasing.
        source-div := to / ARRAYLET-SIZE
        source-mod := to % ARRAYLET-SIZE
        // These three were calculated wrong for backwards iteration, so redo
        // them here.
        dest-div = (index + count) / ARRAYLET-SIZE
        dest-mod = (index + count) % ARRAYLET-SIZE
        first-chunk-max = dest-mod
        // Because of alignment, each arraylet of the destination may take
        // values from two arraylets of the source.  Since we are ignoring the
        // first two block args we can just negate and swap the `to` and `from`
        // to iterate backwards.
        List.chunk-up -to -from first-chunk-max ARRAYLET-SIZE: | _ _ length |
          part1-size := min length source-mod
          vector_[dest-div].replace (dest-mod - part1-size) source.vector_[source-div] (source-mod - part1-size) source-mod
          if length != part1-size:
            // Copy part two from the next source arraylet.
            vector_[dest-div].replace (dest-mod - length) source.vector_[source-div - 1] (ARRAYLET-SIZE - length + part1-size) ARRAYLET-SIZE
          source-mod -= length
          if source-mod <= 0:
            source-div--
            source-mod += ARRAYLET-SIZE
          dest-mod = ARRAYLET-SIZE
          dest-div--
    else:  // Not SmallArray_ or LargeArray_.
      super index source from to

  size_ /int ::= 0
  vector_ /Array_ ::= ?  // This is the array of arraylets.  It may itself be a LargeArray_!

/**
A container specialized for bytes.

A byte array can only contain (non-null) integers in the range 0-255.
*/
interface ByteArray extends io.Data:

  /**
  Creates a new byte array of the given $size.

  All elements are initialized to the $filler, which defaults to 0.
  */
  constructor size/int --filler/int=0:
    #primitive.core.byte-array-new

  /**
  Creates a new byte array of the given $size and initializes the elements
    using the provided $initializer.
  The $initializer is invoked for each element, receiving the index as argument.
  */
  constructor size/int [initializer]:
    result := ByteArray size
    size.repeat: result[it] = initializer.call it
    return result

<<<<<<< HEAD
  constructor.from bytes/io.Data from/int=0 to/int=bytes.size:
    if not 0 <= from <= to <= bytes.size: throw "OUT_OF_BOUNDS"
=======
  constructor.from bytes/io.Data from/int=0 to/int=bytes.byte-size:
    if not 0 <= from <= to <= bytes.byte-size: throw "OUT_OF_BOUNDS"
>>>>>>> 592d53bc
    size := to - from
    result := ByteArray size
    bytes.write-to-byte-array result --at=0 from to
    return result

  /**
  The number of bytes in this instance.
  */
  size

  /**
  Whether this instance is empty.
  */
  is-empty -> bool

  /**
  Compares this instance to $other.

  Returns whether the $other instance is a $ByteArray with the same content.
  */
  operator == other -> bool

  /**
  Returns a hash code that depends on the content of this ByteArray.
  */
  hash-code -> int

  /**
  Invokes the given $block on each byte of this instance.
  */
  do [block]

  /**
  Iterates over all bytes in reverse order and invokes the given $block on each of them.

  The argument $reversed must be true.
  */
  do --reversed/bool [block] -> none

  /**
  Whether all bytes satisfy the given $predicate.
  Returns true, if the byte array is empty.
  */
  every [predicate] -> bool

  /**
  Whether there is at least one byte that satisfies the given $predicate.
  Returns false, if the byte array is empty.
  */
  any [predicate] -> bool

  /**
  The first element of this instance.
  The byte array must not be empty.
  */
  first -> int

  /**
  The last element of this instance.
  The byte array must not be empty.
  */
  last -> int

  /**
  Returns the $n'th byte.
  */
  operator [] n/int -> int

  /**
  Sets the $n'th byte to $value.

  The $value is truncated to byte size if necessary, only using the
    least-significant 8 bits.
  */
  operator []= n/int value/int -> int

  /**
  Returns a slice of this byte array.

  Slices are views on the underlying object. As such they see and modify
    the object they come from.

  The parameter $from is inclusive.
  The parameter $to is exclusive.

  # Advanced
  Slices keep the whole underlying object alive. This can lead to memory
    waste if the underlying object is not used otherwise. In some cases it
    might thus make sense to call $copy on the slice.

  At the call-site the arguments $from and $to are passed in with the slice
    syntax: `list[from..to]`. Since both arguments are optional (as they have
    default values), it is valid to omit `from` or `to`.

  # Examples
  ```
  bytes := #[1, 2, 3, 4, 5]
  sub := bytes[1..3] // A view into [2, 3]
  sub[0] = 22
  print bytes  // => [1, 22, 3, 4, 5]
  ```
  */
  operator [..] --from/int=0 --to/int=size -> ByteArray

  /**
  Converts this instance to a string, interpreting its bytes as UTF-8.
  */
  to-string from/int=0 to/int=size -> string

  /** Deprecated. Use $binary.ByteOrder.float64 instead. */
  to-float from/int --big-endian/bool?=true -> float

  /**
  Converts the UTF-8 byte array to a string.

  Invalid UTF-8 sequences are replaced with the Unicode replacement
    character, `\uFFFD`.
  */
  to-string-non-throwing from=0 to=size

  /**
  Whether this instance has a valid UTF-8 string content in the range $from-$to.
  */
  is-valid-string-content from/int=0 to/int=size -> bool

  /**
  Concatenates this instance with $other.
  */
  operator + other/ByteArray -> ByteArray

  /**
  Creates a copy of a slice of this instance.

  The arguments $from and $to must satisfy: `0 <= from <= to <= size`.
  */
  copy from/int=0 to/int=size -> ByteArray

  /**
  Replaces this[$index..$index+($to-$from)[ with $source[$from..$to[
  */
  replace index/int source/io.Data from/int=0 to/int=source.size -> none

  /**
  Fills $value into list elements [$from..$to[.
  */
  fill --from/int=0 --to/int=size value

  /**
  Fills values, computed by evaluating $block, into list elements [$from..$to[.
  */
  fill --from/int=0 --to/int=size [block]

  /**
  Returns the index of the first occurrence of the $byte.
  Returns -1 otherwise.
  */
  index-of byte/int --from/int=0 --to/int=size -> int

  write-to-byte-array byte-array/ByteArray --at/int from/int to/int -> none

/** Internal function to create a byte array with one element. */
create-byte-array_ x/int -> ByteArray_:
  bytes := ByteArray_ 1
  bytes[0] = x
  return bytes

/** Internal function to create a byte array with one element. */
create-byte-array_ x/int y/int -> ByteArray_:
  bytes := ByteArray_ 2
  bytes[0] = x
  bytes[1] = y
  return bytes

/** Internal function to create a byte array with one element. */
create-byte-array_ x/int y/int z/int -> ByteArray_:
  bytes := ByteArray_ 3
  bytes[0] = x
  bytes[1] = y
  bytes[2] = z
  return bytes

/**
The base class for ByteArray implementations.
*/
abstract class ByteArrayBase_ implements ByteArray:

  /**
  The number of bytes in this instance.
  */
  abstract size -> int

  /**
  Returns the $n'th byte.
  */
  abstract operator [] n/int -> int

  /**
  Sets the $n'th byte to $value.

  The $value is truncated to byte size if necessary, only using the
    least-significant 8 bits.
  */
  abstract operator []= n/int value/int -> int

  operator [..] --from/int=0 --to/int=size -> ByteArray:
    if not 0 <= from <= to <= size: throw "OUT_OF_BOUNDS"
    if from == 0 and to == size: return this
    return ByteArraySlice_ this from to

  /**
  Replaces this[$index..$index+($to-$from)[ with $source[$from..$to[

  # Inheritance
  Use $replace-generic_ as fallback if the primitive operation failed.
  */
  abstract replace index/int source/io.Data from/int=0 to/int=source.size -> none

  /**
  Whether this instance is empty.
  */
  is-empty -> bool:
    return size == 0

  /**
  Compares this instance to $other.

  Returns whether the $other instance is a $ByteArray with the same content.
  */
  operator == other -> bool:
    if other is not ByteArray: return false
    #primitive.core.blob-equals

  /**
  Returns a hash code that depends on the content of this ByteArray.
  */
  hash-code -> int:
    #primitive.core.blob-hash-code

  /**
  Invokes the given $block on each element of this instance.
  */
  do [block]:
    this-size := size
    this-size.repeat: block.call this[it]
    // It is not allowed to change the size of the list while iterating over it.
    assert: size == this-size

  /**
  Iterates over all elements in reverse order and invokes the given $block on each of them.

  The argument $reversed must be true.
  */
  do --reversed/bool [block] -> none:
    if reversed != true: throw "Argument Error"
    l := size - 1
    size.repeat: block.call this[l - it]

  /**
  Whether every byte satisfies the given $predicate.
  Returns true, if the collection is empty.
  */
  every [predicate] -> bool:
    do: if not predicate.call it: return false
    return true

  /**
  Whether there is a byte that satisfies the given $predicate.
  Returns false, if the collection is empty.
  */
  any [predicate] -> bool:
    do: if predicate.call it: return true
    return false

  /**
  The first element of the list.
  The byte array must not be empty.
  */
  first -> int:
    return this[0]

  /**
  The last element of the list.
  The byte array must not be empty.
  */
  last -> int:
    return this[size - 1]

  /**
  Converts this instance to a string, interpreting its bytes as UTF-8.
  Invalid UTF-8 sequences are rejected with an exception.  This includes
    overlong encodings, encodings of UTF-16 surrogates and encodings of
    values that are outside the Unicode range.
  */
  to-string from/int=0 to/int=size -> string:
    #primitive.core.byte-array-convert-to-string

  /// Deprecated. Use $binary.ByteOrder.float64 instead.
  to-float from/int --big-endian/bool?=true -> float:
    bin := big-endian ? binary.BIG-ENDIAN : binary.LITTLE-ENDIAN
    bits := bin.int64 this from
    return float.from-bits bits

  do-utf8-with-replacements_ from to [block]:
    for i := from; i < to; i++:
      c := this[i]
      bytes := 1
      if c >= 0xf0:
        bytes = 4
      else if c >= 0xe0:
        bytes = 3
      else if c >= 0xc0:
        bytes = 2
      if i + bytes > to or not is-valid-string-content i i + bytes:
        block.call i 1 false
      else:
        block.call i bytes true
        i += bytes - 1 // Skip some.

  /// Converts the UTF-8 byte array to a string.  If we encounter invalid UTF-8
  ///   we replace sequences of invalid bytes with a Unicode replacement
  ///   character, `\uFFFD`.
  to-string-non-throwing from=0 to=size:
    if is-valid-string-content from to:
      return to-string from to
    len := 0
    last-was-replacement := false
    do-utf8-with-replacements_ from to: | i bytes ok |
      if ok:
        len += bytes
        last-was-replacement = false
      else if not last-was-replacement:
        len += 3  // Length of replacement character \uFFFD.
        last-was-replacement = true
    ba := ByteArray len
    len = 0
    last-was-replacement = false
    do-utf8-with-replacements_ from to: | i bytes ok |
      if ok:
        bytes.repeat:
          ba[len++] = this[i + it]
        last-was-replacement = false
      else if not last-was-replacement:
        ba[len++] = 0xef  // UTF-8 encoding of \uFFFD.
        ba[len++] = 0xbf
        ba[len++] = 0xbd
        last-was-replacement = true
    return ba.to-string

  /**
  Whether this instance has a valid UTF-8 string content in the range $from-$to.
  */
  is-valid-string-content from/int=0 to/int=size -> bool:
    #primitive.core.byte-array-is-valid-string-content

  /**
  Concatenates this instance with $other.
  Always creates a fresh byte array even if the receiver or the argument is empty.
  */
  operator + other/ByteArray -> ByteArray:
    result := ByteArray size + other.size
    result.replace 0 this
    result.replace size other
    return result

  /**
  Creates a copy of a slice of this ByteArray.

  The arguments $from and $to must satisfy: `0 <= from <= to <= size`.
  */
  copy from/int=0 to/int=size -> ByteArray_:
    target := ByteArray_ to - from
    target.replace 0 this from to
    return target

  /**
  Replaces this[$index..$index+($to-$from)[ with $source[$from..$to[
  */
  replace-generic_ index/int source from/int to/int -> none:
    len := to - from
    if index <= from:
      len.repeat:
        this[index + it] = source[from + it]
    else:
      end := index + len
      len.repeat:
        i := it + 1
        this[end - i] = source[to - i]

  /**
  Fills $value into list elements [$from..$to[.
  */
  fill --from/int=0 --to/int=size value:
    if from == 0 and to == size:
      bitmap.bytemap-zap this value
    else if to - from < 10:
      // Cutoff tuned for ESP32 - tradeoff between looping and alllocating a slice object.
      (to - from).repeat: this[it + from] = value
    else:
      bitmap.bytemap-zap this[from..to] value

  /**
  Fills values, computed by evaluating $block, into list elements [$from..$to[.
  */
  fill --from/int=0 --to/int=size [block]:
    (to - from).repeat: this[it + from] = block.call it

  stringify:
    // Don't print more than 50 elements.
    to-be-printed-count := min 50 size
    if to-be-printed-count == 0: return "#[]"
    ba := (", 0x00" * to-be-printed-count).to-byte-array
    ba[0] = '#'
    ba[1] = '['
    to-be-printed-count.repeat:
      byte := this[it]
      ba[it * 6 + 4] = "0123456789abcdef"[byte >> 4]
      ba[it * 6 + 5] = "0123456789abcdef"[byte & 0xf]
    if to-be-printed-count == size:
      return ba.to-string + "]"
    else:
      return (ba.to-string) + ", ...]"

  index-of byte/int --from/int=0 --to/int=size -> int:
    #primitive.core.blob-index-of

<<<<<<< HEAD
=======
  byte-size -> int:
    return size

  byte-slice from/int to/int -> io.Data:
    return this[from..to]

  byte-at index/int -> int:
    return this[index]

>>>>>>> 592d53bc
  write-to-byte-array target/ByteArray --at/int from/int to/int -> none:
    target.replace at this from to

/**
A container specialized for bytes.

A byte array can only contain (non-null) integers in the range 0-255.
*/
class ByteArray_ extends ByteArrayBase_:

  /**
  Creates a new byte array of the given $size.

  All elements are initialized to 0.
  */
  constructor size/int --filler/int=0:
    #primitive.core.byte-array-new

  constructor.external_ size/int:
    #primitive.core.byte-array-new-external

  /**
  The number of bytes in this instance.
  */
  size:
    #primitive.core.byte-array-length

  /**
  Returns the $n'th byte.
  */
  operator [] n/int -> int:
    #primitive.core.byte-array-at

  /**
  Sets the $n'th byte to $value.

  The $value is truncated to byte size if necessary, only using the
    least-significant 8 bits.
  */
  operator []= n/int value/int -> int:
    #primitive.core.byte-array-at-put

  /**
  Replaces this[$index..$index+($to-$from)[ with $source[$from..$to[
  */
<<<<<<< HEAD
  replace index/int source/io.Data from/int=0 to/int=source.size -> none:
=======
  replace index/int source/io.Data from/int=0 to/int=source.byte-size -> none:
>>>>>>> 592d53bc
    #primitive.core.byte-array-replace:
      if it == "WRONG_BYTES_TYPE" and source is not ByteArray:
        source.write-to-byte-array this --at=index from to
      else:
        // TODO(florian): why can't we throw here?
        replace-generic_ index source from to

  // Returns true if the byte array has raw bytes as opposed to an off-heap C struct.
  is-raw-bytes_ -> bool:
    #primitive.core.byte-array-is-raw-bytes

  stringify:
    if not is-raw-bytes_: return "Proxy"
    return super

  write-to-byte-array target/ByteArray --at/int from/int to/int -> none:
    target.replace at this from to

/**
A Slice of a ByteArray.

The ByteArray slice is simply a view into an existing byte array.
*/
class ByteArraySlice_ extends ByteArrayBase_:
  // The order of fields is important as the primitives read them out
  // directly.
  byte-array_ / ByteArray
  from_ / int
  to_ / int

  constructor .byte-array_ .from_ .to_:
    if not 0 <= from_ <= to_ <= byte-array_.size:
      throw "OUT_OF_BOUNDS"

  size:
    return to_ - from_

  operator [] n/int -> int:
    actual-index := from_ + n
    if not from_ <= actual-index < to_: throw "OUT_OF_BOUNDS"
    return byte-array_[actual-index]

  operator []= n/int value/int -> int:
    actual-index := from_ + n
    if not from_ <= actual-index < to_: throw "OUT_OF_BOUNDS"
    return byte-array_[actual-index] = value

  operator [..] --from/int=0 --to/int=size -> ByteArray:
    actual-from := from_ + from
    actual-to := from_ + to
    if not from_ <= actual-from <= actual-to <= to_: throw "OUT_OF_BOUNDS"
    return ByteArraySlice_ byte-array_ actual-from actual-to

  /**
  Replaces this[$index..$index+($to-$from)[ with $source[$from..$to[
  */
<<<<<<< HEAD
  replace index/int source/io.Data from/int=0 to/int=source.size -> none:
=======
  replace index/int source/io.Data from/int=0 to/int=source.byte-size -> none:
>>>>>>> 592d53bc
    actual-index := from_ + index
    if from == to and actual-index == to_: return
    if not from_ <= actual-index < to_: throw "OUT_OF_BOUNDS"
    if actual-index + (to - from) <= to_:
      byte-array_.replace actual-index source from to
    else:
      replace-generic_ index source from to

/**
Internal function to create a list literal with any elements stored in array.
*/
create-list-literal-from-array_ array/Array_ -> List: return List_.from-array_ array

/**
Creates a List backed by a constant ByteArray.
This is an internal function and should only be used by the compiler.
*/
create-cow-byte-array_ byte-array -> CowByteArray_:
  return CowByteArray_ byte-array

class CowByteArray_ implements ByteArray:
  // The byte-array backing must be first, so that the primitives use that one.
  // The second field must be whether the byte array is mutable.
  backing_ /ByteArray_ := ?
  is-mutable_ := false

  constructor .backing_:

  index-of byte/int --from/int=0 --to/int=size -> int:
    return backing_.index-of byte --from=from --to=to

  size:
    return backing_.size

  is-empty -> bool:
    return size == 0

  operator == other -> bool:
    return backing_ == other

  hash-code -> int:
    #primitive.core.blob-hash-code

  do [block] -> none:
    backing_.do block

  do --reversed/bool [block] -> none:
    backing_.do --reversed=reversed block

  every [predicate] -> bool:
    return backing_.every predicate

  any [predicate] -> bool:
    return backing_.any predicate

  first -> int:
    return backing_.first

  last -> int:
    return backing_.last

  operator [] n/int -> int:
    return backing_[n]

  operator []= n/int value/int -> int:
    return ensure-mutable_[n] = value

  operator [..] --from=0 --to=size -> ByteArray:
    // We are not allowed to redirect to `mutable or immutable` as
    // a slice must always see the latest value.
    if from == 0 and to == size: return this
    return ByteArraySlice_ this from to

  to-string from/int=0 to/int=size -> string:
    return backing_.to-string from to

  /// Deprecated. Use $binary.ByteOrder.float64 instead.
  to-float from/int --big-endian/bool?=true -> float:
    byte-order /binary.ByteOrder := big-endian
        ? binary.BIG-ENDIAN
        : binary.LITTLE-ENDIAN
    return byte-order.float64 backing_ from

  to-string-non-throwing from=0 to=size:
    return backing_.to-string-non-throwing from to

  is-valid-string-content from/int=0 to/int=size -> bool:
    return backing_.is-valid-string-content from to

  operator + other/ByteArray -> ByteArray:
    return backing_ + other

  copy from/int=0 to/int=size -> ByteArray:
    return backing_.copy from to

  replace index/int source from/int=0 to/int=source.size -> none:
    ensure-mutable_.replace index source from to

  fill --from/int=0 --to/int=size value:
    ensure-mutable_.fill --from=from --to=to value

  fill --from/int=0 --to/int=size [block]:
    ensure-mutable_.fill --from=from --to=to block

  stringify:
    return backing_.stringify

  ensure-mutable_ -> ByteArray_:
    if not is-mutable_:
      backing_ = backing_.copy
      is-mutable_ = true
    return backing_

<<<<<<< HEAD
=======
  byte-size -> int:
    return backing_.byte-size

  byte-slice from/int to/int -> io.Data:
    return this[from..to]

  byte-at index/int -> int:
    return this[index]

>>>>>>> 592d53bc
  write-to-byte-array target/ByteArray --at/int from/int to/int -> none:
    backing_.write-to-byte-array target --at=at from to

class ListSlice_ extends List:
  list_ / List
  from_ / int
  to_ / int

  constructor sublist/List .from_ .to_:
    if sublist is ListSlice_:
      slice := sublist as ListSlice_
      if not 0 <= from_ <= to_ <= slice.size: throw "OUT_OF_BOUNDS"
      sublist = slice.list_
      from_ += slice.from_
      to_ += slice.from_
    list_ = sublist
    super.from-subclass

  operator [] index:
    actual-index := from_ + index
    if not from_ <= actual-index < to_: throw "OUT_OF_BOUNDS"
    // If the underlying list changed size this might throw.
    return list_[actual-index]

  operator []= index value:
    actual-index := from_ + index
    if not from_ <= actual-index < to_: throw "OUT_OF_BOUNDS"
    // If the underlying list changed size this might throw.
    return list_[actual-index] = value

  operator [..] --from=0 --to=size -> List:
    actual-from := from_ + from
    actual-to := from_ + to
    if not from_ <= actual-from <= actual-to <= to_: throw "OUT_OF_BOUNDS"
    // Note that we don't actually check whether the underlying list has changed
    // size.
    return ListSlice_ list_ actual-from actual-to

  size -> int:
    return to_ - from_

  copy from/int=0 to/int=size -> List:
    actual-from := from_ + from
    actual-to := from_ + to
    if not from_ <= actual-from <= actual-to <= to_: throw "OUT_OF_BOUNDS"
    // If the underlying list changed size this might throw.
    return list_.copy actual-from actual-to

  replace index/int source from/int=0 to/int=source.size -> none:
    actual-index := from_ + index
    actual-index-end := actual-index + to - from
    if not from_ <= actual-index <= actual-index-end <= to_: throw "OUT_OF_BOUNDS"
    list_.replace actual-index source from to

  resize new-size -> none:
    throw "SLICE_CANNOT_CHANGE_SIZE"

/**
The implementation class for the standard growable list.
This class is used for list literals.
*/
class List_ extends List:
  constructor:
    array_ = Array_ 0
    super.from-subclass

  constructor.from-array_ array/Array_:
    array_ = array
    size_ = array.size
    super.from-subclass

  constructor.private_ backing-size size:
    array_ = Array_ backing-size
    size_ = size
    super.from-subclass

  /** See $super. This is an optimized implementation. */
  do [block]:
    return array_.do_ size_ block

  /** See $super. This is an optimized implementation. */
  remove-last:
    array := array_
    size := size_
    index := size - 1
    result := array[index]
    array[index] = null
    size_ = index
    return result

  /** See $super. */
  size:
    return size_

  /** See $super. */
  resize new-size:
    if size_ < new-size:
      array-size := array_.size
      if array-size < new-size:
        // Use powers of two: 4, 8, 16, 32, 64, 128, 256
        // then move to arraylet steps, 500, 1000, 1500,...
        // After about 8000, go back to a mild geometric growth.
        new-array-size := (array-size < LargeArray_.ARRAYLET-SIZE / 2)
          ? array-size + array-size
          : (round-up (array-size + 1 + (array-size >> 4)) LargeArray_.ARRAYLET-SIZE)
        if new-array-size < LIST-INITIAL-LENGTH_: new-array-size = LIST-INITIAL-LENGTH_
        while new-array-size < new-size: new-array-size += 1 + (new-array-size >> 1)
        array_ = array_.resize-for-list_ size_ new-array-size null

      size_ = new-size
    else:
      if new-size < array_.size - LargeArray_.ARRAYLET-SIZE:
        array_ = array_.resize-for-list_ size_ (round-up new-size LargeArray_.ARRAYLET-SIZE) null
      // Clear entries so they can be GC'ed.
      limit := min size_ array_.size
      for i := new-size; i < limit; i++:
        array_[i] = null
      size_ = new-size

  /** See $super. */
  operator [] index:
    if index is not int: throw "WRONG_OBJECT_TYPE"
    if index >= size_: throw "OUT_OF_BOUNDS"
    return array_[index]

  /** See $super. */
  operator []= index value:
    if index is not int: throw "WRONG_OBJECT_TYPE"
    if index >= size_: throw "OUT_OF_BOUNDS"
    return array_[index] = value

  /** See $super. */
  // This override is present in order to make use of the accelerated replace
  // method on Array_.
  replace index/int source from/int=0 to/int=source.size -> none:
    if source is ListSlice_:
      slice := source as ListSlice_
      if not 0 <= from <= to <= source.size: throw "OUT_OF_BOUNDS"
      from += slice.from_
      to += slice.from_
      source = slice.list_
    if source is List_:
      // Array may be bigger than this List_, so we must check for
      // that before delegating to the Array_ method, while being
      // careful about integer overflow.
      len := to - from
      if not 0 <= index <= index + to - from <= size: throw "OUT_OF_BOUNDS"
      array_.replace index source.array_ from to
    else:
      super index source from to

  /** See $super. */
  copy from/int=0 to/int=size -> List:
    if not 0 <= from <= to <= size: throw "BAD ARGUMENTS"
    result-size := to - from
    result := List_            // Uses singleton empty array as backing.
    result.resize result-size  // Allocates a backing array of the right size.
    result.array_.replace 0 this.array_ from to
    return result

  sort --in-place/bool=false from/int = 0 to/int = size_ [compare] -> List_:
    if from < 0 or from > to or to > size_: throw "OUT_OF_BOUNDS"
    result := in-place ? this : copy
    result.array_.sort --in-place from to compare
    return result

  // TODO(kasper): The interpreter depends on the order of these two fields. Clean
  // that up and make sure we validate the indexes assigned to them.
  array_ := ?
  size_ := 0

/// Special return value for find_, indicating we need to grow the backing.
// Must be coordinated with the value in interpreter_run.cc.
APPEND_ ::= -1

class Tombstone_:
  // Do not move - this field is read from the HASH_DO intrinsic code in
  // interpreter_run.cc.  Note that the native code (and the Toit code here)
  // assume that instances with a non-zero skip value are only used in one
  // place, and can be mutated, whereas the instance with zero skip is a
  // singleton that may not be modified.
  skip_/int := ?

  static SMALL-SKIPS_ ::= 9

  constructor.private_ .skip_:

  // Get skip distance ignoring entries that indicate backwards skip distance.
  skip -> int:
    if skip_ < 1: return 1
    return skip_

  // Get skip distance ignoring entries that indicate forwards skip distance.
  skip-backwards default-step -> int:
    if skip_ > -1: return default-step
    return skip_

  // May return a new object with the correct skip or may mutate the current object.
  increase-distance-to skp:
    assert: not -10 <= skp <= 10
    if skip_ == 0: return Tombstone_.private_ skp
    skip_ = skp
    return this

/// 'Tombstone' that marks deleted entries in the backing.
SMALL-TOMBSTONE_ ::= Tombstone_.private_ 0

/**
Implementation for hash maps and hash sets that separates the hash table and
  the keys/values.  The implementation is inspired by the PyPy insertion
  ordered dictionaries:
  https://morepypy.blogspot.com/2015/01/faster-more-memory-efficient-and-more.html
The keys (and values, in the case of the map) are stored in an array called
  the backing.  This is ordered in insertion order, so new elements are
  appended.  The actual hashing takes place in a parallel data structure
  called the index, which is an array of 'slots'.  This is an 'open
  addressing' hash table, ie it does not have buckets.

Backing: |K|V|K|V|K|V|K|V...  alternating keys and values.
Index: |F|I|I|F|F|I|F|I...  free slots and slots with integers.

The index serves to map hashes to positions in the backing object.  It
  functions similarly to standard open-address hash tables.  Since we need to
  be able to mark free slots we reserve the 0 index for free slots and add 1
  to all the stored positions.

Each slot only needs the position, but we store the last 8 bits of the hash
  too, for efficiency.

A lookup starts with the hash code, which tells us where to start searching
  in the index.  At each search point we either find.
* A free slot.  This means the key was not found.
* A non-matching hash code (low 8 bits).  We continue a linear search.
* A matching hash code and a non-matching key at the given position.  Keep
  searching.
* A matching hash code and a matching key.  Successful lookup.

We use triangle numbers to advance to the next slot when searching the
  index, searching at offsets 1, 3, 6, 10... from the initial guess.  This
  helps to avoid 'hot spots' of hash collisions caused by bad hash_code
  implementations, eg the java.lang.Integer hashCode() which returns the
  integer.  We tried stepping forwards at offsets 1, 2, 3, 4, ...  from the
  initial guess, using 'Fibonacci hashing' to make hot-spots less likely.  This
  did not work well with our string hash algorithm, suffering greatly from
  hot-spots.

The index grows when occupancy hits about 90%.  See the comment at
  $pick-new-index-size_.

Since we want to be able to iterate the keys and values by simply walking
  the backing array we mark any removals from the hash table there.  We use an
  instance of the Tombstone_ class as a marker on both the key and value of a
  deleted position.  No change is made in the index.  Deletion is fairly rare
  and this allows us to ignore it most of the time.  When there are too many
  deleted positions in the backing we rebuild the hash table from the bottom,
  squeezing out any deleted positions.

Certain access patterns, including repeated removal of the first element,
  will result in long runs of deleted positions, which can cause quadratic
  behavior.  To avoid this, instances of the Tombstone_ class can contain a
  skip number, indicating that the next n positions are also deleted.
*/
abstract class HashedInsertionOrderedCollection_:
  // The offsets of these four fields are used by the hash_find intrinsic in
  // the interpreter, so we can't move them.
  size_ := 0
  index-spaces-left_ := 0
  index_ := null
  backing_ := null

  /** Removes all elements from this instance. */
  clear -> none:
    size_ = 0
    index-spaces-left_ = 0
    index_ = null
    backing_ = null

  abstract rebuild_ old-size --allow-shrink/bool

  compare_ key key-or-probe:
    return key == key-or-probe

  hash-code_ key:
    return key.hash-code

  /** The number of elements in this instance. */
  size -> int:
    return size_

  /** Whether this instance is empty. */
  is-empty -> bool:
    return size_ == 0

  /** Whether this instance contains the given $key. */
  contains key -> bool:
    action := find_ key: return false
    return true

  /** Whether this instance contains all elements of $collection. */
  contains-all collection/Collection -> bool:
    collection.do: if not contains it: return false
    return true

  /**
  Removes the given $key from this instance.

  The key does not need to be present.
  */
  remove key -> none:
    remove key --if-absent=: return

  /**
  Removes the given $key from this instance.

  If the key is absent, calls $if-absent with the key.
  */
  abstract remove key [--if-absent]

  /** Removes all elements of $collection from this instance. */
  remove-all collection/Collection -> none:
    collection.do: remove it --if-absent=: null

  /**
  Skips to next non-deleted entry, possibly updating the delete entry in the
    backing to make it faster the next time.
  */
  skip_ delete i limit:
    skip := delete.skip
    new-i := i + skip
    while new-i < limit and backing_[new-i] is Tombstone_:
      next-skip := backing_[new-i].skip
      skip += next-skip
      new-i += next-skip
    // There is a sufficient number of fields to skip, so create a bigger
    // skip entry.
    if skip > 10:
      backing_[i] = delete.increase-distance-to skip
    return new-i

  /**
  Skips to next non-deleted entry, possibly updating the delete entry in the
    backing to make it faster the next time.
  */
  skip-backwards_ delete i default-step:
    skip := delete.skip-backwards default-step
    new-i := i + skip
    while new-i >= 0 and backing_[new-i] is Tombstone_:
      next-skip := backing_[new-i].skip-backwards default-step
      skip += next-skip
      new-i += next-skip
    // There is a sufficient number of fields to skip, so create a bigger
    // skip entry.
    if skip < -10:
      backing_[i] = delete.increase-distance-to skip
    return new-i

  // The index has sizes that are powers of 2.  This is a geometric
  //   progression, so it gives us amortized constant time growth.  We need a
  //   fast, deterministic way to get from the (prime-multiplied) hash code to an
  //   initial slot in the index.  Since sizes are a power of 2 we merely take
  //   the modulus of the size, which can be done by bitwise and-ing with the
  //   size - 1.
  // Returns the new index size.
  pick-new-index-size_ old-size --allow-shrink/bool -> int:
    minimum := allow-shrink ? 2 : index_.size * 2
    enough := 1 + old-size + (old-size >> 3)  // old_size * 1.125.
    new-index-size := max
      minimum
      1 << (64 - enough.count-leading-zeros)

    index-spaces-left_ = (new-index-size * 0.85).to-int
    if index-spaces-left_ <= old-size: index-spaces-left_ = old-size + 1
    // Found large enough index size.
    return new-index-size

  /// We store this much of the hash code in each slot.
  static HASH-MASK_ ::= 0xfff
  static HASH-SHIFT_ ::= 12

  static INVALID-SLOT_ ::= -1

  /// Returns the position recorded for the $key in the index.  If the key is not
  ///   found, it calls the given block, which can either do a non-local return
  ///   (in which case the collection is unchanged) or return the position of the
  ///   next free position in the backing.  If the key was not found and the block
  ///   returns normally, a new entry is created in the index.  The position in
  ///   the backing is returned, or APPEND_, which indicates that the key was not
  ///   found and the block was called.  The caller doesn't strictly need the
  ///   APPEND_ return value, since it knows whether its block was called, but it
  ///   is often more convenient to use the return value.
  find_ key [not-found]:
    append-position := null  // Use null/non-null to avoid calling block twice.

    // TODO(erik): Multiply by a large prime to mix up bad hash codes, e.g.
    //               (0x1351d * (hash_code_ key)) & 0x3fffffff
    //             that doesn't allocate large integers.
    // Call this early so we can't get away with single-entry sets/maps
    // that have incompatible keys.
    hash := hash-code_ key

    if not index_:
      if size_ == 0:
        if not backing_: backing_ = List
        not-found.call  // May not return.
        return APPEND_
      else if size_ != 1:
        // Map built by deserializer, has no index.
        rebuild_ size --allow-shrink
      else:
        k := backing_[0]
        if k is not Tombstone_:
          if compare_ key k:
            return 0
          append-position = not-found.call
          rebuild_ 1 --allow-shrink
        else:
          rebuild_ 1 --allow-shrink

    return find-body_ key hash append-position not-found
      (: rebuild_ it --allow-shrink=false)
      (: | k1 k2 | compare_ k1 k2)

  // To be implemented by an intrinsic byte code.  Makes no calls apart from:
  // * Array.operator[]
  // * Array.operator[]=
  // * List.operator[]
  // * Block.call
  // * is Tombstone_
  // Note that each block call will cause the intrinsic to restart.  Therefore we
  // must store a state which enables us to know what to do when the byte code
  // restarts.  Two of the calls cause the method to restart, with no saved state
  // other than the parameters, which are modified - in this case we can reuse the
  // START state.
  // State vars:
  // * state (START, NOT_FOUND, REBUILD, or AFTER_COMPARE).
  // * old_size (used in REBUILD to call the rebuild block).
  // * deleted_slot (used in NOT_FOUND and AFTER_COMPARE reset in START).
  // * slot (used in NOT_FOUND and AFTER_COMPARE)
  // * position, slot_step, and starting_slot (used in AFTER_COMPARE).
  find-body_ key hash append-position [not-found] [rebuild] [compare]:
    #primitive.intrinsics.hash-find:
      // State START.
      while true:  // Loop to retry after rebuild.
        index-mask := index_.size - 1
        slot := hash & index-mask
        starting-slot := slot
        // The variable is initialized to the invalid slot, but updated to the
        // slot of the first deleted entry we find while searching for the key.
        // If we don't find the key (with its value), we will use the deleted
        // slot instead of a new one at the end of the probe sequence.
        deleted-slot := INVALID-SLOT_
        // Used for triangle-number probe order
        slot-step := 1
        while true:
          hash-and-position := index_[slot]
          if hash-and-position == 0:
            old-size := size_
            // Found free slot.
            if not append-position: append-position = not-found.call  // May not return.
            // State NOT_FOUND.
            if index-spaces-left_ == 0:
              // State REBUILD.
              rebuild.call old-size
              // Go to state START.
              break
            new-hash-and-position := ((append-position + 1) << HASH-SHIFT_) | (hash & HASH-MASK_)
            if deleted-slot < 0:
              index_[slot] = new-hash-and-position
              index-spaces-left_--
            else:
              index_[deleted-slot] = new-hash-and-position
            return APPEND_
            // End of state START.
          // Found non-free slot.
          position := (hash-and-position >> HASH-SHIFT_) - 1
          k := backing_[position]
          if deleted-slot == INVALID-SLOT_ and k is Tombstone_:
            deleted-slot = slot
          if hash-and-position & HASH-MASK_ == hash & HASH-MASK_:
            // Found hash match.
            if k is not Tombstone_ and (compare.call key k):
              // State AFTER_COMPARE where block returns true.
              // It's not obvious why we have to return APPEND_ here, after all,
              // we already found the entry in the index.  The reason is that the
              // not_found call can add an entry to the backing, then we find the
              // index is full.  Rebuilding the index puts the newly added
              // backing entry in the index, and so we find it when we do another
              // iteration of the outer loop here.
              return append-position ? APPEND_ : position
          // State AFTER_COMPARE where block returns false.
          slot = (slot + slot-step) & index-mask
          slot-step++
          if slot == starting-slot:  // Index is full and we didn't find the entry.
            old-size := size_
            // Give the caller the chance to add the entry to the backing.
            if not append-position: append-position = not-found.call  // May not return.
            // State REBUILD.
            // Rebuild - this makes a new index which can contain the new entry.
            rebuild.call old-size
            // Go to state START.
            break

  // Returns how far we got, or null if we are done.
  hash-do_ step reversed [block]:
    #primitive.intrinsics.hash-do:
      // If the intrinsic fails, return the start position.  This
      // is very rare because the intrinsic will generally return a
      // progress-indicating integer rather than failing.
      if backing_ == null: return null
      return reversed ? backing_.size - step : 0

  rebuild_ old-size/int step/int --allow-shrink/bool --rebuild-backing/bool:
    if rebuild-backing:
      // Rebuild backing to remove deleted elements.
      i := 0
      backing_.do:
        if it is not Tombstone_:
          backing_[i++] = it
      length := size_ * step
      backing_.resize size_ * step
    new-index-size := pick-new-index-size_ old-size --allow-shrink=allow-shrink
    index-mask := new-index-size - 1
    if not index_ or index-mask > HASH-MASK_ or rebuild-backing:
      // Rebuild the index using the backing array.
      // By using resize_for_list_ we reuse the arraylets when growing large
      // arrays.  This reduces GC churn and, more importantly, peak memory
      // usage.
      if index_:
        index_ = index_.resize-for-list_ /*copy_size=*/0 new-index-size /*filler=*/0
        index_.fill 0
      else:
        index_ = Array_ new-index-size 0
      assert: index_.size == new-index-size
      // Rebuild the index by iterating over the backing and entering each key
      // into the index in the conventional way.  During this operation, the
      // index is big enough and the backing does not change.  The find_ operation
      // does not compare keys again.  It knows that they were not equal when
      // they were first added to the collection, and keeps using that fact.
      size := backing_.size
      throw-block := (: | _ | throw null)  // During rebuild we never rebuild.
      false-block := (: | _ _ | false)     // During rebuild no objects are equal.
      for i := 0; i < size; i += step:
        key := backing_[i]
        if key is not Tombstone_:
          action := find-body_ key (hash-code_ key) null
            (: i)  // not_found block, returns the position of where to add the new entry.
            throw-block
            false-block
          assert: action == APPEND_
    else:
      // We can do an simple index rebuild from the old index.  There are
      // enough hash bits in the index slots to tell us where the slot goes in
      // the new index, so we don't need to call hash_code or equality for the
      // entries in the backing.
      old-index := index_
      index_ = Array_ new-index-size 0
      index-spaces-left_ -= size_
      simple-rebuild-hash-index_ old-index index_

simple-rebuild-hash-index_ old-index index_ -> none:
  #primitive.core.rebuild-hash-index:
    // Fallback version written in Toit.
    index-mask := index_.size - 1
    old-index.do: | hash-and-position |
      if hash-and-position != 0:
        slot := hash-and-position & index-mask
        slot-step := 1
        while index_[slot] != 0:
          slot = (slot + slot-step) & index-mask
          slot-step++
        index_[slot] = hash-and-position

/**
A set of keys.
The objects used as keys must have a hash_code method that returns
  an integer that does not change while the object is in the set.
The == operator should be compatible with the hash_code method so
  that objects that test equal also have the same hash code.
  However, objects that test unequal are not required to have
  different hash codes: Hash code clashes are allowed, but should
  be rare to maintain good performance.
Strings, byte arrays, and numbers fulfill these requirements and can be used as
  keys in sets.
See also https://docs.toit.io/language/listsetmap.
*/
class Set extends HashedInsertionOrderedCollection_ implements Collection:
  static STEP_ ::= 1

  /**
  Removes the given $key from this instance.

  If the key is absent, calls $if-absent with the $key.
  */
  remove key [--if-absent] -> none:
    position := find_ key:
      if-absent.call key
      return
    backing_[position] = SMALL-TOMBSTONE_
    size_--
    shrink-if-needed_

  /**
  Finds an object where you have the $hash code, but you haven't
    necessarily created the object yet.
  Returns either a matching object that was found in the set,
    or a newly created object that was returned by the not_found
    block and inserted into the set.
  If a matching entry is not found, then the $initial block
    is called.  It can create an object that will be added to
    the set, or it can non-locally return in which case the set
    is unchanged.  If it evaluates to null then nothing is added.
  When a potential match is found in the set, the $compare block
    is called with the potential match.  If it returns true then
    the find call returns the found object.  If it returns false
    the search continues.
  */
  get-by-hash_ hash/int [--initial] [--compare] -> any:
    if not index_:
      if size_ == 0:
        new-entry := initial.call
        if new-entry != null:
          add new-entry
        return new-entry
      assert: size_ == 1
      found := backing_[0]
      if found is not Tombstone_:
        if compare.call found:
          return found
      new-entry := initial.call
      if new-entry != null:
        add new-entry
      return new-entry

    append-position := -1
    find-body_ null hash null
      // Not found.
      (:
        new-entry := initial.call
        if new-entry == null:
          return null
        append-position = backing_.size
        backing_.add new-entry
        size_++
        append-position  // Return from block.
      )
      // Rebuild.
      (: rebuild_ it --allow-shrink=false)
      // Possible match found.
      (: | _ found |
        was-found := compare.call found
        if was-found: return found
        false
      )
    return backing_[append-position]

  /**
  Adds the given $key to this instance.
  If an equal key is already in this instance, it is overwritten by the new one.
  */
  add key -> none:
    position := find_ key:
      append-position := backing_.size
      backing_.add key
      size_++
      append-position  // Return from block.
    if position != APPEND_:
      backing_[position] = key

  /**
  Adds all elements of the given $collection to this instance.
  */
  add-all collection/Collection -> none:
    collection.do: add it

  /** See $Collection.do. */
  do [block] -> none:
    i := hash-do_ STEP_ false block
    if not i: return
    assert: backing_
    limit := backing_.size
    while i < limit:
      element := backing_[i]
      if element is not Tombstone_:
        block.call element
        i++
      else:
        i = skip_ element i limit

  /**
  Variant of $(Collection.do [block]).
  Iterates over the elements of this collection in reverse order.
  The flag $reversed must be true.
  */
  do --reversed/bool [block] -> none:
    if reversed != true: throw "Argument Error"
    i := hash-do_ STEP_ true block
    if not i: return
    assert: backing_
    while i >= 0:
      element := backing_[i]
      if element is not Tombstone_:
        block.call element
        i--
      else:
        i = skip-backwards_ element i -STEP_

  /** See $Collection.==. */
  operator == other/Set -> bool:
    if other is not Set: return false
    // TODO(florian): we want to be more precise and check for exact class-match?
    if other.size != size: return false
    other.do:
      if not contains it: return false
    return true

  /** See $Collection.every. */
  // TODO(florian): should be inherited from CollectionBase.
  every [predicate] -> bool:
    do: if not predicate.call it: return false
    return true

  /** See $Collection.any. */
  // TODO(florian): should be inherited from CollectionBase.
  any [predicate] -> bool:
    do: if predicate.call it: return true
    return false

  /** See $(Collection.reduce [block]). */
  // TODO(florian): should be inherited from CollectionBase.
  reduce [block]:
    if is-empty: throw "Not enough elements"
    result := null
    is-first := true
    do:
      if is-first: result = it; is-first = false
      else: result = block.call result it
    return result

  /** See $(Collection.reduce --initial [block]). */
  // TODO(florian): should be inherited from CollectionBase.
  reduce --initial [block]:
    result := initial
    do:
      result = block.call result it
    return result

  /**
  Invokes the given $block on each element and returns a new set with the results.
  */
  map [block] -> Set:
    return reduce --initial=Set: | set value |
      set.add (block.call value)
      set

  /**
  Filters this instance using the given $predicate.

  Returns a new set if $in-place is false (the default).
  Returns this instance if $in-place is true.

  The result contains all the elements of this instance for which the $predicate returns
    true.

  Users must not otherwise modify this instance during the operation.
  */
  filter --in-place/bool=false [predicate] -> Set:
    if not in-place:
      result := Set
      do: | key | if predicate.call key : result.add key
      return result
    limit := backing_ ? backing_.size : 0
    limit.repeat:
      key := backing_[it]
      if key is not Tombstone_ and not predicate.call key:
        backing_[it] = SMALL-TOMBSTONE_
        size_--
    shrink-if-needed_
    return this

  /**
  Intersects this instance with the $other set.

  The result contains all elements that are both in this instance, as well
    as in the $other set.

  Returns a new set if $in-place is false (the default).
  Returns this instance, if $in-place is true.
  */
  intersect --in-place/bool=false other/Set -> Set:
    return filter --in-place=in-place: other.contains it

  stringify:
    str := "{"
    first := true
    do:
      if first: first = false else: str = str + ", "
      str = str + it.stringify
    return str + "}"

  /**
  Returns an element that is equal to the $key.
  The key may be a lightweight object that has compatible hash code and equality to the element.
  */
  get key [--if-absent]:
    position := find_ key:
      return if-absent.call key
    return backing_[position]

  /**
  Returns an element that is equal to the $key.
  Returns null if this instance doesn't contain the $key.
  See $(get key [--if-absent]).
  */
  get key:
    position := find_ key:
      return null
    return backing_[position]

  /**
  The first element of the set by insertion order.
  Throws an error if the set is empty.
  */
  first:
    do: return it
    throw "Not enough elements"

  /**
  The last element of the set by insertion order.
  Throws an error if the set is empty.
  */
  last:
    do --reversed: return it
    throw "Not enough elements"

  shrink-if-needed_:
    if backing_ and backing_.size > 4 and backing_.size > size_ + (size_ >> 1):
      rebuild_ size_ STEP_ --allow-shrink --rebuild-backing

  rebuild_ old-size --allow-shrink/bool:
    rebuild_ old-size STEP_ --allow-shrink=allow-shrink --rebuild-backing=false

  /**
  Returns a list of the elements of this set.
  */
  to-list -> List:
    result := List size
    index := 0
    do:
      result[index++] = it
    return result

/**
A set that uses object identity instead of the == operator to test equality
  of elements. This set still uses the hash_code method on elements (see $Set). There is
  no identity hash code operation on arbitrary classes in Toit.
*/
class IdentitySet extends Set:

  hash-code_ key:
    return key.hash-code

  compare_ key key-or-probe:
    return identical key key-or-probe

/**
A map from key objects to values.
The objects used as keys must have a hash_code method that returns
  an integer that does not change while the object is in the map.
The == operator should be compatible with the hash_code method so
  that objects that test equal also have the same hash code.
  However, objects that test unequal are not required to have
  different hash codes: Hash code clashes are allowed, but should
  be rare to maintain good performance.
Strings, byte arrays, and numbers fulfill these requirements and can be used as
  keys in maps.
See also https://docs.toit.io/language/listsetmap.
*/
class Map extends HashedInsertionOrderedCollection_:
  static STEP_ ::= 2

  /**
  Constructs an empty map.
  */
  constructor:
    super

  /**
  Constructs a weak map where the values may be replaced by null when there is
    memory pressure.
  A cleanup task may remove keys whose values are null at some later point, but
    your program should not rely on this.  This cleanup task will also remove
    key-value pairs where the value was deliberately set to null.
  */
  constructor.weak:
    super
    add-gc-processing_ this::
      backing := backing_
      length := backing.size
      for position := 0; position < length; position += 2:
        key := backing[position]
        value := backing[position + 1]
        if key is Tombstone_ or value != null: continue
        backing[position] = SMALL-TOMBSTONE_
        backing[position + 1] = SMALL-TOMBSTONE_
        size_--

  /**
  Constructs a Map with a given $size.
  For each key-value pair, first the block $get-key and then the block $get-value are called.
  */
  constructor size [get-key] [get-value]:
    size.repeat: this[get-key.call it] = get-value.call it

  /**
  Removes the given $key from this instance.

  If the key is absent, calls $if-absent with the $key.
  */
  remove key [--if-absent] -> none:
    position := find_ key:
      if-absent.call key
      return
    backing_[position] = SMALL-TOMBSTONE_
    backing_[position + 1] = SMALL-TOMBSTONE_
    size_--
    shrink-if-needed_

  shrink-if-needed_:
    if backing_ and backing_.size > 8 and backing_.size > (size_ << 1) + size_:
      rebuild_ size_ STEP_ --allow-shrink --rebuild-backing

  rebuild_ old-size --allow-shrink/bool:
    rebuild_ old-size STEP_ --allow-shrink=allow-shrink --rebuild-backing=false

  /**
  Returns the element stored at location $key.
  The $key must be in the map.
  */
  operator [] key:
    position := find_ key:
      if key is string or key is num:
        throw "key '$key' not found"
      throw "key not found"
    assert: position != APPEND_
    return backing_[position + 1]

  /**
  Stores $value in the location for the given $key.
  If the $key is already present, overrides the previous value.
  */
  operator []= key value:
    action := find_ key:
      append-position := backing_.size
      backing_.add key
      backing_.add value
      size_++
      append-position  // Return from block.
    if action != APPEND_:
      backing_[action + 1] = value
    return value

  /**
  Retrieves the value for $key.

  Returns the value verbatim, if the $key is contained in the map.
  Returns null, otherwise.
  */
  get key: return get key --if-present=(: it) --if-absent=(: null)

  /**
  Retrieves the value for $key.

  Returns the value verbatim, if this instance contains the $key.
  Otherwise, calls $if-absent with the $key and returns the result of the call.
  */
  get key [--if-absent]:
    return get key --if-absent=if-absent --if-present=: it

  /**
  Retrieves the value for $key.

  If this instance contains the $key calls $if-present with the corresponding
    value and returns the result.
  Returns null otherwise.
  */
  get key [--if-present]:
    return get key --if-present=if-present --if-absent=: null

  /**
  Retrieves the value for $key.

  If this instance contains the $key calls $if-present with the corresponding
    value and returns the result.
  Otherwise, calls $if-absent with the $key and returns the result of the call.
  */
  get key [--if-present] [--if-absent]:
    action := find_ key: return if-absent.call key
    assert: action != APPEND_
    return if-present.call backing_[action + 1]

  /**
  Retrieves the value for $key.

  Returns the value verbatim, if this instance contains the $key.
  Otherwise, initializes the slot with the result of calling $init first.
  */
  get key [--init]:
    return get key
      --if-absent=:
        initial-value := init.call
        this[key] = initial-value
        return initial-value
      --if-present=: it

  /**
  Updates the value of the given $key.

  Calls the $updater with the current value, and replaces the old value with the result.
  Returns the result of calling the $updater.

  This instance must contain the $key.
  */
  update key [updater]:
    return update key updater --if-absent=: throw "key not found"

  /**
  Updates the value of the given $key.

  If this instance contains the $key, calls the $updater with the current value,
    and replaces the old value with the result. Returns the result of the call.

  If this instance does not contain the $key, calls $if-absent with the $key instead, and
    stores the result of the call in this instance. Returns the result of the call.
  */
  update key [updater] [--if-absent]:
    new-value := null
    position := find_ key:
      new-value = if-absent.call key
      append-position := backing_.size
      backing_.add key
      backing_.add new-value
      size_++
      append-position  // Return from block.
    if position != APPEND_:
      new-value = updater.call backing_[position + 1]
      backing_[position + 1] = new-value
    return new-value

  /**
  Updates the value of the given $key.

  If this instance contains the $key, calls the $updater with the current value,
    and replaces the old value with the result. Returns the result of the call.

  If this instance does not contain the $key, stores $if-absent in this instance. Returns $if-absent.
  */
  update key [updater] --if-absent:
    return update key updater --if-absent=: if-absent

  /**
  Updates the value of the given $key.

  If this instance does not contain the $key, calls $init with the $key first, and stores it
    in this instance.

  Calls the $updater with the current value (which might be the initial value that was
    just stored) and replaces the old value with the result.

  Returns the result of the call to the $updater.
  */
  update key [--init] [updater]:
    new-value := null
    position := find_ key:
      new-value = updater.call (init.call key)
      append-position := backing_.size
      backing_.add key
      backing_.add new-value
      size_++
      append-position  // Return from block.
    if position != APPEND_:
      new-value = updater.call backing_[position + 1]
      backing_[position + 1] = new-value
    return new-value

  /**
  Updates the value of the given $key.

  If this instance does not contain the $key, stores $init in this instance.

  Calls the $updater with the current value (which might be the initial value that was
    just stored) and replaces the old value with the result.

  Returns the result of the call to the $updater.
  */
  update key --init [updater]:
    return update key updater --init=: init

  /**
  Invokes the given $block on each key/value pair of this instance.
  The key/value pairs are iterated in key insertion order.
  Users must not modify this instance while iterating over it.
  */
  do [block] -> none:
    i := hash-do_ STEP_ false block
    if not i: return
    assert: backing_
    limit := backing_.size
    while i < limit:
      key := backing_[i]
      if key is not Tombstone_:
        block.call key backing_[i + 1]
        i += STEP_
      else:
        i = skip_ key i limit

  /**
  Variant of $(do [block]).
  Iterates over all key/value pairs in reverse order.
  The flag $reversed must be true.
  Users must not modify this instance while iterating over it.
  */
  do --reversed/bool [block] -> none:
    if reversed != true: throw "Argument Error"
    i := hash-do_ STEP_ true block
    if not i: return
    assert: backing_
    while i >= 0:
      key := backing_[i]
      if key is not Tombstone_:
        block.call key backing_[i + 1]
        i -= 2
      else:
        i = skip-backwards_ key i -STEP_

  /**
  Invokes the given $block on each key of this instance.
  Users must not modify this instance while iterating over it.

  The flag $keys must be true.
  */
  do --keys/bool --reversed/bool=false [block] -> none:
    if keys != true: throw "Bad Argument"
    if reversed:
      do --reversed: | key value | block.call key
    else:
      do: | key value | block.call key

  /**
  Invokes the given $block on each value of this instance.
  Users must not modify this instance while iterating over it.

  The flag $values must be true.
  */
  do --values/bool --reversed/bool=false [block] -> none:
    if values != true: throw "Bad Argument"
    if reversed:
      do --reversed: | key value | block.call value
    else:
      do: | key value | block.call value

  /**
  Returns the keys of this instance as a list.
  This operation instantiates a fresh list and is thus in O(n).
  When possible use $(do --keys [block]) instead.
  */
  keys -> List:
    result := List size_
    i := 0
    do: |key value| result[i++] = key
    return result

  /**
  Returns the values of this instance as a list.
  This operation instantiates a fresh list and is thus in O(n).
  When possible use $(do --values [block]) instead.
  */
  values -> List:
    result := List size_
    i := 0
    do: |key value| result[i++] = value
    return result

  /**
  Reduces the values of the map into a single value.
  See $(Collection.reduce [block]).
  */
  reduce --values/bool [block]:
    if values != true: throw "Bad Argument"
    if is-empty: throw "Not enough elements"
    result := null
    is-first := true
    do --values:
      if is-first: result = it; is-first = false
      else: result = block.call result it
    return result

  /**
  Reduces the values of the map into a single value.
  See $(Collection.reduce --initial [block]).
  */
  reduce --values/bool --initial [block]:
    if values != true: throw "Bad Argument"
    result := initial
    do --values:
      result = block.call result it
    return result

  /**
  Reduces the keys of the map into a single value.
  See $(Collection.reduce [block]).
  */
  reduce --keys/bool [block]:
    if keys != true: throw "Bad Argument"
    if is-empty: throw "Not enough elements"
    result := null
    is-first := true
    do --keys:
      if is-first: result = it; is-first = false
      else: result = block.call result it
    return result

  /**
  Reduces the keys of the map into a single value.
  See $(Collection.reduce --initial [block]).
  */
  reduce --keys/bool --initial [block]:
    if keys != true: throw "Bad Argument"
    result := initial
    do --keys:
      result = block.call result it
    return result

  /**
  Reduces the map entries into a single value.
  The given $block is called with three arguments:
    1. the accumulated result, so far
    2. the key of the current entry
    3. the value of the current entry.

  See $(Collection.reduce --initial [block]). */
  reduce --initial [block]:
    result := initial
    do: | key value |
      result = block.call result key value
    return result

  /**
  Whether at least one key in the map satisfies the given $predicate.
  The flag $keys must be true.
  Returns false, if the map is empty.
  */
  any --keys/bool [predicate] -> bool:
    if keys != true: throw "Bad Argument"
    do --keys: if predicate.call it: return true
    return false

  /**
  Whether at least one value in the map satisfies the given $predicate.
  The flag $values must be true.
  Returns false, if the map is empty.
  */
  any --values/bool [predicate] -> bool:
    if values != true: throw "Bad Argument"
    do --values: if predicate.call it: return true
    return false

  /**
  Whether at least one key-value pair in the map satisfies the given $predicate.
  The $predicate block is called with two arguments: a key, and its value.
  Returns false, if the map is empty.
  */
  any [predicate] -> bool:
    do: | key value | if predicate.call key value: return true
    return false

  /**
  Whether all keys in the map satisfy the given $predicate.
  The flag $keys must be true.
  Returns true, if the map is empty.
  */
  every --keys/bool [predicate] -> bool:
    if keys != true: throw "Bad Argument"
    do --keys: if not predicate.call it: return false
    return true

  /**
  Whether all values in the map satisfy the given $predicate.
  The flag $values must be true.
  Returns true, if the map is empty.
  */
  every --values/bool [predicate] -> bool:
    if values != true: throw "Bad Argument"
    do --values: if not predicate.call it: return false
    return true

  /**
  Whether all key-value pairs in the map satisfy the given $predicate.
  The $predicate block is called with two arguments: a key, and its value.
  Returns true, if the map is empty.
  */
  every [predicate] -> bool:
    do: | key value | if not predicate.call key value: return false
    return true

  /**
  Copies the map.
  The copy is shallow.
  */
  copy -> Map:
    return map: | _ value | value

  /**
  Invokes the given $block on each key/value pair and returns a new map with the results.

  The $block is invoked with two arguments for each entry in this instance:
    the key and the value. The returned value becomes the new value for the key.
  */
  map [block] -> Map:
    result := Map
    do: | key value | result[key] = block.call key value
    return result

  /**
  Maps the values of this instance.

  The flag $in-place must be true.

  Invokes the given $block on each key/value pair and replaces the old value with
    the result of the call.

  */
  map --in-place/bool [block] -> none:
    if in-place != true: throw "Bad Argument"
    limit := backing_ ? backing_.size : 0
    for i := 0; i < limit; i += STEP_:
      key := backing_[i]
      if key is not Tombstone_:
        new-value := block.call key backing_[i + 1]
        backing_[i + 1] = new-value

  /**
  Filters this instance using the given $predicate.

  Returns a new map if $in-place is false. Returns this instance otherwise.

  The result contains all the elements of this instance for which the $predicate returns
    true.

  Users must not otherwise modify this instance during the operation.
  */
  filter --in-place/bool=false [predicate] -> Map:
    if not in-place:
      result := Map
      do: | key value | if predicate.call key value: result[key] = value
      return result
    limit := backing_ ? backing_.size : 0
    for i := 0; i < limit; i += STEP_:
      key := backing_[i]
      value := backing_[i + 1]
      if key is not Tombstone_ and not predicate.call key value:
        backing_[i] = SMALL-TOMBSTONE_
        backing_[i + 1] = SMALL-TOMBSTONE_
        size_--
    shrink-if-needed_
    return this

  stringify:
    if is-empty: return "{:}"
    key-value-strings := []
    size := 0
    do: | key value |
      key-value-string := "$key.stringify: $value.stringify"
      size += key-value-string.size + 2
      if size > MAX-PRINT-STRING_:
        return "{$(key-value-strings.join ", ")..."
      key-value-strings.add key-value-string
    return "{$(key-value-strings.join ", ")}"

  /**
  The first key of the map by insertion order.
  Throws an error if the map is empty.
  */
  first:
    do: | key value | return key
    throw "Not enough elements"

  /**
  The last key of the map by insertion order.
  Throws an error if the map is empty.
  */
  last:
    do --reversed: | key value | return key
    throw "Not enough elements"

/**
A map that uses object identity instead of the == operator to test equality
  of keys. This map still uses the hash_code method on keys (see $Map). There is no
  identity hash code operation on arbitrary classes in Toit.
*/
class IdentityMap extends Map:

  hash-code_ key:
    return key.hash-code

  compare_ key key-or-probe:
    return identical key key-or-probe

/**
A double-ended queue.

A collection of items, where new items can be added at the end. They can
  be removed at the beginning and the end. These operations are efficient
  and use an amortized time of O(1).

A deque is a generalization of a stack and a queue, and can be used for both
  purposes.
*/
class Deque implements Collection:
  // Traditionally we would have a head index, a tail index and an array
  // backing, used as a circular buffer.  Instead we have only the tail index
  // (called first_) and use a growable list as backing, copying down when
  // there is enough free space.  This gives an extra level of indirection, but
  // the same amortized big-O performance, and much less code, avoiding all the
  // complications around wrapping around the end of the backing.  If we
  // determine that the collection is used very frequently and requires better
  // performance, we can reimplement with the a more traditional
  // implementation.
  first_ := 0
  backing_/List := []

  size -> int:
    return backing_.size - first_

  is-empty -> bool:
    return backing_.size == first_

  add element -> none:
    backing_.add element

  add-all collection/Collection -> none:
    backing_.add-all collection

  do [block]:
    backing_[first_..].do block

  do --reversed/bool [block] -> none:
    backing_[first_..].do --reversed block

  any [predicate] -> bool:
    return backing_[first_..].any predicate

  every [predicate] -> bool:
    return backing_[first_..].every predicate

  reduce [block]:
    return backing_[first_..].reduce block

  reduce --initial [block]:
    return backing_[first_..].reduce --initial=initial block

  contains element -> bool:
    return backing_[first_..].contains element

  clear -> none:
    backing_.clear
    first_ = 0

  first -> any:
    if first_ == backing_.size: throw "OUT_OF_RANGE"
    return backing_[first_]

  last -> any:
    if first_ == backing_.size: throw "OUT_OF_RANGE"
    return backing_.last

  remove-last -> any:
    if first_ == backing_.size: throw "OUT_OF_RANGE"
    result := backing_.remove-last
    shrink-if-needed_
    return result

  remove-first -> any:
    backing := backing_
    first := first_
    if first == backing.size: throw "OUT_OF_RANGE"
    result := backing[first]
    backing[first] = null
    first_++
    shrink-if-needed_
    return result

  add-first element -> none:
    first := first_
    if first == 0:
      padding-size := (backing_.size >> 1) + 1
      new_size := backing_.size + padding-size
      // Pad both ends so we are not inefficient in the case where the next
      // operation adds to the end.
      new_backing := List_.private_ (new_size + padding-size) new_size
      new_backing.replace padding-size backing_
      backing_ = new_backing
      first = padding-size
    first--
    backing_[first] = element
    first_ = first

  operator [] index/int:
    if index < 0 or index > backing_.size - first_: throw "OUT_OF_RANGE"
    return backing_[first_ + index]

  shrink-if-needed_ -> none:
    backing := backing_
    first := first_
    if first * 2 > backing.size:
      backing.replace 0 backing first first + size
      backing.resize size
      first_ = 0<|MERGE_RESOLUTION|>--- conflicted
+++ resolved
@@ -1111,13 +1111,8 @@
     size.repeat: result[it] = initializer.call it
     return result
 
-<<<<<<< HEAD
-  constructor.from bytes/io.Data from/int=0 to/int=bytes.size:
-    if not 0 <= from <= to <= bytes.size: throw "OUT_OF_BOUNDS"
-=======
   constructor.from bytes/io.Data from/int=0 to/int=bytes.byte-size:
     if not 0 <= from <= to <= bytes.byte-size: throw "OUT_OF_BOUNDS"
->>>>>>> 592d53bc
     size := to - from
     result := ByteArray size
     bytes.write-to-byte-array result --at=0 from to
@@ -1543,8 +1538,6 @@
   index-of byte/int --from/int=0 --to/int=size -> int:
     #primitive.core.blob-index-of
 
-<<<<<<< HEAD
-=======
   byte-size -> int:
     return size
 
@@ -1554,7 +1547,6 @@
   byte-at index/int -> int:
     return this[index]
 
->>>>>>> 592d53bc
   write-to-byte-array target/ByteArray --at/int from/int to/int -> none:
     target.replace at this from to
 
@@ -1600,11 +1592,7 @@
   /**
   Replaces this[$index..$index+($to-$from)[ with $source[$from..$to[
   */
-<<<<<<< HEAD
-  replace index/int source/io.Data from/int=0 to/int=source.size -> none:
-=======
   replace index/int source/io.Data from/int=0 to/int=source.byte-size -> none:
->>>>>>> 592d53bc
     #primitive.core.byte-array-replace:
       if it == "WRONG_BYTES_TYPE" and source is not ByteArray:
         source.write-to-byte-array this --at=index from to
@@ -1661,11 +1649,7 @@
   /**
   Replaces this[$index..$index+($to-$from)[ with $source[$from..$to[
   */
-<<<<<<< HEAD
-  replace index/int source/io.Data from/int=0 to/int=source.size -> none:
-=======
   replace index/int source/io.Data from/int=0 to/int=source.byte-size -> none:
->>>>>>> 592d53bc
     actual-index := from_ + index
     if from == to and actual-index == to_: return
     if not from_ <= actual-index < to_: throw "OUT_OF_BOUNDS"
@@ -1779,8 +1763,6 @@
       is-mutable_ = true
     return backing_
 
-<<<<<<< HEAD
-=======
   byte-size -> int:
     return backing_.byte-size
 
@@ -1790,7 +1772,6 @@
   byte-at index/int -> int:
     return this[index]
 
->>>>>>> 592d53bc
   write-to-byte-array target/ByteArray --at/int from/int to/int -> none:
     backing_.write-to-byte-array target --at=at from to
 
