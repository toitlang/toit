--- conflicted
+++ resolved
@@ -1538,12 +1538,8 @@
   index-of byte/int --from/int=0 --to/int=size -> int:
     #primitive.core.blob-index-of
 
-<<<<<<< HEAD
-  byte-size -> int: return size
-=======
   byte-size -> int:
     return size
->>>>>>> 9bc14e04
 
   byte-slice from/int to/int -> io.Data:
     return this[from..to]
