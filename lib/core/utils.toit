--- conflicted
+++ resolved
@@ -145,11 +145,7 @@
 set-random-seed seed/io.Data -> none:
   #primitive.core.random-seed:
     if it == "WRONG_BYTES_TYPE":
-<<<<<<< HEAD
-      set-random-seed (ByteArray.from seed 0 (min seed.size 16))
-=======
       set-random-seed (ByteArray.from seed 0 (min seed.byte-size 16))
->>>>>>> 592d53bc
     else:
       throw it
 
