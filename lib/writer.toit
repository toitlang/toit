--- conflicted
+++ resolved
@@ -34,32 +34,12 @@
     the internal writer must be used directly.
   May yield.
   */
-<<<<<<< HEAD
-  write data/io.Data from/int=0 to/int=data.size:
-=======
   write data/io.Data from/int=0 to/int=data.byte-size:
->>>>>>> 592d53bc
     size := to - from
     while from < to:
       from += writer_.write (data.byte-slice from to)
       if from != to:
         yield
-<<<<<<< HEAD
-        if data is string:
-          str := data as string
-          while from != to and str[from] == null:  // Not on a character boundary.
-            // We can't slice a string at non-character boundaries.
-            // If the `write` function only wrote parts of a character, we
-            // extract the rest of the character as a byte array and write it
-            // this way.  Uses `while` instead of `if` because even a 2-byte
-            // byte array might not be written in one operation.
-            cut-point := from + 1
-            while cut-point != to and str[cut-point] == null:
-              cut-point++
-            snip := ByteArray.from str from cut-point
-            from += writer_.write snip
-=======
->>>>>>> 592d53bc
     return size
 
   /**
