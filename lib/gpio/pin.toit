--- conflicted
+++ resolved
@@ -430,7 +430,6 @@
   state_/monitor.ResourceState_? ::= null
 
   /**
-<<<<<<< HEAD
   See $(Pin.constructor num).
   */
   constructor num/int
@@ -454,9 +453,6 @@
             --open-drain=open-drain
       finally: | is-exception _ |
         if is-exception: close
-=======
-  Blocks until the pin reads the requested $value.
->>>>>>> 42570527
 
   /**
   See $Pin.close.
