// Copyright (C) 2018 Toitware ApS. All rights reserved.
// Use of this source code is governed by an MIT-style license that can be
// found in the lib/LICENSE file.

import monitor

/**
Support for General Purpose Input/Output (GPIO) Pins.

The $Pin represents actual physical pins.

The $VirtualPin is a software pin which can be used for actual pins that have
  different modes depending on whether they are used for input or output or
  peripherals simulated in software.
*/

/**
A General Purpose Input/Output (GPIO) Pin.

The Pin can be either in output or input mode, allowing for setting or reading
  the level.

Only one $Pin instance of any given GPIO number can be open at any given point
  in time. This is a system wide restriction.
To release the resources associated with the $Pin, call $Pin.close.
*/
class Pin:
  static GPIO-STATE-EDGE-TRIGGERED_ ::= 1

  static resource-group_ ::= gpio-init_

  static deep_sleep_hold_enable -> none:
    #primitive.gpio.deep_sleep_hold_enable

  static deep_sleep_hold_disable -> none:
    #primitive.gpio.deep_sleep_hold_disable

  /**
  The numeric $Pin number.
  */
  num/int

  // Pull up and pull down are only kept for the deprecated function $config.
  pull-up_/bool := false
  pull-down_/bool := false
  resource_/ByteArray? := null
  state_/monitor.ResourceState_? ::= null
  last-set_/int := 0

  /**
  Opens a GPIO Pin $num in input mode.

  While the Pin is in input mode, $pull-up and $pull-down resistors are applied as
    configured.

  See $constructor for more information.
  */
  constructor.in num/int
      --pull-up/bool=false
      --pull-down/bool=false
      --allow-restricted/bool=false:
    return Pin num --input --pull-up=pull-up --pull-down=pull-down

  /**
  Opens a GPIO Pin $num in output mode.

  Use $Pin.set to set the output value. The default value is 0.

  See $constructor for more information.
  */
  constructor.out num/int --allow-restricted/bool=false:
    return Pin num --output

  /**
  Opens a GPIO Pin on $num in a custom mode.

  If the Pin is to be used by another peripheral, both $input and $output can be
    left as `false`. The library that uses the pin should call $configure with the
    configuration it needs.

  If a pin should be used both as $input and as an $output, $open-drain is often needed to
    avoid short-circuits. See $configure for more information.

  Some pins should usually not be used. For example, the ESP32 uses pins
    6-11 to communicate with flash and PSRAM. These pins can not be
    instantiated unless the $allow-restricted flag is set to `true`.

  # ESP32
  The ESP32 has 34 physical pins (0-19, 21-23, 25-27, and 32-39). Each pin can
    be used as general-purpose pin, or be connected to a peripheral.
  Pins 0, 2, 5, 12 and 15 are strapping pins.
  Pins 6-11 are normally connected to flash/PSRAM, and should not be used.
  Pins 12-15 are JTAG pins, and should not be used if JTAG support is needed.
  Pins 25-26 are DAC pins.
  Pins 34-39 are input only.
  Pins 32-39 are ADC pins of channel 1.
  Pins 0, 2, 4, 12-15, 25-27 are ADC pins of channel 2. ADC channel 2 has
    restrictions and should be avoided if possible.
  Pins 0, 2, 4, 12-16, 25-39 are RTC pins. They can be used in deep sleep. For
    example, to wake up from deep sleep.

  # ESP32C3
  The ESP32C3 has 22 physical pins (0-21). Each pin can be used as
    general-purpose pin, or be connected to a peripheral.

  Pins 2, 8, and 9 are strapping pins.
  Pins 12-17 are normally connected to flash/PSRAM, and should not be used.
  Pins 18-19 are JTAG pins, and should not be used if JTAG support is needed.
  Pins 0-5 are RTC pins and can be used in deep-sleep.
  Pins 0-4 are ADC pins of channel 1.
  Pin 5 is an ADC pin of channel 2. ADC channel 2 has restrictions and should be
    avoided if possible.

  # ESP32S3
  The ESP32S3 has 45 physical pins (0-21, 26-48). Each pin can be used as
    general-purpose pin, or be connected to a peripheral.

  Pins 0, 3, 45, and 46 are strapping pins.
  Pins 26-32 are normally connected to flash/PSRAM, and should not be used.
  Pins 33-37 are used when using octal flash or PSRAM. They may be available
    depending on the configuration, but are considered restricted.
  Pins 19-20 are JTAG pins, and should not be used if JTAG support is needed.
  Pins 1-10 are ADC pins of channel 1.
  Pins 11-20 are ADC pins of channel 2. ADC channel 2 has restrictions and
    should be avoided if possible.
  Pins 0-21 are RTC pins and can be used in deep-sleep.
  */
  constructor .num
      --input/bool=false
      --output/bool=false
      --pull-up/bool=false
      --pull-down/bool=false
      --open-drain/bool=false
      --allow-restricted/bool=false:
    pull-up_ = pull-up
    pull-down_ = pull-down
    resource_ = gpio-use_ resource-group_ num allow-restricted
    // TODO(anders): Ideally we would create this resource ad-hoc, in input-mode.
    state_ = monitor.ResourceState_ resource-group_ resource_
    if input or output:
      try:
        configure
            --input=input
            --output=output
            --pull-down=pull-down
            --pull-up=pull-up
            --open-drain=open-drain
      finally: | is-exception _ |
        if is-exception: close


  constructor.virtual_:
    num = -1

  /**
  Closes the pin and releases resources associated with it.
  */
  close:
    if not resource_: return
    critical-do:
      state_.dispose
      gpio-unuse_ resource-group_ resource_
      resource_ = null

  /**
  Changes the configuration of this pin.

  If $open-drain is true, the output configuration will use
    - pull-low for 0
    - open-drain for 1

  Deprecated. Use $configure instead. Note that $configure behaves differently than
    $config when a pin was initialized with a pull-up or pull-down resistor. This function
    ($config) maintains the pull-up/pull-down configuration of the pin. However, $configure
    resets that configuration.
  */
  // When removing this function, it's safe to remove `pull_down_` and `pull_up_` as well.
  config --input/bool=false --output/bool=false --open-drain/bool=false:
    if open-drain and not output: throw "INVALID_ARGUMENT"
    gpio-config_ num (input and pull-up_) (input and pull-down_) input output open-drain

  /**
  Changes the configuration of this pin.

  If $input is true, the pin is configured as an input.
  If $output is true, the pin is configured as an output. If $open-drain is set, then the pin
    value is set to 1 (not pulling to ground). Otherwise the pin outputs 0.

  It is safe to use a pin as $input and $output at the same time, but typically this
    requires the $open-drain flag.

  If a pin is used as $input and $output without $open-drain, then the
    pin can only read the value that was set with $set. It can/should not read a
    value that was set by the outside. In fact, doing so could damage the microcontroller, as
    the external device would need to short circuit the pin.

  If a pin is configured to be an input, it can have a $pull-up or $pull-down.

  If $open-drain is set, then the pin can only pull the pin to the ground. Together, with
    a $pull-up resistor this still allows the pin to emit both 0 and 1. In this configuration,
    connected devices can also safely pull the pin to ground without damaging the microcontroller.
    This configuration is typically used in communications that only use one data bus for
    input and output, such as the DHT11/DHT22, the i2c bus, and the one-wire bus. Note, that
    the corresponding libraries (like the i2c library) already take care of setting this
    configuration for you.
  Note that it is not safe to ground an $open-drain pin and to connect it externally to VCC.
  Also note, that only one entity on an open-drain bus needs to pull the bus high. As such,
    it can be useful to set $open-drain without $pull-up.
  */
  configure
      --input/bool=false
      --output/bool=false
      --pull-up/bool=false
      --pull-down/bool=false
      --open-drain/bool=false:
    if open-drain and not output: throw "INVALID_ARGUMENT"
    if pull-up and not input: throw "INVALID_ARGUMENT"
    if pull-down and not input: throw "INVALID_ARGUMENT"
    if pull-up and output and not open-drain: throw "INVALID_ARGUMENT"
    if pull-down and output: throw "INVALID_ARGUMENT"
    if pull-down and pull-up: throw "INVALID_ARGUMENT"
    pull-down_ = pull-down
    pull-up_ = pull-up
    gpio-config_ num pull-up pull-down input output open-drain

  /**
  Gets the value of the pin.
  It is an error to call this function when the pin is not configured to be an input.
  */
  get -> int:
    return gpio-get_ num

  /**
  Sets the value of the output-configured Pin.
  */
  set value/int:
    last-set_ = value
    gpio-set_ num value

  hold:
    gpio_hold_ num

  release:
    gpio_release_ num

  /**
  Calls the given $block on each edge on the Pin.

  An edge means a transition from high to low, or low to high.
  */
  do [block]:
    expected := get ^ 1
    while true:
      wait-for expected
      block.call expected
      expected ^= 1

  /**
  Blocks until the Pin reads the value configured.

  Use $with-timeout to automatically abort the operation after a fixed amount
    of time.
  */
  wait-for value -> none:
    if get == value: return
    state_.clear-state GPIO-STATE-EDGE-TRIGGERED_
    config-timestamp := gpio-config-interrupt_ resource_ true
    try:
      // Make sure the pin didn't change to the expected value while we
      // were setting up the interrupt.
      if get == value: return

      while true:
        state_.wait-for-state GPIO-STATE-EDGE-TRIGGERED_
        if not resource_:
          // The pin was closed while we were waiting.
          return
        event-timestamp := gpio-last-edge-trigger-timestamp_ resource_
        // If there was an edge transition after we configured the interrupt,
        // we are guaranteed that we have seen the value we are waiting for.
        // The pin's value might already be different now, but we know
        // that it was at the correct value at least for a brief period of
        // time when the interrupt triggered.
        if (event-timestamp - config-timestamp).abs < 0xFF_FFFF:
          if event-timestamp >= config-timestamp: return
        else:
          // Unrealistically far from each other.
          // Assume an overflow happened (either the event or config timestamp).
          if event-timestamp < config-timestamp: return
        state_.clear-state GPIO-STATE-EDGE-TRIGGERED_
        // The following test shouldn't be necessary, but doesn't hurt either.
        if get == value: return
    finally:
      if resource_:
        gpio-config-interrupt_ resource_ false

  /**
  Sets the open-drain property of this pin.

  This is a low-level function that doesn't affect any other configuration
    of the pin.
  */
  set-open-drain value/bool:
    gpio-set-open-drain_ num value


/**
Virtual pin.

The functionality of this pin is set in $VirtualPin. When $set is called, it
  calls the lambda given in the constructor with the argument given to $set.
*/
class VirtualPin extends Pin:
  set_/Lambda ::= ?

  /**
  Constructs a virtual pin with the given $set_ lambda functionality.
  */
  constructor .set_:
    super.virtual_

  /** Sets the $value by calling the lambda given in $Pin with the $value. */
  set value:
    set_.call value

  /** Closes the pin. */
  close:

  /**
  Does nothing.
  Deprecated. Use $configure instead.
  */
  config --input/bool=false --output/bool=false --open-drain/bool=false:

  /** Does nothing. */
  configure
      --input/bool=false
      --output/bool=false
      --pull-up/bool=false
      --pull-down/bool=false
      --open-drain/bool=false:

  /** Not supported. */
  get: throw "UNSUPPORTED"

  /** Not supported. */
  do [block]: throw "UNSUPPORTED"

  /** Not supported. */
  wait-for value: throw "UNSUPPORTED"

  /** Not supported. */
  num: throw "UNSUPPORTED"

  /** Not supported. */
  set-open-drain value/bool: throw "UNSUPPORTED"


/**
A pin that does the opposite of the physical pin that it takes in the constructor.
*/
class InvertedPin extends Pin:
  original-pin_ /Pin

  constructor .original-pin_:
    super.virtual_

  /** Sets the physical pin to 1 if $value is 0, and vice versa. */
  set value -> none:
    original-pin_.set 1 - value

  close -> none:
    original-pin_.close

  /** Configures the underlying pin. */
  config --input/bool=false --output/bool=false --open-drain/bool=false -> none:
    // Avoid warning of call to deprecated method by casting to 'any'.
    (original-pin_ as any).config --input=input --output=output --open-drain=open-drain

  configure
      --input/bool=false
      --output/bool=false
      --pull-up/bool=false
      --pull-down/bool=false
      --open-drain/bool=false:
    original-pin_.configure --input=input --output=output --pull-up=pull-up --pull-down=pull-down --open-drain=open-drain

  /** Returns 1 if the physical pin is at 0, and vice versa. */
  get -> int:
    return 1 - original-pin_.get

  /** Waits for 1 on on the physical pin if $value is 0, and vice versa. */
  wait-for value/int -> none:
    original-pin_.wait-for 1 - value

  num -> int:
    return original-pin_.num

  set-open-drain value/bool:
    original-pin_.set-open-drain value

gpio-init_:
  #primitive.gpio.init

gpio-use_ resource-group num allow-restricted:
  #primitive.gpio.use

gpio-unuse_ resource-group num:
  #primitive.gpio.unuse

gpio-config_ num pull-up pull-down input output open-drain:
  #primitive.gpio.config

gpio-get_ num:
  #primitive.gpio.get

gpio-set_ num value:
  #primitive.gpio.set

<<<<<<< HEAD
gpio_config_interrupt_ num enabled/bool:
  #primitive.gpio.config_interrupt

gpio_hold_ num:
  #primitive.gpio.hold_enable

gpio_release_ num:
  #primitive.gpio.hold_disable
=======
gpio-config-interrupt_ resource enabled/bool:
  #primitive.gpio.config-interrupt

gpio-last-edge-trigger-timestamp_ resource:
  #primitive.gpio.last-edge-trigger-timestamp

gpio-set-open-drain_ num value/bool:
  #primitive.gpio.set-open-drain
>>>>>>> 029719e6
<|MERGE_RESOLUTION|>--- conflicted
+++ resolved
@@ -417,16 +417,6 @@
 gpio-set_ num value:
   #primitive.gpio.set
 
-<<<<<<< HEAD
-gpio_config_interrupt_ num enabled/bool:
-  #primitive.gpio.config_interrupt
-
-gpio_hold_ num:
-  #primitive.gpio.hold_enable
-
-gpio_release_ num:
-  #primitive.gpio.hold_disable
-=======
 gpio-config-interrupt_ resource enabled/bool:
   #primitive.gpio.config-interrupt
 
@@ -435,4 +425,9 @@
 
 gpio-set-open-drain_ num value/bool:
   #primitive.gpio.set-open-drain
->>>>>>> 029719e6
+
+gpio-hold_ num:
+  #primitive.gpio.hold-enable
+
+gpio-release_ num:
+  #primitive.gpio.hold-disable