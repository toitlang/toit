// Copyright (C) 2018 Toitware ApS. All rights reserved.
// Use of this source code is governed by an MIT-style license that can be
// found in the lib/LICENSE file.

import bitmap show blit bitmap-zap

/**
Support for byte-order aware manipulation of byte arrays.

The little-endian byte order (generally used by all modern CPUs) stores the
  least-significant byte at the lowest address. Use $LITTLE-ENDIAN (a
  singleton instance of $LittleEndian) to manipulate byte arrays in this order.

The big-endian byte order stores the most-significant byte at the lowest
  address. It is frequently used in networking. Use $BIG-ENDIAN (a
  singleton instance of $BigEndian) to manipulate byte arrays in this order.
*/

/** A constant $LittleEndian singleton. */
LITTLE-ENDIAN/LittleEndian ::= LittleEndian.private_
/** A constant $BigEndian singleton. */
BIG-ENDIAN/BigEndian ::= BigEndian.private_

/**
A byte order class with support for common read and write operations on byte
  arrays.
*/
abstract class ByteOrder:
  /**
  Swaps the byte-order of all 16-bit integers in the $byte-array.
  If the integers were in little-endian order they then are in big-endian byte order
  If the integers were in big-endian order they then are in little-endian byte order.
  */
  static swap-16 byte-array/ByteArray -> none:
    if byte-array.size <= 8:
      for i := 0; i < byte-array.size; i += 2:
        value := LITTLE-ENDIAN.uint16 byte-array i
        BIG-ENDIAN.put-uint16 byte-array i value
      return
    tmp := ByteArray (max byte-array.size 512)
    List.chunk-up 0 byte-array.size 512: | from to size |
      half-size := size / 2
      blit byte-array[from + 1..to] tmp[0..size] half-size --source-pixel-stride=2 --destination-pixel-stride=2
      blit byte-array[from    ..to] tmp[1..size] half-size --source-pixel-stride=2 --destination-pixel-stride=2
      byte-array.replace from tmp 0 size

  /**
  Swaps the byte-order of all 32-bit integers in the $byte-array.
  If the integers were in little-endian order they then are in big-endian byte order
  If the integers were in big-endian order they then are in little-endian byte order.
  */
<<<<<<< HEAD
  swap-32 byte-array/ByteArray -> none:
    tmp := ByteArray (max byte-array.size 512)
=======
  static swap-32 byte-array/ByteArray -> none:
    tmp := ByteArray
      max byte-array.size 512
>>>>>>> 6a14ad83
    List.chunk-up 0 byte-array.size 512: | from to size |
      quarter-size := size / 4
      slice := byte-array[from..to]
      buffer := tmp[..size]
      blit slice[3..] buffer      quarter-size --source-pixel-stride=4 --destination-pixel-stride=4
      blit slice[2..] buffer[1..] quarter-size --source-pixel-stride=4 --destination-pixel-stride=4
      blit slice[1..] buffer[2..] quarter-size --source-pixel-stride=4 --destination-pixel-stride=4
      blit slice      buffer[3..] quarter-size --source-pixel-stride=4 --destination-pixel-stride=4
      byte-array.replace from buffer

  /**
  Reads an unsigned 8-bit integer from the $buffer at the $offset.

  The $offset must be a valid index into the $buffer.
  */
  uint8 buffer/ByteArray offset/int -> int:
    return buffer[offset] & 0xff

  /**
  Reads an 8-bit integer from the $buffer at the $offset.

  The $offset must be a valid index into the $buffer.
  */
  int8 buffer/ByteArray offset/int -> int:
    v := buffer[offset] & 0xff
    if v >= 128: return v - 256
    return v

  /**
  Writes the $value to the $buffer at the $offset.
  The $value is written as a signed 8-bit integer.
  Only the 8 least-significant bits of the $value are used, as if truncated with a
    bit-and operation (`& 0xFF`). The given $value is
    allowed to be outside the signed 8-bit integer range. As a consequence, this
    operation behaves the same as $put-uint8. The distinction between those
    two operations is purely for readability and to convey intent when writing the
    values.

  Since single bytes have no byte-order this operation behaves the same on
    $LittleEndian and $BigEndian instances.

  The $offset must be a valid index into the buffer.
  */
  put-int8 buffer/ByteArray offset/int value/int -> none:
    buffer[offset] = value & 0xff

  /**
  Writes the $value to the $buffer at the $offset.
  The $value is written as an unsigned 8-bit integer.

  Only the 8 least-significant bits of the $value are used, as if truncated with a
    bit-and operation (`& 0xFF`). The given $value is
    allowed to be outside the unsigned 8-bit integer range. As a consequence, this
    operation behaves the same as $put-int8. The distinction between those
    two operations is purely for readability and to convey intent when writing the
    values.

  Since single bytes have no byte-order this operation behaves the same on
    $LittleEndian and $BigEndian instances.

  The $offset must be a valid index into the buffer.
  */
  put-uint8 buffer/ByteArray offset/int value/int -> none:
    buffer[offset] = value & 0xff

  /**
  Reads a 16-bit unsigned integer from the $buffer at the $offset.

  The offsets $offset and $offset + 1 must be valid indexes into the $buffer.
  */
  uint16 buffer/ByteArray offset/int -> int:
    return read-uint buffer 2 offset

  /**
  Reads a 16-bit signed integer from the $buffer at the $offset.

  The offsets $offset and $offset + 1 must be valid indexes into the $buffer.
  */
  int16 buffer/ByteArray offset/int -> int:
    return read-int buffer 2 offset

  /**
  Writes the $i16 to the $buffer at the $offset.
  The $i16 is written as a signed 16-bit integer.
  Only the 16 least-significant bits of the $i16 are used, as if truncated with a
    bit-and operation (`& 0xFFFF`). The given $i16 is
    allowed to be outside the signed 16-bit integer range. As a consequence, this
    operation behaves the same as $put-uint16. The distinction between those
    two operations is purely for readability and to convey intent when writing the
    values.

  The offsets $offset and $offset + 1 must be valid indexes into the $buffer.
  */
  put-int16 buffer/ByteArray offset/int i16/int -> none:
    put-uint buffer 2 offset i16


  /**
  Writes the $u16 to the $buffer at the $offset.
  The $u16 is written as a unsigned 16-bit integer.
  Only the 16 least-significant bits of the $u16 are used, as if truncated with a
    bit-and operation (`& 0xFFFF`). The given $u16 is
    allowed to be outside the unsigned 16-bit integer range. As a consequence, this
    operation behaves the same as $put-int16. The distinction between those
    two operations is purely for readability and to convey intent when writing the
    values.

  The offsets $offset and $offset + 1 must be valid indexes into the $buffer.
  */
  put-uint16 buffer/ByteArray offset/int u16/int -> none:
    put-uint buffer 2 offset u16

  /**
  Reads a 24-bit unsigned integer from the $buffer at the $offset.

  The $offset must satisfy: 0 <= $offset <= buffer.size - 3, allowing to read
    3 bytes at index $offset.
  */
  uint24 buffer/ByteArray offset/int -> int:
    return read-uint buffer 3 offset

  /**
  Reads a 24-bit signed integer from the $buffer at the $offset.

  The $offset must satisfy: 0 <= $offset <= buffer.size - 3, allowing to read
    3 bytes at index $offset.
  */
  int24 buffer/ByteArray offset/int -> int:
    return read-int buffer 3 offset

  /**
  Writes the $i24 to the $buffer at the $offset.
  The $i24 is written as a signed 24-bit integer.
  Only the 24 least-significant bits of the $i24 are used, as if truncated with a
    bit-and operation (`& 0xFFFFFF`). The given $i24 is
    allowed to be outside the signed 24-bit integer range. As a consequence, this
    operation behaves the same as $put-uint24. The distinction between those
    two operations is purely for readability and to convey intent when writing the
    values.

  The $offset must satisfy: 0 <= $offset <= buffer.size - 3, allowing to write
    3 bytes at index $offset.
  */
  put-int24 buffer/ByteArray offset/int i24/int -> none:
    put-uint buffer 3 offset i24

  /**
  Writes the $u24 to the $buffer at the $offset.
  The $u24 is written as a unsigned 24-bit integer.
  Only the 24 least-significant bits of the $u24 are used, as if truncated with a
    bit-and operation (`& 0xFFFFFF`). The given $u24 is
    allowed to be outside the unsigned 24-bit integer range. As a consequence, this
    operation behaves the same as $put-int24. The distinction between those
    two operations is purely for readability and to convey intent when writing the
    values.

  The $offset must satisfy: 0 <= $offset <= buffer.size - 3, allowing to write
    3 bytes at index $offset.
  */
  put-uint24 buffer/ByteArray offset/int u24/int -> none:
    put-uint buffer 3 offset u24

  /**
  Reads a 32-bit unsigned integer from the $buffer at the $offset.

  The $offset must satisfy: 0 <= $offset <= buffer.size - 4, allowing to read
    4 bytes at index $offset.
  */
  // Sometimes returns a large integer.
  uint32 buffer/ByteArray offset/int -> int:
    return read-uint buffer 4 offset

  /**
  Reads a 32-bit signed integer from the $buffer at the $offset.

  The $offset must satisfy: 0 <= $offset <= buffer.size - 4, allowing to read
    4 bytes at index $offset.
  */
  // Sometimes returns a large integer.
  int32 buffer/ByteArray offset/int -> int:
    return read-int buffer 4 offset

  /**
  Writes the $i32 to the $buffer at the $offset.
  The $i32 is written as a signed 32-bit integer.
  Only the 32 least-significant bits of the $i32 are used, as if truncated with a
    bit-and operation (`& 0xFFFF_FFFF`). The given $i32 is
    allowed to be outside the signed 32-bit integer range. As a consequence, this
    operation behaves the same as $put-uint32. The distinction between those
    two operations is purely for readability and to convey intent when writing the
    values.

  The $offset must satisfy: 0 <= $offset <= buffer.size - 4, allowing to write
    4 bytes at index $offset.
  */
  put-int32 buffer/ByteArray offset/int i32/int -> none:
    put-uint buffer 4 offset i32

  /**
  Writes the $u32 to the $buffer at the $offset.
  The $u32 is written as a unsigned 32-bit integer.
  Only the 32 least-significant bits of the $u32 are used, as if truncated with a
    bit-and operation (`& 0xFFFF_FFFF`). The given $u32 is
    allowed to be outside the unsigned 32-bit integer range. As a consequence, this
    operation behaves the same as $put-int32. The distinction between those
    two operations is purely for readability and to convey intent when writing the
    values.

  The $offset must satisfy: 0 <= $offset <= buffer.size - 4, allowing to write
    4 bytes at index $offset.
  */
  put-uint32 buffer/ByteArray offset/int u32/int -> none:
    put-uint buffer 4 offset u32

  /**
  Reads a 64-bit unsigned integer from the $buffer at the $offset.

  The $offset must satisfy: 0 <= $offset <= buffer.size - 8, allowing to read
    8 bytes at index $offset.
  */
  // Sometimes returns a large integer.
  int64 buffer/ByteArray offset/int -> int:
    return read-int buffer 8 offset

  /**
  Writes the $i64 to the $buffer at the $offset.
  The $i64 is written as a signed 64-bit integer.

  The $offset must satisfy: 0 <= $offset <= buffer.size - 8, allowing to write
    8 bytes at index $offset.
  */
  put-int64 buffer/ByteArray offset/int i64/int -> none:
    put-uint buffer 8 offset i64

  // There is no uint64 version, as the language only supports int64.

  /**
  Reads a 64-bit floating point number from the $buffer at the $offset.

  The $offset must satisfy: 0 <= $offset <= buffer.size - 8, allowing to read
    8 bytes at index $offset.
  */
  float64 buffer/ByteArray offset/int -> float:
    bits := int64 buffer offset
    return float.from-bits bits

  /**
  Writes the $f64 to the $buffer at the $offset.
  The $f64 is written as a 64-bit floating point number.

  The $offset must satisfy: 0 <= $offset <= buffer.size - 8, allowing to write
    8 bytes at index $offset.
  */
  put-float64 buffer/ByteArray offset/int f64/float -> none:
    bits := f64.bits
    put-int64 buffer offset bits

  /**
  Reads a 32-bit floating point number from the $buffer at the $offset.

  The $offset must satisfy: 0 <= $offset <= buffer.size - 8, allowing to read
    8 bytes at index $offset.
  */
  float32 buffer/ByteArray offset/int -> float:
    bits := uint32 buffer offset
    return float.from-bits32 bits

  /**
  Writes the $f32 to the $buffer at the $offset.
  The $f32 is written as a 32-bit floating point number.

  The $offset must satisfy: 0 <= $offset <= buffer.size - 8, allowing to write
    8 bytes at index $offset.
  */
  put-float32 buffer/ByteArray offset/int f32/float -> none:
    bits := f32.bits32
    put-uint32 buffer offset bits

  /**
  Reads $size-in-bytes from the $buffer at the $offset as a signed integer.

  The $offset must satisfy: 0 <= $offset <= buffer - $size-in-bytes,
    allowing to read $size-in-bytes bytes at index $offset.
  */
  abstract read-int buffer/ByteArray size-in-bytes/int offset/int -> int

  /**
  Reads $size-in-bytes from the $buffer at the $offset as an unsigned integer.

  The $offset must satisfy: 0 <= $offset <= buffer.size - $size-in-bytes,
    allowing to read $size-in-bytes bytes at index $offset.
  */
  abstract read-uint buffer/ByteArray size-in-bytes/int offset/int -> int

  /**
  Writes the $value in the $buffer at the $offset using the
    $size-in-bytes bytes of the $buffer.

  The $offset must satisfy: 0 <= $offset <= buffer.size - $size-in-bytes,
    allowing to write size_in_byte bytes at index $offset.
  */
  abstract put-uint buffer/ByteArray size-in-bytes/int offset/int value/int -> none

/**
Support for little endian byte order.

Reuse an instance for multiple accesses or use the singleton $LITTLE-ENDIAN
  to avoid multiple unnecessary object allocations.
*/
class LittleEndian extends ByteOrder:
  constructor.private_:

  /** See $super. */
  read-int buffer/ByteArray size-in-bytes/int offset/int -> int:
    #primitive.core.read-int-little-endian:
      start := offset + size-in-bytes - 1
      end := offset  // Inclusive.
      result := int8 buffer start--
      for i := start; i >= end; i--:
        result <<= 8
        result |= uint8 buffer i
      return result

  /** See $super. */
  read-uint buffer/ByteArray size-in-bytes/int offset/int -> int:
    #primitive.core.read-uint-little-endian:
      start := offset + size-in-bytes - 1
      end := offset  // Inclusive.
      result := uint8 buffer start--
      for i := start; i >= end; i--:
        result <<= 8
        result |= uint8 buffer i
      return result

  /** See $super. */
  put-uint buffer/ByteArray size-in-bytes/int offset/int value/int -> none:
    #primitive.core.put-uint-little-endian:
      size-in-bytes.repeat:
        put-uint8 buffer (offset + it) value
        value = value >>> 8

  /**
  Writes the $f64 to the $buffer at the $offset.
  The $f64 is written as a 64-bit floating point number.

  The $offset must satisfy: 0 <= $offset <= buffer.size - 8, allowing to write
    8 bytes at index $offset.
  */
  put-float64 buffer/ByteArray offset/int f64/float -> none:
    #primitive.core.put-float-64-little-endian:
      bits := f64.bits
      put-int64 buffer offset bits

  /**
  Writes the $f32 to the $buffer at the $offset.
  The $f32 is written as a 32-bit floating point number.

  The $offset must satisfy: 0 <= $offset <= buffer.size - 8, allowing to write
    8 bytes at index $offset.
  */
  put-float32 buffer/ByteArray offset/int f32/float -> none:
    #primitive.core.put-float-32-little-endian:
      bits := f32.bits32
      put-int32 buffer offset bits

/**
Support for big endian byte order.

Reuse an instance for multiple accesses or use the singleton $LITTLE-ENDIAN
  to avoid multiple unnecessary object allocations.
*/
class BigEndian extends ByteOrder:
  constructor.private_:

  /** See $super. */
  read-int buffer/ByteArray size-in-bytes/int offset/int -> int:
    #primitive.core.read-int-big-endian:
      result := int8 buffer offset
      (size-in-bytes - 1).repeat:
        result <<= 8
        result |= uint8 buffer (offset + it + 1)
      return result

  /** See $super. */
  read-uint buffer/ByteArray size-in-bytes/int offset/int -> int:
    #primitive.core.read-uint-big-endian:
      result := uint8 buffer offset
      (size-in-bytes - 1).repeat:
        result <<= 8
        result |= uint8 buffer (offset + it + 1)
      return result

  /** See $super. */
  put-uint buffer/ByteArray size-in-bytes/int offset/int value/int -> none:
    #primitive.core.put-uint-big-endian:
      for i := offset + size-in-bytes - 1; i >= offset; i--:
        put-uint8 buffer i value
        value = value >>> 8<|MERGE_RESOLUTION|>--- conflicted
+++ resolved
@@ -49,14 +49,8 @@
   If the integers were in little-endian order they then are in big-endian byte order
   If the integers were in big-endian order they then are in little-endian byte order.
   */
-<<<<<<< HEAD
-  swap-32 byte-array/ByteArray -> none:
+  static swap-32 byte-array/ByteArray -> none:
     tmp := ByteArray (max byte-array.size 512)
-=======
-  static swap-32 byte-array/ByteArray -> none:
-    tmp := ByteArray
-      max byte-array.size 512
->>>>>>> 6a14ad83
     List.chunk-up 0 byte-array.size 512: | from to size |
       quarter-size := size / 4
       slice := byte-array[from..to]
