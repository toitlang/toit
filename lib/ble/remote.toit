// Copyright (C) 2024 Toitware ApS. All rights reserved.
// Use of this source code is governed by an MIT-style license that can be
// found in the lib/LICENSE file.

import io
import system

import .ble

/**
The manager for creating client connections.
*/
class Central extends Resource_:
  adapter/Adapter

  remotes-devices_/List := []

  constructor .adapter:
    super (ble-create-central-manager_ adapter.resource_)
    resource-state_.wait-for-state STARTED-EVENT_

  close:
    remotes := remotes-devices_
    remotes-devices_ = []
    remotes.do: | remote-device/RemoteDevice | remote-device.close
    adapter.remove-central_ this
    close_

  /**
  Connects to the remote device with the given $identifier.

  Connections cannot be established while a scan is ongoing.

  If $secure is true, the connections is secured and the remote
    peer is bonded.
  */
  connect identifier/any --secure/bool=false -> RemoteDevice:
    remote-device := RemoteDevice.private_ this identifier secure
    remotes-devices_.add remote-device
    return remote-device

  /**
  Removes the given $remote-device from the list of connected devices.
  */
  remove-device_ remote-device/RemoteDevice -> none:
    remotes-devices_.remove remote-device

  /**
  Scans for nearby devices. This method blocks while the scan is ongoing.

  Only one scan can run at a time.

  If $active is true, then we request a scan response from discovered devices.
    Users may need to merge the advertisement data from the scan response with the
    advertisement data from the discovery event. Use
    $RemoteScannedDevice.is-scan-response to distinguish between the two.

  Connections cannot be established while a scan is ongoing.

  Stops the scan after the given $duration.

  The $interval is the time between the start of two consecutive scan windows. It is
    given in units of 0.625 ms. If it is 0, the default value of the system is used.

  The $window is the time the scanner is active during a scan window. It is given in
    units of 0.625 ms. If it is 0, the default value of the system is used. The window
    must be less than or equal to the interval.

  If $limited-only is true, only limited discoverable devices are reported. Devices
    declare during advertising whether they are limited (advertising for a limited
    duration) or general (continuously broadcasting). This flag filters out general
    devices.
  */
  scan -> none
      --interval/int=0
      --window/int=0
      --duration/Duration?=null
      --limited-only/bool=false
      --active/bool=false
      [block]:
    if interval != 0 and not 4 <= interval <= 16384:
      throw "Invalid interval"
    if window != 0 and not 4 <= window <= interval:
      throw "Invalid window"
    duration-us := duration ? (max 0 duration.in-us) : -1
    resource-state_.clear-state COMPLETED-EVENT_
    ble-scan-start_ resource_ (not active) duration-us interval window limited-only
    is-macos := system.platform == system.PLATFORM_MACOS
    try:
      while true:
        state := wait-for-state-with-oom_ DISCOVERY-EVENT_ | COMPLETED-EVENT_
        next := ble-scan-next_ resource_
        if not next:
          resource-state_.clear-state DISCOVERY-EVENT_
          if state & COMPLETED-EVENT_ != 0: return
          continue

        discovery/RemoteScannedDevice := ?
        if is-macos:
          service-classes := []
          raw-service-classes := next[3]
          if raw-service-classes:
            raw-service-classes.size.repeat:
              service-classes.add
                  BleUuid raw-service-classes[it]

          identifier := next[0]
          rssi := next[1]
          discovery = RemoteScannedDevice
<<<<<<< HEAD
            identifier
            rssi
            --is-connectable=next[6]
            --is-scan-response=false
            --address-bytes=null
            --address-type=null
            AdvertisementData
              --name=next[2]
              --service-classes=service-classes
              --manufacturer-data=(next[4] ? next[4] : #[])
              --flags=next[5]
              --connectable=next[6]
              --check-size=false
=======
              next[0]
              next[1]
              --is-connectable=next[6]
              --is-scan-response=false
              AdvertisementData
                  --name=next[2]
                  --services=service-classes
                  --manufacturer-specific=(next[4] ? next[4] : #[])
                  --flags=next[5]
                  --connectable=next[6]
                  --check-size=false
>>>>>>> 8acb2af1
        else:
          identifier := next[0]
          rssi := next[1]
          discovery = RemoteScannedDevice
<<<<<<< HEAD
            identifier
            rssi
            --is-connectable=next[3]
            --is-scan-response=next[4]
            --address-type=identifier[0]
            --address-bytes=identifier[1..]
            AdvertisementData.raw_ next[2] --connectable=next[3]
=======
              next[0]
              next[1]
              --is-connectable=next[3]
              --is-scan-response=next[4]
              AdvertisementData.raw next[2] --connectable=next[3]
>>>>>>> 8acb2af1

        block.call discovery
    finally:
      ble-scan-stop_ resource_
      resource-state_.wait-for-state COMPLETED-EVENT_

  /**
  Returns a list of device identifiers that have been bonded. The elements
    of the list can be used as arguments to $connect.

  NOTE: Not implemented on MacOS.
  */
  bonded-peers -> List:
    return List.from (ble-get-bonded-peers_ resource_)

/**
A remote device discovered by a scanning.
*/
class RemoteScannedDevice:
  /**
  A globally fixed address that has been registered with IEEE.
  */
  static ADDRESS-TYPE-PUBLIC := 0
  /**
  A random static address.

  A random address that is not changed for the lifetime of the device.
  */
  static ADDRESS-TYPE-RANDOM := 1
  /**
  A resolvable private address.

  A random address that can be resolved to a public or static
    ($ADDRESS-TYPE-RANDOM) address using a pre-shared key.
  */
  static ADDRESS-TYPE-PUBLIC_IDENTITY := 2
  /**
  A non-resolvable private address.

  An address that changes periodically and cannot be resolved to a public
    or static address.
  */
  static ADDRESS-TYPE-RANDOM_IDENTITY := 3

  /**
  The BLE address of the remote device.

  Deprecated: Use $identifier instead.
  */
  address -> any: return identifier

  /**
  The identifier of the remote device.

  The identifier is platform dependent and must be used to $Central.connect to the device.
  */
  identifier/Object

  /**
  The address of the remote device.

  Not all platforms support this field.
  */
  address-bytes/ByteArray?

  /**
  The type of the address.

  Not all platforms support this field.

  The type is one of the following:
  - 0: Public: $ADDRESS_TYPE_PUBLIC
  - 1: Random: $ADDRESS_TYPE_RANDOM
  - 2: Public Identity: $ADDRESS_TYPE_PUBLIC_IDENTITY
  - 3: Random Identity: $ADDRESS_TYPE_RANDOM_IDENTITY
  */
  address-type/int?

  /**
  The RSSI measured for the remote device.
  */
  rssi/int

  /**
  The advertisement data received from the remote device.
  */
  data/AdvertisementData

  /**
  Whether connections are allowed.
  */
  is-connectable/bool

  /**
  Whether this information was received in a scan response.
  */
  is-scan-response/bool

  /**
  Constructs a remote device.
  */
  constructor .identifier .rssi .data
      --.is-connectable
      --.is-scan-response
      --.address-bytes
      --.address-type:

  /**
  See $super.
  */
  stringify -> string:
    return "$identifier (rssi: $rssi dBm)"

class RemoteDescriptor extends RemoteReadWriteElement_ implements Attribute:
  characteristic/RemoteCharacteristic
  uuid/BleUuid

  constructor.private_ .characteristic .uuid descriptor:
    super characteristic.service descriptor

  /**
  Closes this descriptor.

  Automatically removes the descriptor from the list of discovered descriptors of
    the characteristic.
  */
  close_ -> none:
    characteristic.remove-descriptor_ this
    super

  /**
  Reads the value of the descriptor on the remote device.
  */
  read -> ByteArray?:
    return request-read_

  /**
  Writes the value of the descriptor on the remote device.

  Throws if the $value is greater than the negotiated mtu (see $Adapter.set-preferred-mtu,
    $RemoteCharacteristic.mtu, and $RemoteDevice.mtu).
  */
  write value/io.Data -> none:
    write_ value --expects-response=false

  /**
  The handle of the descriptor.

  Typically, users do not need to access the handle directly. It may be useful
    for debugging purposes, but it is not required for normal operation.
  */
  handle -> int:
    return ble-handle_ resource_

/**
A remote characteristic belonging to a remote service.
*/
class RemoteCharacteristic extends RemoteReadWriteElement_ implements Attribute:
  service/RemoteService
  uuid/BleUuid
  properties/int
  discovered-descriptors_/List := []

  constructor.private_ .service .uuid .properties characteristic:
    super service characteristic

  /**
  The list of discovered descriptors on the remote characteristic.

  Call $discover-descriptors to populate this list.
  */
  discovered-descriptors -> List:
    return discovered-descriptors_.copy

  /**
  Closes this characteristic.

  Automatically removes the characteristic from the list of discovered characteristics of
    the service.
  */
  close_ -> none:
    descriptors := discovered-descriptors_
    discovered-descriptors_ = []
    descriptors.do: | descriptor/RemoteDescriptor | descriptor.close_
    service.remove-characteristic_ this
    super

  /**
  Reads the value of the characteristic on the remote device.
  */
  read -> ByteArray?:
    if properties & CHARACTERISTIC-PROPERTY-READ == 0:
      throw "Characteristic does not support reads"

    return request-read_

  /**
  Waits until the remote device sends a notification or indication on the characteristics. Returns the
    notified/indicated value.
  See $subscribe.
  */
  wait-for-notification -> ByteArray?:
    if properties & (CHARACTERISTIC-PROPERTY-INDICATE | CHARACTERISTIC-PROPERTY-NOTIFY) == 0:
      throw "Characteristic does not support notifications or indications"

    while true:
      resource-state_.clear-state VALUE-DATA-READY-EVENT_
      buf := ble-get-value_ resource_
      if buf: return buf
      state := resource-state_.wait-for-state VALUE-DATA-READY-EVENT_ | VALUE-DATA-READ-FAILED-EVENT_ | DISCONNECTED-EVENT_
      if state & VALUE-DATA-READ-FAILED-EVENT_ != 0: throw-error_
      if state & DISCONNECTED-EVENT_ != 0: throw "Disconnected"

  /**
  Writes the value of the characteristic on the remote device.

  For characteristics without response, the function returns as soon as
    the data has been delivered to the BLE stack. Shutting down the adapter or
    program too soon afterwards might lead to lost data.
  */
  write value/io.Data -> none:
    if (properties & (CHARACTERISTIC-PROPERTY-WRITE
                      | CHARACTERISTIC-PROPERTY-WRITE-WITHOUT-RESPONSE)) == 0:
      throw "Characteristic does not support write"

    expects-response := (properties & CHARACTERISTIC-PROPERTY-WRITE) != 0
    write_ value --expects-response=expects-response

  /**
  Requests to subscribe on this characteristic.

  This will either enable notifications or indications depending on $properties. If both, indications
    and notifications, are enabled, subscribes to notifications.
  */
  subscribe -> none:
    set-notify-subscription_ --subscribe=true

  /**
  Unsubscribes from a notification or indications on the characteristics.
    See $subscribe.
  */
  unsubscribe -> none:
    set-notify-subscription_ --subscribe=false

  set-notify-subscription_ --subscribe/bool -> none:
    if (properties & (CHARACTERISTIC-PROPERTY-INDICATE
                    | CHARACTERISTIC-PROPERTY-NOTIFY)) == 0:
      throw "Characteristic does not support notification or indication"
    resource-state_.clear-state  SUBSCRIPTION-OPERATION-FAILED_
    ble-set-characteristic-notify_ resource_ subscribe
    state := resource-state_.wait-for-state SUBSCRIPTION-OPERATION-SUCCEEDED_ | SUBSCRIPTION-OPERATION-FAILED_
    if state & SUBSCRIPTION-OPERATION-FAILED_ != 0:
      throw-error_

  /**
  Discovers all descriptors for this characteristic.

  This method adds all discovered descriptors to the list of discovered descriptors of the
    characteristic, regardless of whether a descriptor with the same UUID already exists in the list.
  */
  discover-descriptors -> List:
    resource-state_.clear-state DESCRIPTORS-DISCOVERED-EVENT_
    ble-discover-descriptors_ resource_
    state := wait-for-state-with-oom_ DESCRIPTORS-DISCOVERED-EVENT_
                                   | DISCONNECTED-EVENT_
                                   | DISCOVERY-OPERATION-FAILED_
    if state & DISCONNECTED-EVENT_ != 0:
      throw "BLE disconnected"
    else if state & DISCOVERY-OPERATION-FAILED_ != 0:
      throw-error_

    discovered-descriptors_.add-all
        List.from
            (ble-discover-descriptors-result_ resource_).map:
                RemoteDescriptor.private_ this (BleUuid it[0]) it[1]

    return discovered-descriptors_

  /**
  Removes the given $remote-descriptor from the list of discovered descriptors.
  */
  remove-descriptor_ remote-descriptor/RemoteDescriptor -> none:
    discovered-descriptors_.remove remote-descriptor

  /**
  The negotiated mtu on the characteristics.
  On MacOS this is the maximum payload.
  On ESP32 this is the raw mtu value. Three of these bytes are needed for the header, and
    the maximum payload on ESP32 is thus three bytes smaller than this value.
  */
  mtu -> int:
    return ble-get-att-mtu_ resource_

  /**
  The handle of the characteristic.

  Typically, users do not need to access the handle directly. It may be useful
    for debugging purposes, but it is not required for normal operation.
  */
  handle -> int:
    return ble-handle_ resource_


/**
A service connected to a remote device through a client.
*/
class RemoteService extends Resource_ implements Attribute:
  /** The ID of the remote service. */
  uuid/BleUuid

  device/RemoteDevice

  discovered-characteristics/List := []

  constructor.private_ .device .uuid service-resource:
    super service-resource

  /**
  Closes this service.

  Automatically removes the service from the list of discovered services of the device.
  */
  close_ -> none:
    characteristics := discovered-characteristics
    discovered-characteristics = []
    characteristics.do: | characteristic/RemoteCharacteristic | characteristic.close_
    device.remove-service_ this
    super

  /**
  Discovers characteristics on the remote service by looking up the handle of the given $characteristic-uuids.

  If $characteristic-uuids is not given or empty all characteristics for the service are discovered.

  Note: Some platforms only support an empty list or a list of size 1. If the platform is limited, this method
    throws.

  This method adds all discovered characteristics to the list of discovered
    characteristics of the service, regardless of whether a characteristic with the same UUID
    already exists in the list.
  */
  // TODO(florian): only add the characteristics that are not already in the list.
  discover-characteristics characteristic-uuids/List=[] -> List:
    resource-state_.clear-state CHARACTERISTIS-DISCOVERED-EVENT_
    raw-characteristics-uuids := characteristic-uuids.map: | uuid/BleUuid | uuid.encode-for-platform_
    ble-discover-characteristics_ resource_ (Array_.ensure raw-characteristics-uuids)
    state := wait-for-state-with-oom_ CHARACTERISTIS-DISCOVERED-EVENT_
                                   | DISCONNECTED-EVENT_
                                   | DISCOVERY-OPERATION-FAILED_
    if state & DISCONNECTED-EVENT_ != 0:
      throw "BLE disconnected"
    else if state & DISCOVERY-OPERATION-FAILED_ != 0:
      throw-error_

    discovered-characteristics.add-all
        List.from
            (ble-discover-characteristics-result_ resource_).map:
              RemoteCharacteristic.private_ this (BleUuid it[0]) it[1] it[2]

    return order-attributes_ characteristic-uuids discovered-characteristics

  /**
  Removes the given $remote-characteristic from the list of discovered characteristics.
  */
  remove-characteristic_ remote-characteristic/RemoteCharacteristic -> none:
    discovered-characteristics.remove remote-characteristic

/**
A remote connected device.
*/
class RemoteDevice extends Resource_:
  /**
  The manager that is responsible for the connection.
  */
  manager/Central

  /**
  The address of the remote device the client is connected to.

  The type of the address is platform dependent.

  Deprecated. Use $identifier instead.
  */
  address -> any: return identifier

  /**
  The identifier of the remote device the client is connected to.

  The type of the identifier is platform dependent.
  */
  identifier/Object

  discovered-services_/List := []

  constructor.private_ .manager .identifier secure/bool:
    device-resource := ble-connect_ manager.resource_ identifier secure
    super device-resource
    state := resource-state_.wait-for-state CONNECTED-EVENT_ | CONNECT-FAILED-EVENT_
    if state & CONNECT-FAILED-EVENT_ != 0:
      close_
      throw "BLE connection failed"

  /**
  Removes the given $remote-service from the list of discovered services.
  */
  remove-service_ remote-service/RemoteService -> none:
    discovered-services_.remove remote-service

  /**
  The list of discovered services on the remote device.

  Call $discover-services to populate this list.
  */
  discovered-services -> List:
    return discovered-services_.copy

  /**
  Discovers remote services by looking up the given $service-uuids on the remote device.

  If $service-uuids is empty all services for the device are discovered.

  This method adds all discovered services to the list of discovered services of the device,
    regardless of whether a service with the same UUID already exists in the list.

  Note: Some platforms, like the ESP32, only support an empty list (the default) or a list
    of size 1. If the platform is limited, this method throws for lists with more than
    one element.
  */
  discover-services service-uuids/List=[] -> List:
    resource-state_.clear-state SERVICES-DISCOVERED-EVENT_
    raw-service-uuids := service-uuids.map: | uuid/BleUuid | uuid.encode-for-platform_
    ble-discover-services_ resource_ (Array_.ensure raw-service-uuids)
    state := wait-for-state-with-oom_ SERVICES-DISCOVERED-EVENT_
                                   | DISCONNECTED-EVENT_
                                   | DISCOVERY-OPERATION-FAILED_
    if state & DISCONNECTED-EVENT_ != 0:
      throw "BLE disconnected"
    else if state & DISCOVERY-OPERATION-FAILED_ != 0:
      throw-error_

    discovered-services_.add-all
        (ble-discover-services-result_ resource_).map:
          RemoteService.private_ this (BleUuid it[0]) it[1]

    return order-attributes_ service-uuids discovered-services_

  /**
  Disconnects from the remote device.

  If $force is true, the connection is closed immediately. Otherwise, the
    method waits until the remote device has acknowledged the disconnection.
  */
  close --force/bool=false -> none:
    services := discovered-services_
    discovered-services_ = []
    services.do: | service/RemoteService | service.close_
    ble-disconnect_ resource_
    if not force:
      resource-state_.wait-for-state DISCONNECTED-EVENT_
    manager.remove-device_ this
    close_

  mtu -> int:
    return ble-get-att-mtu_ resource_

order-attributes_ input/List/*<BleUUID>*/ output/List/*<Attribute>*/ -> List:
  map := {:}
  if input.is-empty: return output
  output.do: | attribute/Attribute | map[attribute.uuid] = attribute
  // Input might contain Uuids that where never discovered, so make sure to use
  // the non-throwing version of map.get.
  return input.map: | uuid/BleUuid | map.get uuid

class RemoteReadWriteElement_ extends Resource_:
  remote-service_/RemoteService

  constructor .remote-service_ resource:
    super resource

  write_ value/io.Data --expects-response/bool:
    while true:
      remote-service_.device.resource-state_.clear-state READY-TO-SEND-WITHOUT-RESPONSE-EVENT_
      resource-state_.clear-state VALUE-WRITE-FAILED-EVENT_ | VALUE-WRITE-SUCCEEDED-EVENT_
      result := ble-write-value_ resource_ value expects-response
      if result == 0:
        return // Write without response success.
      if result == 1: // Write with response.
        state := resource-state_.wait-for-state VALUE-WRITE-FAILED-EVENT_ | VALUE-WRITE-SUCCEEDED-EVENT_
        if state & VALUE-WRITE-FAILED-EVENT_ != 0: throw-error_
        return
      if result == 2: // Write without response, needs to wait for device ready.
        remote-service_.device.resource-state_.wait-for-state READY-TO-SEND-WITHOUT-RESPONSE-EVENT_

  request-read_ -> ByteArray:
    resource-state_.clear-state VALUE-DATA-READY-EVENT_
    ble-request-read_ resource_
    state := resource-state_.wait-for-state VALUE-DATA-READY-EVENT_ | VALUE-DATA-READ-FAILED-EVENT_
    if state & VALUE-DATA-READ-FAILED-EVENT_ != 0: throw-error_
    return ble-get-value_ resource_<|MERGE_RESOLUTION|>--- conflicted
+++ resolved
@@ -107,52 +107,30 @@
           identifier := next[0]
           rssi := next[1]
           discovery = RemoteScannedDevice
-<<<<<<< HEAD
-            identifier
-            rssi
-            --is-connectable=next[6]
-            --is-scan-response=false
+              identifier
+              rssi
+              --is-connectable=next[6]
+              --is-scan-response=false
             --address-bytes=null
             --address-type=null
-            AdvertisementData
-              --name=next[2]
-              --service-classes=service-classes
-              --manufacturer-data=(next[4] ? next[4] : #[])
-              --flags=next[5]
-              --connectable=next[6]
-              --check-size=false
-=======
-              next[0]
-              next[1]
-              --is-connectable=next[6]
-              --is-scan-response=false
               AdvertisementData
                   --name=next[2]
-                  --services=service-classes
-                  --manufacturer-specific=(next[4] ? next[4] : #[])
+                  --service-classes=service-classes
+                  --manufacturer-data=(next[4] ? next[4] : #[])
                   --flags=next[5]
                   --connectable=next[6]
                   --check-size=false
->>>>>>> 8acb2af1
         else:
           identifier := next[0]
           rssi := next[1]
           discovery = RemoteScannedDevice
-<<<<<<< HEAD
-            identifier
-            rssi
-            --is-connectable=next[3]
-            --is-scan-response=next[4]
-            --address-type=identifier[0]
-            --address-bytes=identifier[1..]
-            AdvertisementData.raw_ next[2] --connectable=next[3]
-=======
-              next[0]
-              next[1]
+              identifier
+              rssi
               --is-connectable=next[3]
               --is-scan-response=next[4]
-              AdvertisementData.raw next[2] --connectable=next[3]
->>>>>>> 8acb2af1
+              --address-type=identifier[0]
+              --address-bytes=identifier[1..]
+              AdvertisementData.raw_ next[2] --connectable=next[3]
 
         block.call discovery
     finally:
