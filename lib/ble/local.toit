--- conflicted
+++ resolved
@@ -556,12 +556,7 @@
     return descriptor
 
   /**
-<<<<<<< HEAD
-  Adds a read-only descriptor to this characteristic.
-  $uuid is the uuid of the descriptor
-=======
   Adds a read-only descriptor to this characteristic with the given $uuid.
->>>>>>> 2bc2fc85
   If $secure is specified, the descriptor requires encryption.
   The peripheral must not yet be deployed.
   */
