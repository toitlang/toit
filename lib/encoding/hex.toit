--- conflicted
+++ resolved
@@ -23,26 +23,12 @@
 ```
 */
 encode data/io.Data -> string:
-<<<<<<< HEAD
-  if data.size == 0: return ""
-  if data.size == 1:
-    c := ?
-    if data is ByteArray: c = (data as ByteArray)[0]
-    else if data is string: c = (data as string)[0]
-    else:
-      bytes := ByteArray.from data
-      c = bytes[0]
-    return "$(%02x c)"
-  result := ByteArray data.size * 2
-  blit data result data.size
-=======
   if data.byte-size == 0: return ""
   if data.byte-size == 1:
     c := data.byte-at 0
     return "$(%02x c)"
   result := ByteArray data.byte-size * 2
   blit data result data.byte-size
->>>>>>> 592d53bc
       --destination-pixel-stride=2
       --shift=4
       --mask=0b1111
