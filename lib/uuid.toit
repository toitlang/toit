// Copyright (C) 2018 Toitware ApS. All rights reserved.
// Use of this source code is governed by an MIT-style license that can be
// found in the lib/LICENSE file.

/**
Support for universally unique identifiers (UUIDs).

This library contains the UUID class ($Uuid), and supports the
  creation of version 5 UUIDs ($uuid5).

See https://en.wikipedia.org/wiki/Universally_unique_identifier.
*/

import crypto.sha1 as crypto
import io

/// Deprecated. Use $Uuid.SIZE instead.
SIZE ::= Uuid.SIZE

/// Deprecated. Use $Uuid.NIL instead.
NIL ::= Uuid.NIL

/// Deprecated. Use $Uuid.parse instead.
parse str/string [--on-error] -> Uuid?:
  return Uuid.parse str --on-error=on-error

/// Deprecated. Use $Uuid.parse instead.
parse str/string -> Uuid:
  return Uuid.parse str

/// Deprecated. Use $Uuid.uuid5 instead.
uuid5 namespace/io.Data data/io.Data -> Uuid:
  return Uuid.uuid5 namespace data

/**
A universally unique identifier, UUID.

UUIDs are equivalent to a 128-bit number. Through the use of
  cryptographic hash functions (for version 5, SHA1) UUIDs
  are practically unique.

See https://en.wikipedia.org/wiki/Universally_unique_identifier.
*/
class Uuid:
<<<<<<< HEAD

  /** Bytesize of a UUID. */
  // TODO(4193): should the name of the constant be less ambiguous?
  static SIZE ::= 16

  /**
  The Nil UUID.
  This UUID is composed of all bits set to zero.
  */
  static NIL ::= Uuid (ByteArray SIZE)

  /**
  Parses the given $str as a UUID.

  Supports the canonical textual representation, consisting of 16 bytes encoded
    as 32 hexademical values. The hexadecimal values should be split into 5
    groups, separated by a dash ('-'). The groups should contain respectively
    8, 4, 4, 4, and 12 hexadecimal characters.

  Calls $on-error (and returns its result) if $str is not a valid UUID.

  # Examples
  ```
  parse "123e4567-e89b-12d3-a456-426614174000"
  ```
  */
  static parse str/string [--on-error] -> Uuid?:
    uuid := ByteArray SIZE
    index := 0
    i := 0
    error-handler := (: return on-error.call)
    while i < str.size and index < uuid.size:
      if (str.at --raw i) == '-': i++
      if i + 1 >= str.size: return on-error.call
      v := hex-char-to-value str[i++] --on-error=error-handler
      v <<= 4
      v |= hex-char-to-value str[i++] --on-error=error-handler
      uuid[index++] = v
    if i < str.size or index != uuid.size:
      return on-error.call
    return Uuid uuid

  /**
  Variant of $(parse str [--on-error]) that throws an error if $str is not a
    valid UUID.
  */
  static parse str/string -> Uuid:
    return parse str --on-error=(: throw "INVALID_UUID")

  /**
  Builds a version 5 UUID from the given $namespace and $data.

  The generated UUID uses the variant 1 (RFC 4122/DCE 1.1), and is
    thus also known as "Leach-Salz" UUID.
  */
  static uuid5 namespace/io.Data data/io.Data -> Uuid:
    hash := crypto.Sha1
    hash.add namespace
    hash.add data
    uuid := hash.get

    // Version 5
    uuid[6] = (uuid[6] & 0xf) | 0x50
    // Variant 1
    uuid[8] = (uuid[8] & 0x3f) | 0x80

    return Uuid
      uuid.copy 0 SIZE

  bytes_/ByteArray ::= ?
=======
  bytes_/ByteArray
>>>>>>> b6b1a324
  hash_ := null

  /**
  Creates a UUID from $bytes_.

  The given parameter must be a byte array of size 16.
  */
  constructor .bytes_:
    if bytes_.size != SIZE: throw "INVALID_UUID"

  /**
  Converts this instance to a string.

  Use $to-string to get the canonical text representation of UUIDs.
  */
  stringify -> string:
    return to-string

  /**
  Converts this instance to the canonical text representation of UUIDs.

  Converts the 128 bits of this instance into hexadecimal values, and groups
  them in 8, 4, 4, 4, and 12 character segments, each separated by a "-".

  For example, a result of this method could be:
    `"123e4567-e89b-12d3-a456-426614174000"`
  */
  to-string -> string:
    buffer := ByteArray 36
    index := 0
    for i := 0; i < SIZE; i++:
      if index == 8 or index == 13 or index == 18 or index == 23:
        buffer[index++] = '-'
      c := bytes_[i]
      buffer[index++] = to-lower-case-hex c >> 4
      buffer[index++] = to-lower-case-hex c & 0xf
    return buffer.to-string

  /**
  Converts this instance into a byte array.
  The returned byte array is 16 bytes long and contains the 128 bits
    of this UUID.

  The returned byte array is a valid input for the UUID constructor.
  */
  to-byte-array -> ByteArray:
    return bytes_.copy

  /** Whether this instance has the same 128 bits as $other. */
  operator == other -> bool:
    if other is not Uuid: return false
    other-bytes := other.bytes_
    for i := 0; i < SIZE; i++:
      if bytes_[i] != other-bytes[i]: return false
    return true

  /** A hash code for this instance. */
  // The "randomness" of the UUID bytes is uniformly distributed
  // across all the bytes, so we just use the first three bytes
  // and stay in the small integer range.
  hash-code -> int:
    hash := hash_
    if hash: return hash
    else: return hash_ = bytes_[0] | bytes_[1] << 8 | bytes_[2] << 16

  /** Whether this instance is equal to the nil UUID $NIL. */
  is-nil -> bool: return not bytes_.any: it != 0<|MERGE_RESOLUTION|>--- conflicted
+++ resolved
@@ -42,7 +42,6 @@
 See https://en.wikipedia.org/wiki/Universally_unique_identifier.
 */
 class Uuid:
-<<<<<<< HEAD
 
   /** Bytesize of a UUID. */
   // TODO(4193): should the name of the constant be less ambiguous?
@@ -112,10 +111,7 @@
     return Uuid
       uuid.copy 0 SIZE
 
-  bytes_/ByteArray ::= ?
-=======
   bytes_/ByteArray
->>>>>>> b6b1a324
   hash_ := null
 
   /**
