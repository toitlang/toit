// Copyright (C) 2018 Toitware ApS. All rights reserved.
// Use of this source code is governed by an MIT-style license that can be
// found in the lib/LICENSE file.

/**
Support for universally unique identifiers (UUIDs).

This library contains the UUID class ($Uuid), and supports the
  creation of version 5 UUIDs ($uuid5).

See https://en.wikipedia.org/wiki/Universally_unique_identifier.
*/

import crypto.sha1 as crypto
import io

/// Deprecated. Use $Uuid.SIZE instead.
SIZE ::= Uuid.SIZE

/// Deprecated. Use $Uuid.NIL instead.
NIL ::= Uuid.NIL

/// Deprecated. Use $Uuid.parse instead.
parse str/string [--on-error] -> Uuid?:
  return Uuid.parse str --on-error=on-error

/// Deprecated. Use $Uuid.parse instead.
parse str/string -> Uuid:
  return Uuid.parse str

/// Deprecated. Use $Uuid.uuid5 instead.
uuid5 namespace/io.Data data/io.Data -> Uuid:
  return Uuid.uuid5 namespace data

/**
A universally unique identifier, UUID.

UUIDs are equivalent to a 128-bit number. Through the use of
  cryptographic hash functions (for version 5, SHA1) UUIDs
  are practically unique.

See https://en.wikipedia.org/wiki/Universally_unique_identifier.
*/
class Uuid:

  /** Bytesize of a UUID. */
  // TODO(4193): should the name of the constant be less ambiguous?
  static SIZE ::= 16

  /**
  The Nil UUID.
  This UUID is composed of all bits set to zero.
  */
  static NIL ::= Uuid (ByteArray SIZE)

  /**
  Parses the given $str as a UUID.

  Supports the canonical textual representation, consisting of 16 bytes encoded
    as 32 hexademical values. The hexadecimal values should be split into 5
    groups, separated by a dash ('-'). The groups should contain respectively
    8, 4, 4, 4, and 12 hexadecimal characters.

  Calls $on-error (and returns its result) if $str is not a valid UUID.

  # Examples
  ```
  parse "123e4567-e89b-12d3-a456-426614174000"
  ```
  */
  static parse str/string [--on-error] -> Uuid?:
    uuid := ByteArray SIZE
    index := 0
    i := 0
    error-handler := (: return on-error.call)
    while i < str.size and index < uuid.size:
      if (str.at --raw i) == '-': i++
      if i + 1 >= str.size: return on-error.call
      v := hex-char-to-value str[i++] --on-error=error-handler
      v <<= 4
      v |= hex-char-to-value str[i++] --on-error=error-handler
      uuid[index++] = v
    if i < str.size or index != uuid.size:
      return on-error.call
    return Uuid uuid

  /**
  Variant of $(parse str [--on-error]) that throws an error if $str is not a
    valid UUID.
  */
  static parse str/string -> Uuid:
    return parse str --on-error=(: throw "INVALID_UUID")

  /**
  Builds a version 5 UUID from the given $namespace and $data.

  The generated UUID uses the variant 1 (RFC 4122/DCE 1.1), and is
    thus also known as "Leach-Salz" UUID.
  */
  static uuid5 namespace/io.Data data/io.Data -> Uuid:
    hash := crypto.Sha1
    hash.add namespace
    hash.add data
    uuid := hash.get

    // Version 5
    uuid[6] = (uuid[6] & 0xf) | 0x50
    // Variant 1
    uuid[8] = (uuid[8] & 0x3f) | 0x80

    return Uuid
      uuid.copy 0 SIZE

<<<<<<< HEAD
  /**
  Returns whether the given $str is a valid UUID.
  */
  static is-valid str/string -> bool:
    parse str --on-error=: return false
    return true

  bytes_/io.Data ::= ?
=======
  bytes_/ByteArray
>>>>>>> 64bb7999
  hash_ := null

  /**
  Creates a UUID from $bytes_.

  The given parameter must be a byte array of size 16.
  */
  constructor .bytes_:
    if bytes_.size != SIZE: throw "INVALID_UUID"

  /**
  Converts this instance to a string.

  Use $to-string to get the canonical text representation of UUIDs.
  */
  stringify -> string:
    return to-string

  /**
  Converts this instance to the canonical text representation of UUIDs.

  Converts the 128 bits of this instance into hexadecimal values, and groups
  them in 8, 4, 4, 4, and 12 character segments, each separated by a "-".

  For example, a result of this method could be:
    `"123e4567-e89b-12d3-a456-426614174000"`
  */
  to-string -> string:
    buffer := ByteArray 36
    index := 0
    for i := 0; i < SIZE; i++:
      if index == 8 or index == 13 or index == 18 or index == 23:
        buffer[index++] = '-'
      c := bytes_[i]
      buffer[index++] = to-lower-case-hex c >> 4
      buffer[index++] = to-lower-case-hex c & 0xf
    return buffer.to-string

  /**
  Converts this instance into a byte array.
  The returned byte array is 16 bytes long and contains the 128 bits
    of this UUID.

  The returned byte array is a valid input for the UUID constructor.
  */
  to-byte-array -> ByteArray:
    return bytes_.copy

  /** Whether this instance has the same 128 bits as $other. */
  operator == other -> bool:
    if other is not Uuid: return false
    other-bytes := other.bytes_
    for i := 0; i < SIZE; i++:
      if bytes_[i] != other-bytes[i]: return false
    return true

  /** A hash code for this instance. */
  // The "randomness" of the UUID bytes is uniformly distributed
  // across all the bytes, so we just use the first three bytes
  // and stay in the small integer range.
  hash-code -> int:
    hash := hash_
    if hash: return hash
    else: return hash_ = bytes_[0] | bytes_[1] << 8 | bytes_[2] << 16

  /** Whether this instance is equal to the nil UUID $NIL. */
  is-nil -> bool: return not bytes_.any: it != 0<|MERGE_RESOLUTION|>--- conflicted
+++ resolved
@@ -111,7 +111,6 @@
     return Uuid
       uuid.copy 0 SIZE
 
-<<<<<<< HEAD
   /**
   Returns whether the given $str is a valid UUID.
   */
@@ -119,10 +118,7 @@
     parse str --on-error=: return false
     return true
 
-  bytes_/io.Data ::= ?
-=======
   bytes_/ByteArray
->>>>>>> 64bb7999
   hash_ := null
 
   /**
