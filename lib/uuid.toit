--- conflicted
+++ resolved
@@ -111,7 +111,6 @@
     return Uuid
       uuid.copy 0 SIZE
 
-<<<<<<< HEAD
   /**
   Generates a random UUID.
   */
@@ -126,10 +125,7 @@
     parse str --on-error=: return false
     return true
 
-  bytes_/io.Data ::= ?
-=======
-  bytes_/ByteArray
->>>>>>> 64bb7999
+  bytes_/ByteArray ::= ?
   hash_ := null
 
   /**
