--- conflicted
+++ resolved
@@ -113,7 +113,6 @@
       uuid.copy 0 SIZE
 
   /**
-<<<<<<< HEAD
   Generates a random UUID.
   */
   static random -> Uuid:
@@ -122,9 +121,13 @@
 
   /**
   Validates that the given $str is a valid UUID.
-=======
+  */
+  static is-valid str/string -> bool:
+    parse str --on-error=: return false
+    return true
+
+  /**
   Returns whether the given $str is a valid UUID.
->>>>>>> 20c4dd9d
   */
   static is-valid str/string -> bool:
     parse str --on-error=: return false
