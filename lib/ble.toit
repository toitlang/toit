// Copyright (C) 2021 Toitware ApS. All rights reserved.
// Use of this source code is governed by an MIT-style license that can be
// found in the lib/LICENSE file.

import monitor
import uuid
import monitor show ResourceState_
import system
import system show platform
import encoding.hex

/**
A BLE Universally Unique ID.

UUIDs are used to identify services, characteristics and descriptions.

UUIDs can have different sizes, with 16-bit and 128-bit the most common ones.
The 128-bit UUID is referred to as the vendor specific UUID. These must be used when
  making custom services or characteristics.

16-bit UUIDs of the form "XXXX" are short-hands for "0000XXXX-0000-1000-8000-00805F9B34FB",
  where "00000000-0000-1000-8000-00805F9B34FB" comes from the BLE standard and is called
  the "base UUID"

See https://btprodspecificationrefs.blob.core.windows.net/assigned-values/16-bit%20UUID%20Numbers%20Document.pdf
  for a list of the available 16-bit UUIDs.
*/
class BleUuid:
  data_/any
  constructor .data_:
    if data_ is ByteArray:
      if data_.size != 2 and data_.size != 4 and data_.size != 16: throw "INVALID UUID"
    else if data_ is string:
      if data_.size != 4 and data_.size != 8 and data_.size != 36: throw "INVALID UUID"
      if data_.size == 36:
        uuid.parse data_ // This throws an exception if the format is incorrect.
      else:
        if (catch: hex.decode data_):
          throw "INVALID UUID $data_"
      data_ = data_.to-ascii-lower
    else:
      throw "TYPE ERROR: data is not a string or byte array"

  stringify -> string:
    if data_ is ByteArray:
      if data_.size <= 4:
        return hex.encode data_
      else:
        return (uuid.Uuid data_).stringify
    else:
      return data_

  to-byte-array:
    if data_ is string:
      if data_.size <= 4: return hex.decode data_
      return (uuid.parse data_).to-byte-array
    else:
      return data_

  encode-for-platform_:
    if ble-platform-requires-uuid-as-byte-array_:
      return to-byte-array
    else:
      return stringify

  hash-code:
    return to-byte-array.hash-code

  operator== other/BleUuid:
    return to-byte-array == other.to-byte-array

/**
An attribute is the smallest data entity of GATT (Generic Attribute Profile).

Each attribute is addressable (just like registers of some i2c devices) by its handle, the $uuid.
The UUID 0x0000 denotes an invalid handle.

Services ($RemoteService, $LocalService), characteristics ($RemoteCharacteristic, $LocalCharacteristic),
  and descriptors ($RemoteDescriptor, $LocalDescriptor) are all different types of attributes.

Conceptually, attributes are on the server, and can be accessed (read and/or written) by the client.
*/
interface Attribute:
  uuid -> BleUuid

BLE-CONNECT-MODE-NONE                  ::= 0
BLE-CONNECT-MODE-DIRECTIONAL           ::= 1
BLE-CONNECT-MODE-UNDIRECTIONAL         ::= 2

BLE-ADVERTISE-FLAGS-LIMITED-DISCOVERY  ::= 0x01
BLE-ADVERTISE-FLAGS-GENERAL-DISCOVERY  ::= 0x02
BLE-ADVERTISE-FLAGS-BREDR-UNSUPPORTED  ::= 0x04

BLE-DEFAULT-PREFERRED-MTU_             ::= 23

/**
Advertisement data as either sent by advertising or received through scanning.

The size of an advertisement packet is limited to 31 bytes. This includes the name
  and bytes that are required to structure the packet.
*/
class AdvertisementData:
  /**
  The advertised name of the device.
  */
  name/string?

  /**
  Advertised service classes as a list of $BleUuid.
  */
  service-classes/List

  /**
  Advertised manufacturer-specific data.
  */
  manufacturer-data/ByteArray

  /**
  Whether connections are allowed.
  */
  connectable/bool

  /**
  Advertise flags. This must be a bitwise 'or' of the BLE_ADVERTISE_FLAG_* constants
    (see $BLE-ADVERTISE-FLAGS-GENERAL-DISCOVERY and similar).
  */
  flags/int

  constructor --.name=null --.service-classes=[] --.manufacturer-data=#[]
              --.connectable=false --.flags=0 --check-size=true:
    size := 0
    if name: size += 2 + name.size
    service-classes.do: | uuid/BleUuid |
      size += 2 + uuid.to-byte-array.size
    if not manufacturer-data.is-empty: size += 2 + manufacturer-data.size
    if size > 31 and check-size: throw "PACKET_SIZE_EXCEEDED"

/**
A remote device discovered by a scanning.
*/
class RemoteScannedDevice:
  /**
  The BLE address of the remote device.
  */
  address/any

  /**
  The RSSI measured for the remote device.
  */
  rssi/int

  /**
  The advertisement data received from the remote device.
  */
  data/AdvertisementData
  /**
  Constructs a remote device with the given $address, $rssi, and $data.
  */
  constructor .address .rssi .data:

  /**
  See $super.
  */
  stringify -> string:
    return "$address (rssi: $rssi dBm)"

CHARACTERISTIC-PROPERTY-BROADCAST                    ::= 0x0001
CHARACTERISTIC-PROPERTY-READ                         ::= 0x0002
CHARACTERISTIC-PROPERTY-WRITE-WITHOUT-RESPONSE       ::= 0x0004
CHARACTERISTIC-PROPERTY-WRITE                        ::= 0x0008
CHARACTERISTIC-PROPERTY-NOTIFY                       ::= 0x0010
CHARACTERISTIC-PROPERTY-INDICATE                     ::= 0x0020
CHARACTERISTIC-PROPERTY-AUTHENTICATED-SIGNED-WRITES  ::= 0x0040
CHARACTERISTIC-PROPERTY-NOTIFY-ENCRYPTION-REQUIRED   ::= 0x0100
CHARACTERISTIC-PROPERTY-INDICATE-ENCRYPTION-REQUIRED ::= 0x0200

CHARACTERISTIC-PERMISSION-READ                       ::= 0x01
CHARACTERISTIC-PERMISSION-WRITE                      ::= 0x02
CHARACTERISTIC-PERMISSION-READ-ENCRYPTED             ::= 0x04
CHARACTERISTIC-PERMISSION-WRITE-ENCRYPTED            ::= 0x08

class RemoteDescriptor extends RemoteReadWriteElement_ implements Attribute:
  characteristic/RemoteCharacteristic
  uuid/BleUuid

  constructor.private_ .characteristic .uuid descriptor:
    super characteristic.service descriptor

  /**
  Closes this descriptor.

  Automatically removes the descriptor from the list of discovered descriptors of
    the characteristic.
  */
  close:
    characteristic.remove-descriptor_ this
    close_

  /**
  Reads the value of the descriptor on the remote device.
  */
  read -> ByteArray?:
    return request-read_

  /**
  Writes the value of the descriptor on the remote device.
  */
  write value/ByteArray -> none:
    write_ value --expects-response=false

/**
A remote characteristic belonging to a remote service.
*/
class RemoteCharacteristic extends RemoteReadWriteElement_ implements Attribute:
  service/RemoteService
  uuid/BleUuid
  properties/int
  discovered-descriptors_/List := []

  constructor.private_ .service .uuid .properties characteristic:
    super service characteristic

  /**
  The list of discovered descriptors on the remote characteristic.

  Call $discover-descriptors to populate this list.
  */
  discovered-descriptors -> List:
    return discovered-descriptors_.copy

  /**
  Closes this characteristic.

  Automatically removes the characteristic from the list of discovered characteristics of
    the service.
  */
  close:
    descriptors := discovered-descriptors_
    discovered-descriptors_ = []
    descriptors.do: | descriptor/RemoteDescriptor | descriptor.close
    service.remove-characteristic_ this
    close_

  /**
  Reads the value of the characteristic on the remote device.
  */
  read -> ByteArray?:
    if properties & CHARACTERISTIC-PROPERTY-READ == 0:
      throw "Characteristic does not support reads"

    return request-read_

  /**
  Waits until the remote device sends a notification or indication on the characteristics. Returns the
    notified/indicated value.
  See $subscribe.
  */
  wait-for-notification -> ByteArray?:
    if properties & (CHARACTERISTIC-PROPERTY-INDICATE | CHARACTERISTIC-PROPERTY-NOTIFY) == 0:
      throw "Characteristic does not support notifications or indications"

    while true:
      resource-state_.clear-state VALUE-DATA-READY-EVENT_
      buf := ble-get-value_ resource_
      if buf: return buf
      state := resource-state_.wait-for-state VALUE-DATA-READY-EVENT_ | VALUE-DATA-READ-FAILED-EVENT_ | DISCONNECTED-EVENT_
      if state & VALUE-DATA-READ-FAILED-EVENT_ != 0: throw-error_
      if state & DISCONNECTED-EVENT_ != 0: throw "Disconnected"

  /**
  Writes the value of the characteristic on the remote device.
  */
  write value/ByteArray -> none:
    if (properties & (CHARACTERISTIC-PROPERTY-WRITE
                      | CHARACTERISTIC-PROPERTY-WRITE-WITHOUT-RESPONSE)) == 0:
      throw "Characteristic does not support write"

    write_ value --expects-response=(properties & CHARACTERISTIC-PROPERTY-WRITE) != 0

  /**
  Requests to subscribe on this characteristic.

  This will either enable notifications or indications depending on $properties. If both, indications
    and notifications, are enabled, subscribes to notifications.
  */
  subscribe -> none:
    set-notify-subscription_ --subscribe=true

  /**
  Unsubscribes from a notification or indications on the characteristics.
    See $subscribe.
  */
  unsubscribe -> none:
    set-notify-subscription_ --subscribe=false

  set-notify-subscription_ --subscribe/bool -> none:
    if (properties & (CHARACTERISTIC-PROPERTY-INDICATE
                    | CHARACTERISTIC-PROPERTY-NOTIFY)) == 0:
      throw "Characteristic does not support notification or indication"
    resource-state_.clear-state  SUBSCRIPTION-OPERATION-FAILED_
    ble-set-characteristic-notify_ resource_ subscribe
    state := resource-state_.wait-for-state SUBSCRIPTION-OPERATION-SUCCEEDED_ | SUBSCRIPTION-OPERATION-FAILED_
    if state & SUBSCRIPTION-OPERATION-FAILED_ != 0:
      throw-error_

  /**
  Discovers all descriptors for this characteristic.

  This method adds all discovered descriptors to the list of discovered descriptors of the
    characteristic, regardless of whether a descriptor with the same UUID already exists in the list.
  */
  discover-descriptors -> List:
    resource-state_.clear-state DESCRIPTORS-DISCOVERED-EVENT_
    ble-discover-descriptors_ resource_
    state := wait-for-state-with-gc_ DESCRIPTORS-DISCOVERED-EVENT_
                                   | DISCONNECTED-EVENT_
                                   | DISCOVERY-OPERATION-FAILED_
    if state & DISCONNECTED-EVENT_ != 0:
      throw "BLE disconnected"
    else if state & DISCOVERY-OPERATION-FAILED_ != 0:
      throw-error_

    discovered-descriptors_.add-all
        List.from
            (ble-discover-descriptors-result_ resource_).map:
                RemoteDescriptor.private_ this (BleUuid it[0]) it[1]

    return discovered-descriptors_

  /**
  Removes the given $remote-descriptor from the list of discovered descriptors.
  */
  remove-descriptor_ remote-descriptor/RemoteDescriptor -> none:
    discovered-descriptors_.remove remote-descriptor

  /**
  The negotiated mtu on the characteristics.
  On MacOS this is the maximum payload.
  On ESP32 this is the raw mtu value. Two of these bytes are needed for status information, and the
    maximum payload on ESP32 is two bytes smaller than this value.
  */
  mtu -> int:
    return ble-get-att-mtu_ resource_

/**
A service connected to a remote device through a client.
*/
class RemoteService extends Resource_ implements Attribute:
  /** The ID of the remote service. */
  uuid/BleUuid

  device/RemoteDevice

  discovered-characteristics/List := []

  constructor.private_ .device .uuid service_:
    super device.manager.adapter.resource-group_ service_

  /**
  Closes this service.

  Automatically removes the service from the list of discovered services of the device.
  */
  close:
    characteristics := discovered-characteristics
    discovered-characteristics = []
    characteristics.do: | characteristic/RemoteCharacteristic | characteristic.close
    device.remove-service_ this
    close_

  /**
  Discovers characteristics on the remote service by looking up the handle of the given $characteristic-uuids.

  If $characteristic-uuids is not given or empty all characteristics for the service are discovered.

  Note: Some platforms only support an empty list or a list of size 1. If the platform is limited, this method
    throws.

  This method adds all discovered characteristics to the list of discovered
    characteristics of the service, regardless of whether a characteristic with the same UUID
    already exists in the list.
  */
  // TODO(florian): only add the characteristics that are not already in the list.
  discover-characteristics characteristic-uuids/List=[] -> List:
    resource-state_.clear-state CHARACTERISTIS-DISCOVERED-EVENT_
    raw-characteristics-uuids := characteristic-uuids.map: | uuid/BleUuid | uuid.encode-for-platform_
    ble-discover-characteristics_ resource_ (Array_.ensure raw-characteristics-uuids)
    state := wait-for-state-with-gc_ CHARACTERISTIS-DISCOVERED-EVENT_
                                   | DISCONNECTED-EVENT_
                                   | DISCOVERY-OPERATION-FAILED_
    if state & DISCONNECTED-EVENT_ != 0:
      throw "BLE disconnected"
    else if state & DISCOVERY-OPERATION-FAILED_ != 0:
      throw-error_

    discovered-characteristics.add-all
        List.from
            (ble-discover-characteristics-result_ resource_).map:
              RemoteCharacteristic.private_ this (BleUuid it[0]) it[1] it[2]

    return order-attributes_ characteristic-uuids discovered-characteristics

  /**
  Removes the given $remote-characteristic from the list of discovered characteristics.
  */
  remove-characteristic_ remote-characteristic/RemoteCharacteristic -> none:
    discovered-characteristics.remove remote-characteristic

/**
A remote connected device.
*/
class RemoteDevice extends Resource_:
  /**
  The manager that is responsible for the connection.
  */
  manager/Central

  /**
  The address of the remote device the client is connected to.

  The type of the address is platform dependent.
  */
  address/any

  discovered-services_/List := []

  constructor.private_ .manager .address secure/bool:
    device := ble-connect_ manager.resource_ address secure
    super manager.adapter.resource-group_ device --auto-release
    state := resource-state_.wait-for-state CONNECTED-EVENT_ | CONNECT-FAILED-EVENT_
    if state & CONNECT-FAILED-EVENT_ != 0:
      close_
      throw "BLE connection failed"
      // TODO: Possible leak of the gatt_ resource on connection failures.

  /**
  Removes the given $remote-service from the list of discovered services.
  */
  remove-service_ remote-service/RemoteService -> none:
    discovered-services_.remove remote-service

  /**
  The list of discovered services on the remote device.

  Call $discover-services to populate this list.
  */
  discovered-services -> List:
    return discovered-services_.copy

  /**
  Discovers remote services by looking up the given $service-uuids on the remote device.

  If $service-uuids is empty all services for the device are discovered.

  This method adds all discovered services to the list of discovered services of the device,
    regardless of whether a service with the same UUID already exists in the list.

<<<<<<< HEAD
  Note: Some platforms, like the ESP32, only support an empty list (the default) or a list
    of size 1. If the platform is limited, this method throws.
=======
  Note: Some platforms only support an empty list or a list of size 1. If the platform is limited, this method
    throws.
>>>>>>> 2f5db5eb
  */
  discover-services service-uuids/List=[] -> List:
    resource-state_.clear-state SERVICES-DISCOVERED-EVENT_
    raw-service-uuids := service-uuids.map: | uuid/BleUuid | uuid.encode-for-platform_
    ble-discover-services_ resource_ (Array_.ensure raw-service-uuids)
    state := wait-for-state-with-gc_ SERVICES-DISCOVERED-EVENT_
                                   | DISCONNECTED-EVENT_
                                   | DISCOVERY-OPERATION-FAILED_
    if state & DISCONNECTED-EVENT_ != 0:
      throw "BLE disconnected"
    else if state & DISCOVERY-OPERATION-FAILED_ != 0:
      throw-error_

    discovered-services_.add-all
        (ble-discover-services-result_ resource_).map:
          RemoteService.private_ this (BleUuid it[0]) it[1]

    return order-attributes_ service-uuids discovered-services_

  /**
  Disconnects from the remote device.

  If $force is true, the connection is closed immediately. Otherwise, the
    method waits until the remote device has acknowledged the disconnection.
  */
  close --force/bool=false -> none:
    services := discovered-services_
    discovered-services_ = []
    services.do: | service/RemoteService | service.close
    manager.remove-device_ this
    ble-disconnect_ resource_
    if not force:
      resource-state_.wait-for-state DISCONNECTED-EVENT_
    close_

  mtu -> int:
    return ble-get-att-mtu_ resource_

/**
Defines a BLE service with characteristics.
*/
class LocalService extends Resource_ implements Attribute:
  static DEFAULT-READ-TIMEOUT-MS ::= 2500

  /**
  The UUID of the service.
  */
  uuid/BleUuid

  peripheral-manager/Peripheral

  deployed_/bool := false

  characteristics_/List := []

  constructor .peripheral-manager .uuid:
    resource := ble-add-service_ peripheral-manager.resource_ uuid.encode-for-platform_
    super peripheral-manager.adapter.resource-group_ resource --auto-release

  /**
  Closes this service and all its characteristics.
  */
  close -> none:
    characteristics := characteristics_
    characteristics_ = []
    characteristics.do: | characteristic/LocalCharacteristic | characteristic.close
    peripheral-manager.remove-service_ this
    close_

  /**
  Removes the given $characteristic from the list of characteristics.
  */
  remove-characteristic_ characteristic/LocalCharacteristic -> none:
    characteristics_.remove characteristic

  /**
  Adds a characteristic to this service with the given parameters.

  The $uuid is the uuid of the characteristic
  The $properties is one of the CHARACTERISTIC_PROPERTY_* values (see
    $CHARACTERISTIC-PROPERTY-BROADCAST and similar).
  $permissions is one of the CHARACTERISTIC_PERMISSIONS_* values (see
    $CHARACTERISTIC-PERMISSION-READ and similar).

  If $value is specified and the characteristic supports reads, it is used as the initial
    value for the characteristic. If $value is null or an empty ByteArray, then the
    characteristic supports callback reads and the client needs
    to call $LocalCharacteristic.handle-read-request to provide the value upon request.
  NOTE: Read callbacks are not supported in MacOS.
  When using read callbacks, the $read-timeout-ms specifies the time the callback function is allowed
    to use.
  Throws if the service is already deployed.

  See $add-indication-characteristic, $add-notification-characteristic, $add-read-only-characteristic,
    and $add-write-only-characteristic for convenience methods.
  */
  add-characteristic -> LocalCharacteristic
      uuid/BleUuid
      --properties/int
      --permissions/int
      --value/ByteArray?=null
      --read-timeout-ms/int=DEFAULT-READ-TIMEOUT-MS:
    if peripheral-manager.deployed_: throw "Service is already deployed"
    read-permission-bits := CHARACTERISTIC-PERMISSION-READ
        | CHARACTERISTIC-PERMISSION-READ-ENCRYPTED
    read-properties-bits := CHARACTERISTIC-PROPERTY-READ
        | CHARACTERISTIC-PROPERTY-NOTIFY
        | CHARACTERISTIC-PROPERTY-INDICATE
    write-permission-bits := CHARACTERISTIC-PERMISSION-WRITE
        | CHARACTERISTIC-PERMISSION-WRITE-ENCRYPTED
    write-properties-bits := CHARACTERISTIC-PROPERTY-WRITE
        | CHARACTERISTIC-PROPERTY-WRITE-WITHOUT-RESPONSE

    if permissions & read-permission-bits != 0 and
        properties & read-properties-bits == 0:
      throw "Read permission requires read property (READ, NOTIFY or INDICATE)"
    if permissions & write-permission-bits != 0 and
        properties & write-properties-bits == 0:
      throw "Write permission requires write property (WRITE or WRITE_WITHOUT_RESPONSE)"

    characteristic := LocalCharacteristic this uuid properties permissions value read-timeout-ms
    characteristics_.add characteristic
    return characteristic

  /**
  Convenience method to add a read-only characteristic with the given $uuid and $value.

  If $value is specified, it is used as the initial value for the characteristic. If $value is null
    or an empty ByteArray, then the characteristic supports callback reads and the client needs
    to call $LocalCharacteristic.handle-read-request to provide the value upon request.
  NOTE: Read callbacks are not supported in MacOS.
  When using read callbacks, the $read-timeout-ms specifies the time the callback function is allowed
    to use.

  See $add-characteristic.
  */
  add-read-only-characteristic -> LocalCharacteristic
      uuid/BleUuid
      --value/ByteArray?
      --read-timeout-ms/int=DEFAULT-READ-TIMEOUT-MS:
    return add-characteristic
        uuid
        --properties=CHARACTERISTIC-PROPERTY-READ
        --permissions=CHARACTERISTIC-PERMISSION-READ
        --value=value

  /**
  Convenience method to add a write-only characteristic with the given $uuid.

  If $requires-response is true, the client must acknowledge the write operation. Any
    $RemoteCharacteristic.write operation will block until the client acknowledges the write.
    The acknowledgment is frequently done by the BLE stack. An acknowledgment thus
    does not necessarily mean that the write operation has been processed by the client.

  See $add-characteristic.
  */
  add-write-only-characteristic uuid/BleUuid requires-response/bool=false -> LocalCharacteristic:
    properties := requires-response
      ? CHARACTERISTIC-PROPERTY-WRITE
      : CHARACTERISTIC-PROPERTY-WRITE-WITHOUT-RESPONSE
    return add-characteristic
        uuid
        --properties=properties
        --permissions=CHARACTERISTIC-PERMISSION-WRITE

  /**
  Convenience method to add a notification characteristic with the given $uuid.

  Contrary to indications ($add-indication-characteristic), notifications do not require
    an acknowledgment from the client.

  See $add-characteristic.
  */
  add-notification-characteristic uuid/BleUuid -> LocalCharacteristic:
    return add-characteristic
        uuid
        --properties=CHARACTERISTIC-PROPERTY-NOTIFY | CHARACTERISTIC-PROPERTY-READ
        --permissions=CHARACTERISTIC-PERMISSION-READ

  /**
  Convenience method to add an indication characteristic with the given $uuid.

  Contrary to notifications ($add-notification-characteristic), indications require
    an acknowledgment from the client.

  See $add-characteristic.
  */
  add-indication-characteristic uuid/BleUuid  -> LocalCharacteristic:
    return add-characteristic
        uuid
        --properties=CHARACTERISTIC-PROPERTY-INDICATE | CHARACTERISTIC-PROPERTY-READ
        --permissions=CHARACTERISTIC-PERMISSION-READ

  /**
  Deploys this service.

  After deployment, no more characteristics can be added.

  See $add-characteristic.

  Deprecated. Use $Peripheral.deploy instead.
  */
  deploy:
    peripheral-manager.deploy

  /**
  Deploys the service.
  Depending on the platform, the peripheral manager may still need to start the gatt server.
  */
  deploy_:
    ble-deploy-service_ resource_
    state := resource-state_.wait-for-state (SERVICE-ADD-SUCCEEDED-EVENT_ | SERVICE-ADD-FAILED-EVENT_)
    if state & SERVICE-ADD-FAILED-EVENT_ != 0: throw "Failed to add service"

class LocalCharacteristic extends LocalReadWriteElement_ implements Attribute:
  uuid/BleUuid

  permissions/int
  properties/int
  service/LocalService

  descriptors_/List := []

  constructor .service .uuid .properties .permissions value/ByteArray? read-timeout-ms:
    resource := ble-add-characteristic_ service.resource_ uuid.encode-for-platform_ properties permissions value read-timeout-ms
    super service resource

  /**
  Close this characteristic and all its descriptors.
  */
  close -> none:
    descriptors := descriptors_
    descriptors_ = []
    descriptors.do: | descriptor/LocalDescriptor | descriptor.close
    service.remove-characteristic_ this
    close_

  /**
  Removes the given $local-descriptor from the list of descriptors.
  */
  remove-descriptor_ local-descriptor/LocalDescriptor -> none:
    descriptors_.remove local-descriptor

  /**
  Sends a notification or an indication, based on the properties of the characteristic.

  If the characteristic supports both indications and notifications, then a notification is sent.
  */
  write value/ByteArray:
    if permissions & CHARACTERISTIC-PERMISSION-READ == 0: throw "Invalid permission"

    if (properties & (CHARACTERISTIC-PROPERTY-NOTIFY | CHARACTERISTIC-PROPERTY-INDICATE)) != 0:
      clients := ble-get-subscribed-clients resource_
      clients.do:
        ble-notify-characteristics-value_ resource_ it value
    else:
      ble-set-value_ resource_ value

  /**
  Reads a value that is written to this characteristic.

  Waits until a client writes a value.
  */
  read -> ByteArray:
    if (permissions & CHARACTERISTIC-PERMISSION-WRITE) == 0:
      throw "Invalid permission"
    return read_

  /**
  Handles read requests.

  This blocking function waits for read requests on this characteristic and calls the
    given $block for each request.
  The block must return a ByteArray which is then used as value of the characteristic.
  */
  handle-read-request [block]:
    while true:
      resource-state_.wait-for-state DATA-READ-REQUEST-EVENT_
      if not resource_: return
      value := block.call
      resource-state_.clear-state DATA-READ-REQUEST-EVENT_
      ble-read-request-reply_ resource_ value

  /**
  Adds a descriptor to this characteristic.
  $uuid is the uuid of the descriptor
  $properties is one of the CHARACTERISTIC_PROPERTY_* values (see
    $CHARACTERISTIC-PROPERTY-BROADCAST and similar).
  $permissions is one of the CHARACTERISTIC_PERMISSIONS_* values (see
    $CHARACTERISTIC-PERMISSION-READ and similar).
  if $value is specified, it is used as the initial value for the characteristic.
  Throws if the service is already deployed.
  */
  add-descriptor uuid/BleUuid properties/int permissions/int value/ByteArray?=null -> LocalDescriptor:
    if service.deployed_: throw "Service is already deployed"
    return LocalDescriptor this uuid properties permissions value


class LocalDescriptor extends LocalReadWriteElement_ implements Attribute:
  uuid/BleUuid
  characteristic/LocalCharacteristic
  permissions/int
  properties/int

  constructor .characteristic .uuid .properties .permissions value:
    resource :=  ble-add-descriptor_ characteristic.resource_ uuid.encode-for-platform_ properties permissions value
    super characteristic.service resource

  /**
  Closes this descriptor.
  */
  close -> none:
    characteristic.remove-descriptor_ this
    close_

  write value/ByteArray:
    if (permissions & CHARACTERISTIC-PERMISSION-WRITE) == 0:
      throw "Invalid permission"
    ble-set-value_ resource_ value

  read -> ByteArray:
    if (permissions & CHARACTERISTIC-PERMISSION-WRITE) == 0:
      throw "Invalid permission"
    return read_


/**
The manager for creating client connections.
*/
class Central extends Resource_:
  adapter/Adapter

  remotes-devices_/List := []

  constructor .adapter:
    resource := ble-create-central-manager_ adapter.resource-group_
    super adapter.resource-group_ resource --auto-release
    resource-state_.wait-for-state STARTED-EVENT_

  close:
    remotes := remotes-devices_
    remotes-devices_ = []
    remotes.do: | remote-device/RemoteDevice | remote-device.close
    close_

  /**
  Connects to the remote device with the given $address.

  Connections cannot be established while a scan is ongoing.

  If $secure is true, the connections is secured and the remote
    peer is bonded.
  */
  connect address/any --secure/bool=false -> RemoteDevice:
    remote-device := RemoteDevice.private_ this address secure
    remotes-devices_.add remote-device
    return remote-device

  /**
  Removes the given $remote-device from the list of connected devices.
  */
  remove-device_ remote-device/RemoteDevice -> none:
    remotes-devices_.remove remote-device

  /**
  Scans for nearby devices. This method blocks while the scan is ongoing.

  Only one scan can run at a time.

  Connections cannot be established while a scan is ongoing.

  Stops the scan after the given $duration.
  */
  scan [block] --duration/Duration?=null:
    duration-us := duration ? (max 0 duration.in-us) : -1
    resource-state_.clear-state COMPLETED-EVENT_
    ble-scan-start_ resource_ duration-us
    try:
      while true:
        state := wait-for-state-with-gc_ DISCOVERY-EVENT_ | COMPLETED-EVENT_
        next := ble-scan-next_ resource_
        if not next:
          resource-state_.clear-state DISCOVERY-EVENT_
          if state & COMPLETED-EVENT_ != 0: return
          continue

        service-classes := []
        raw-service-classes := next[3]
        if raw-service-classes:
          raw-service-classes.size.repeat:
            service-classes.add
                BleUuid raw-service-classes[it]

        discovery := RemoteScannedDevice
          next[0]
          next[1]
          AdvertisementData
            --name=next[2]
            --service-classes=service-classes
            --manufacturer-data=(next[4]?next[4]:#[])
            --flags=next[5]
            --connectable=next[6]
            --check-size=false
        block.call discovery
    finally:
      ble-scan-stop_ resource_
      resource-state_.wait-for-state COMPLETED-EVENT_

  /**
  Returns a list of device addresses that have been bonded. The elements
    of the list can be used as arguments to $connect.

  NOTE: Not implemented on MacOS.
  */
  bonded-peers -> List:
    return List.from ble-get-bonded-peers_

/**
The manager for advertising and managing local services.
*/
class Peripheral extends Resource_:
  static DEFAULT-INTERVAL ::= Duration --us=46875
  adapter/Adapter

  services_/List := []

  deployed_/bool := false

  constructor .adapter bonding/bool secure-connections/bool:
    resource := ble-create-peripheral-manager_ adapter.resource-group_ bonding secure-connections
    super adapter.resource-group_ resource --auto-release
    resource-state_.wait-for-state STARTED-EVENT_

  /**
  Closes the peripheral manager and all its services.
  */
  close:
    stop-advertise
    services := services_
    services_ = []
    services.do: | service/LocalService | service.close
    close_

  /**
  Removes the given $local-service from the list of deployed services.
  */
  remove-service_ local-service/LocalService -> none:
    services_.remove local-service

  /**
  Starts advertising the $data.

  The data is advertised once every $interval.

  The advertise includes the given $connection-mode, which must be one
    of the BLE_CONNECT_MODE_* constants (see $BLE-CONNECT-MODE-NONE and similar).

  Throws, If the adapter does not support parts of the advertise content.
  For example, on MacOS manufacturing data can not be specified.

  Throws, If the adapter does not allow configuration of $interval or $connection-mode.
  */
  start-advertise
      data/AdvertisementData
      --interval/Duration=DEFAULT-INTERVAL
      --connection-mode/int=BLE-CONNECT-MODE-NONE:
    if platform == system.PLATFORM-MACOS:
      if interval != DEFAULT-INTERVAL or connection-mode != BLE-CONNECT-MODE-NONE: throw "INVALID_ARGUMENT"

    raw-service-classes := Array_ data.service-classes.size null

    data.service-classes.size.repeat:
      id/BleUuid := data.service-classes[it]
      raw-service-classes[it] = id.encode-for-platform_
    ble-advertise-start_
      resource_
      data.name or ""
      raw-service-classes
      data.manufacturer-data
      interval.in-us
      connection-mode
      data.flags

    state := resource-state_.wait-for-state ADVERTISE-START-SUCEEDED-EVENT_ | ADVERTISE-START-FAILED-EVENT_
    if state & ADVERTISE-START-FAILED-EVENT_ != 0: throw "Failed to start advertising"

  /**
  Stops advertising.
  */
  stop-advertise:
    ble-advertise-stop_ resource_

  /**
  Adds a new service to the peripheral identified by $uuid. The returned service should be configured with
    the appropriate characteristics and then be deployed.
  */
  add-service uuid/BleUuid -> LocalService:
    service := LocalService this uuid
    services_.add service
    return service

  /**
  Whether the peripheral's services have been deployed.
  */
  deployed -> bool:
    return deployed_

  /**
  Deploys all services of the peripheral.

  After deployment, no more services or characteristics can be added.
  */
  deploy -> none:
    if deployed_: throw "Already deployed"
    services_.do: | service/LocalService | service.deploy_
    ble-start-gatt-server_ resource_
    deployed_ = true

class AdapterConfig:
  /**
  Whether support for bonding is enabled.
  */
  bonding/bool

  /**
  Whether support for secure connections is enabled.
  */
  secure-connections/bool

  constructor
      --.bonding/bool=false
      --.secure-connections/bool=false:


class AdapterMetadata:
  identifier/string
  address/ByteArray
  supports-central-role/bool
  supports-peripheral-role/bool
  handle_/any

  constructor.private_ .identifier .address .supports-central-role .supports-peripheral-role .handle_:

  adapter -> Adapter:
    return Adapter.private_ this

/**
An adapter represents the chip or peripheral that is used to communicate over BLE.
On the ESP32 it is the integrated peripheral. On desktops it is provided by the operating system, and
  can be a USB chip, or an integrated chip of laptops.
*/
class Adapter:
  static discover-adapter-metadata -> List/*<AdapterMetadata>*/:
    return ble-retrieve-adpaters_.map:
      AdapterMetadata.private_ it[0] it[1] it[2] it[3] it[4]

  adapter-metadata/AdapterMetadata?
  resource-group_/any := ?
  central_/Central? := null
  peripheral_/Peripheral? := null

  constructor: return discover-adapter-metadata[0].adapter

  constructor.private_ .adapter-metadata:
    resource-group_ = ble-init_ adapter-metadata.handle_

  close -> none:
    if not resource-group_: return
    if central_:
      central_.close
      central_ = null
    if peripheral_:
      peripheral_.close
      peripheral_ = null
    ble-close_ resource-group_
    resource-group_ = null

  /**
  The central manager handles connections to remote peripherals.
  It is responsible for scanning, discovering and connecting to other devices.
  */
  central -> Central:
    if not adapter-metadata.supports-central-role: throw "NOT_SUPPORTED"
    if not central_: central_ = Central this
    return central_

  /**
  The peripheral manager is used to advertise and publish local services.

  If $bonding is true then the peripheral is allowing remote centrals to bond. In that
    case the information of the pairing process may be stored on the device to make
    reconnects more efficient.

  If $secure-connections the peripheral is enabling secure connections.
  */
  peripheral --bonding/bool=false --secure-connections/bool=false -> Peripheral:
    if not adapter-metadata.supports-peripheral-role: throw "NOT_SUPPORTED"
    if not peripheral_: peripheral_ = Peripheral this bonding secure-connections
    return peripheral_;

  set-preferred-mtu mtu/int:
    ble-set-preferred-mtu_ mtu

// General events
MALLOC-FAILED_                        ::= 1 << 22

// Manager lifecycle events
STARTED-EVENT_                        ::= 1 << 0

// Central Manager Events
COMPLETED-EVENT_                      ::= 1 << 1
DISCOVERY-EVENT_                      ::= 1 << 2
DISCOVERY-OPERATION-FAILED_           ::= 1 << 21

// Remote Device Events
CONNECTED-EVENT_                      ::= 1 << 3
CONNECT-FAILED-EVENT_                 ::= 1 << 4
DISCONNECTED-EVENT_                   ::= 1 << 5
SERVICES-DISCOVERED-EVENT_            ::= 1 << 6
READY-TO-SEND-WITHOUT-RESPONSE-EVENT_ ::= 1 << 13

// Remote Service events
CHARACTERISTIS-DISCOVERED-EVENT_      ::= 1 << 7

// Remote Characteristics events
VALUE-DATA-READY-EVENT_               ::= 1 << 9
VALUE-DATA-READ-FAILED-EVENT_         ::= 1 << 10
DESCRIPTORS-DISCOVERED-EVENT_         ::= 1 << 8
VALUE-WRITE-SUCCEEDED-EVENT_          ::= 1 << 11
VALUE-WRITE-FAILED-EVENT_             ::= 1 << 12
SUBSCRIPTION-OPERATION-SUCCEEDED_     ::= 1 << 14
SUBSCRIPTION-OPERATION-FAILED_        ::= 1 << 15

// Peripheral Manager events
ADVERTISE-START-SUCEEDED-EVENT_       ::= 1 << 16
ADVERTISE-START-FAILED-EVENT_         ::= 1 << 17
SERVICE-ADD-SUCCEEDED-EVENT_          ::= 1 << 18
SERVICE-ADD-FAILED-EVENT_             ::= 1 << 19
DATA-RECEIVED-EVENT_                  ::= 1 << 20
DATA-READ-REQUEST-EVENT_              ::= 1 << 23


order-attributes_ input/List/*<BleUUID>*/ output/List/*<Attribute>*/ -> List:
  map := {:}
  if input.is-empty: return output
  output.do: | attribute/Attribute | map[attribute.uuid] = attribute
  // Input might contain Uuids that where never discovered, so make sure to use
  // the non-throwing version of map.get.
  return input.map: | uuid/BleUuid | map.get uuid

class Resource_:
  resource_/any? := null
  resource-state_/ResourceState_

  constructor resource-group_ .resource_ --auto-release/bool=false:
    resource-state_ = ResourceState_ resource-group_ resource_
    if auto-release:
      add-finalizer this ::
        this.close_

  close_:
    if resource_:
      try:
        resource := resource_
        resource_ = null
        resource-state_.dispose
        ble-release-resource_ resource
      finally:
        remove-finalizer this

  is-closed -> bool:
    return resource_ == null

  throw-error_:
    ble-get-error_ resource_

  wait-for-state-with-gc_ bits:
    while true:
      state := resource-state_.wait-for-state bits | MALLOC-FAILED_
      if state & MALLOC-FAILED_ != 0:
        ble-gc_ resource_
      else:
        return state

class RemoteReadWriteElement_ extends Resource_:
  remote-service_/RemoteService

  constructor .remote-service_ resource:
    super remote-service_.device.manager.adapter.resource-group_ resource

  write_ value/ByteArray --expects-response/bool:
    while true:
      remote-service_.device.resource-state_.clear-state READY-TO-SEND-WITHOUT-RESPONSE-EVENT_
      resource-state_.clear-state VALUE-WRITE-FAILED-EVENT_ | VALUE-WRITE-SUCCEEDED-EVENT_
      result := ble-write-value_ resource_ value expects-response
      if result == 0: return // Write without response success.
      if result == 1: // Write with response.
        state := resource-state_.wait-for-state VALUE-WRITE-FAILED-EVENT_ | VALUE-WRITE-SUCCEEDED-EVENT_
        if state & VALUE-WRITE-FAILED-EVENT_ != 0: throw-error_
        return
      if result == 2: // Write without response, needs to wait for device ready.
        remote-service_.device.resource-state_.wait-for-state READY-TO-SEND-WITHOUT-RESPONSE-EVENT_

  request-read_:
    resource-state_.clear-state VALUE-DATA-READY-EVENT_
    ble-request-read_ resource_
    state := resource-state_.wait-for-state VALUE-DATA-READY-EVENT_ | VALUE-DATA-READ-FAILED-EVENT_
    if state & VALUE-DATA-READ-FAILED-EVENT_ != 0: throw-error_
    return ble-get-value_ resource_


class LocalReadWriteElement_ extends Resource_:
  constructor service/LocalService resource:
    super service.peripheral-manager.adapter.resource-group_ resource

  read_ -> ByteArray:
    resource-state_.clear-state DATA-RECEIVED-EVENT_
    while true:
      buf := ble-get-value_ resource_
      if buf: return buf
      resource-state_.wait-for-state DATA-RECEIVED-EVENT_



ble-retrieve-adpaters_:
  if platform == system.PLATFORM-FREERTOS or platform == system.PLATFORM-MACOS:
    return [["default", #[], true, true, null]]
  throw "Unsupported platform"

ble-init_ adapter:
  #primitive.ble.init

ble-create-central-manager_ resource-group:
  #primitive.ble.create-central-manager

ble-create-peripheral-manager_ resource-group bonding secure-connections:
  #primitive.ble.create-peripheral-manager

ble-close_ resource-group:
  #primitive.ble.close

ble-scan-start_ central-manager duration-us:
  #primitive.ble.scan-start

ble-scan-next_ central-manager:
  #primitive.ble.scan-next

ble-scan-stop_ central-manager:
  #primitive.ble.scan-stop

ble-connect_ resource-group address secure:
  #primitive.ble.connect

ble-disconnect_ device:
  #primitive.ble.disconnect

ble-release-resource_ resource:
  #primitive.ble.release-resource

ble-discover-services_ device service-uuids:
  #primitive.ble.discover-services

ble-discover-services-result_ device:
  #primitive.ble.discover-services-result

ble-discover-characteristics_ service characteristics-uuids:
  #primitive.ble.discover-characteristics

ble-discover-characteristics-result_ service:
  #primitive.ble.discover-characteristics-result

ble-discover-descriptors_ characteristic:
  #primitive.ble.discover-descriptors

ble-discover-descriptors-result_ characteristic:
  #primitive.ble.discover-descriptors-result

ble-request-read_ resource:
  #primitive.ble.request-read

ble-get-value_ characteristic:
  #primitive.ble.get-value

ble-write-value_ characteristic value with-response:
  return ble-run-with-quota-backoff_:
    ble-write-value__ characteristic value with-response

ble-write-value__ characteristic value with-response:
  #primitive.ble.write-value

ble-set-characteristic-notify_ characteristic value:
  #primitive.ble.set-characteristic-notify

ble-advertise-start_ peripheral-manager name services manufacturer-data interval connection-mode flags:
  #primitive.ble.advertise-start

ble-advertise-stop_ peripheral-manager:
  #primitive.ble.advertise-stop

ble-add-service_ peripheral-manager uuid:
  #primitive.ble.add-service

ble-add-characteristic_ service uuid properties permission value read-timeout-ms:
  return ble-run-with-quota-backoff_:
    ble-add-characteristic__ service uuid properties permission value read-timeout-ms
  unreachable

ble-add-characteristic__ service uuid properties permission value read-timeout-ms:
  #primitive.ble.add-characteristic

ble-add-descriptor_ characteristic uuid properties permission value:
  return ble-run-with-quota-backoff_:
    ble-add-descriptor__ characteristic uuid properties permission value

ble-add-descriptor__ characteristic uuid properties permission value:
  #primitive.ble.add-descriptor

ble-deploy-service_ service:
  #primitive.ble.deploy-service

ble-start-gatt-server_ peripheral-manager:
  #primitive.ble.start-gatt-server

ble-set-value_ characteristic new-value -> none:
  ble-run-with-quota-backoff_:
    ble-set-value__ characteristic new-value

ble-set-value__ characteristic new-value:
  #primitive.ble.set-value

ble-get-subscribed-clients characteristic:
  #primitive.ble.get-subscribed-clients

ble-notify-characteristics-value_ characteristic client new-value:
  return ble-run-with-quota-backoff_:
    ble-notify-characteristics-value__ characteristic client new-value

ble-notify-characteristics-value__ characteristic client new-value:
  #primitive.ble.notify-characteristics-value

ble-get-att-mtu_ resource:
  #primitive.ble.get-att-mtu

ble-set-preferred-mtu_ mtu:
  #primitive.ble.set-preferred-mtu

ble-get-error_ characteristic:
  #primitive.ble.get-error

ble-gc_ resource:
  #primitive.ble.gc

ble-platform-requires-uuid-as-byte-array_:
  return platform == system.PLATFORM-FREERTOS

ble-read-request-reply_ resource value:
  ble-run-with-quota-backoff_ :
    ble-read-request-reply__ resource value

ble-read-request-reply__ resource value:
  #primitive.ble.read-request-reply

ble-get-bonded-peers_:
  #primitive.ble.get-bonded-peers

ble-run-with-quota-backoff_ [block]:
  start := Time.monotonic-us
  while true:
    catch --unwind=(: it != "QUOTA_EXCEEDED"): return block.call
    sleep --ms=10
    if Time.monotonic-us - start > 2_000_000: throw DEADLINE-EXCEEDED-ERROR<|MERGE_RESOLUTION|>--- conflicted
+++ resolved
@@ -455,13 +455,9 @@
   This method adds all discovered services to the list of discovered services of the device,
     regardless of whether a service with the same UUID already exists in the list.
 
-<<<<<<< HEAD
   Note: Some platforms, like the ESP32, only support an empty list (the default) or a list
-    of size 1. If the platform is limited, this method throws.
-=======
-  Note: Some platforms only support an empty list or a list of size 1. If the platform is limited, this method
-    throws.
->>>>>>> 2f5db5eb
+    of size 1. If the platform is limited, this method throws for lists with more than
+    one element.
   */
   discover-services service-uuids/List=[] -> List:
     resource-state_.clear-state SERVICES-DISCOVERED-EVENT_
