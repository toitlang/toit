--- conflicted
+++ resolved
@@ -156,29 +156,8 @@
   constructor data/ByteArray:
     return ByteArrayReader_ data
 
-<<<<<<< HEAD
   constructor.adapt r/old-reader.Reader:
     return ReaderAdapter_ r
-
-  /**
-  Reads a chunk of data.
-
-  Returns null if no more data is left.
-
-  If data has been buffered returns the buffered data first.
-  Otherwise attempts to read new data from the resource.
-  */
-  read -> ByteArray?:
-    if buffered_.is_empty:
-      if is-closed_: return null
-      return consume_
-    bytes := buffered_.remove-first
-    result := bytes[first-bytes-position_..]
-    first-bytes-position_ = 0
-    return result
-
-=======
->>>>>>> 667497ec
   /**
   Closes this reader.
 
@@ -500,39 +479,6 @@
     that size (in bytes), but it may be smaller, even if there is more data
     available from the underlying reader.
 
-<<<<<<< HEAD
-  If $to is given, stops the search at the given position $to (exclusive).
-
-  If necessary buffers more data.
-  if $throw-if-missing is true, throws $UNEXPECTED-END-OF-READER if the byte
-    is not found.
-  Otherwise, returns -1, if the byte cannot be found in the remaining data.
-  */
-  index-of b/int --throw-if-missing/bool=false --to/int=int.MAX -> int:
-    offset := 0
-    start := first-bytes-position_
-    buffered_.do:
-      end := min (start + to) it.size
-      index := it.index-of b --from=start --to=end
-      if index >= 0: return offset + index
-      offset += it.size - start
-      to -= it.size - start
-      if to <= 0:
-        if throw-if-missing: throw UNEXPECTED-END-OF-READER
-        return -1
-      start = 0
-
-    while true:
-      if to <= 0 or not more_:
-        if throw-if-missing: throw UNEXPECTED-END-OF-READER
-        return -1
-      bytes := buffered_.last
-      end := min (start + to) bytes.size
-      index := bytes.index-of b
-      if index >= 0: return offset + index
-      offset += bytes.size
-      to -= bytes.size
-=======
   Returns null if the stream has ended.
 
   # Errors
@@ -633,7 +579,6 @@
     byte-array := peek-bytes n
     skip n
     return byte-array
->>>>>>> 667497ec
 
   /**
   Gets the first $n bytes and returns them as string.
@@ -712,15 +657,6 @@
   The read bytes and the delimiter are consumed.
   The returned string does not include the delimiter.
 
-<<<<<<< HEAD
-  See $read-bytes-until.
-  */
-  read-string-until delimiter/int --consume-delimiter/bool=true -> string:
-    index := index-of delimiter
-    if index < 0: throw UNEXPECTED-END-OF-READER
-    str := read-string (index_of delimiter)
-    skip 1 // Skip delimiter char
-=======
   # Errors
   The $delimiter must be available.
   */
@@ -728,7 +664,6 @@
     length := index-of delimiter --throw-if-missing
     str := peek-string length
     skip length + 1 // Skip delimiter char
->>>>>>> 667497ec
     return str
 
   /**
@@ -737,13 +672,6 @@
   The read bytes and the delimiter are consumed.
   The returned bytes do not include the delimiter.
 
-<<<<<<< HEAD
-  See $read-string-until.
-  */
-  read-bytes-until delimiter/int --consume-delimiter/bool=true -> ByteArray:
-    bytes := read_bytes (index_of delimiter)
-    skip 1 // Skip delimiter char
-=======
   # Errors
   The $delimiter must be available.
   */
@@ -751,7 +679,6 @@
     length := index-of delimiter --throw-if-missing
     bytes := peek-bytes length
     skip length + 1 // Skip delimiter char
->>>>>>> 667497ec
     return bytes
 
   /**
