// Copyright (C) 2023 Toitware ApS. All rights reserved.

import binary
import reader as old-reader
import writer as old-writer

/**
A producer of bytes.

The most important implementations of this interface are
  $ByteArray and $string, which we call "Primitive IO Data". Any other data
  structure that implements this interface can still be used as byte-source
  for primitive operations but will first be converted to a byte array,
  using the $write-to-byte-array method. Some primitive operations will
  do this in a chunked way to avoid allocating a large byte array.

Since $Data objects can be instances of $ByteArray it is sometimes
  judicious to test if the given instance is already of class `ByteArray` before
  invoking $write-to-byte-array.
*/
interface Data:
  /** The amount of bytes that can be produced. */
  byte-size -> int

  /**
  Returns a slice of this data.
  */
  byte-slice from/int to/int -> Data

  /** Returns the byte at the given index. */
  byte-at index/int -> int

  /**
  Copies the bytes in the range $from-$to into the given $byte-array at the
    position $at.

  The parameter $from and the parameter $to must satisfy: 0 <= $from <= $to <= $byte-size.
  The parameter $at must satisfy 0 <= $at <= `bytes-size` where `bytes-size` is the
    size of the given $byte-array. It may only be equal to the size if $from == $to.

  # Inheritance
  Implementations are not required to check whether $at satisfies the required properties.
  Since writes to the given $byte-array are checked by the target, errors would automatically
    be reported then. This also means that the user might not get an error message if $at
    is not in bounds, but $from == $to. This is acceptable behavior.
  */
  write-to-byte-array byte-array/ByteArray --at/int from/int to/int -> none

/**
A consumer of bytes.
*/
abstract class Writer:
  is-closed_/bool := false

  constructor:

  /**
  Constructor to convert old-style writers to this writer.

  The $writer must either be a $old-writer.Writer or a class with a `write` function
    that returns the number of bytes written.
  */
  constructor.adapt writer:
    return WriterAdapter_ writer

  /**
  Writes the given $data to this writer.

  If the writer can't write all the data at once tries again until all of the data is
    written. This method is blocking.
  */
  write data/Data from/int=0 to/int=data.byte-size -> none:
    while not is-closed_:
      from += try-write data from to
      if from >= to: return
      yield
    assert: is-closed_
    throw "WRITER_CLOSED"

  /**
  Writes all data that is provided by the given $reader.
  */
  write-from reader/Reader -> none:
    if is-closed_: throw "WRITER_CLOSED"
    while data := reader.read:
      write data

  /**
  Tries to write the given $data to this writer.
  If the writer can't write all the data at once, it writes as much as possible.
  Always returns the number of bytes written.

  # Inheritance
  Implementations are not required to check whether the writer is closed.

  If the writer is closed while this operation is in progress, the writer may throw
    an exception or return a number smaller than $to - $from.
  */
  try-write data/Data from/int=0 to/int=data.byte-size -> int:
    if is-closed_: throw "WRITER_CLOSED"
    return try-write_ data from to

  /**
  Tries to write the given $data to this writer.
  If the writer can't write all the data at once, it writes as much as possible.
  Always returns the number of bytes written.

  # Inheritance
  Implementations are not required to check whether the writer is closed.

  If the writer is closed while this operation is in progress, the writer may throw
    an exception or return a number smaller than $to - $from.
  */
  // This is a protected method. It should not be "private".
  abstract try-write_ data/Data from/int to/int -> int


abstract class CloseableWriter extends Writer:
  /**
  Closes this writer.

  After this method has been called, no more data can be written to this writer.
  This method may be called multiple times.
  */
  close:
    if is-closed_: return
    close_
    is-closed_ = true

  /**
  See $close.

  # Inheritance
  Implementations should close down the underlying resource.
  If the writer is in the process of writing data, it may throw an exception, or
    abort the write, returning the number of bytes that have been written so far.
  */
  // This is a protected method. It should not be "private".
  abstract close_ -> none

/**
A source of bytes.
*/
abstract class Reader implements old-reader.Reader:
  static UNEXPECTED-END-OF-READER ::= "UNEXPECTED_END_OF_READER"

  is-closed_/bool := false

  // An array of byte arrays that have arrived but are not yet processed.
  buffered_/ByteArrayList_? := null

  // The position in the first byte array that we got to.
  first-array-position_ := 0

  // The number of bytes in byte arrays that have been used up.
  base-consumed_ := 0

  constructor:

  /**
  Constructs a new reader that uses the given $data as source.
  */
  constructor data/ByteArray:
    return ByteArrayReader_ data

  /**
  Constructs a new reader that wraps the old-style reader $r.

  This constructor will be removed and should only be used temporarily.
  */
  constructor.adapt r/old-reader.Reader:
    return ReaderAdapter_ r
  /**
  Clears any buffered data.

  Any cleared data is not considered consumed.
  */
  clear -> none:
    buffered_ = null
    base-consumed_ += first-array-position_
    first-array-position_ = 0

  /**
  Ensures that $requested bytes are available.

  If this is not possible, invokes $on-end.
  */
  ensure_ requested/int [on-end] -> none:
    if requested < 0: throw "INVALID_ARGUMENT"
    while buffered-size < requested:
      if not more_: on-end.call

  /**
  Reads more data from the reader.

  If the $consume_ returns null, then it is either closed or at the end.
    In either case, return null.

  If $consume_ has bytes to offer, then the number of bytes read is returned.
  */
  more_ -> int?:
    data := null
    while true:
      data = consume_
      if not data: return null
      if data.size != 0: break
    add-byte-array_ data
    return data.size

  /**
  Buffers the given $data.
  */
  add-byte-array_ data/ByteArray -> none:
    if not buffered_: buffered_ = ByteArrayList_
    buffered_.add data
    if buffered_.size == 1:
      assert: first-array-position_ == 0
      base-consumed_ += first-array-position_
      first-array-position_ = 0

  /**
  Ensures that at least $n bytes are buffered.

  # Errors
  At least $n bytes must be available. Use $try-ensure-buffered for a non-throwing
    version.
  */
  ensure-buffered n/int -> none:
    ensure_ n: throw UNEXPECTED-END-OF-READER

  /**
  Attempts to buffer at least $n bytes.

  Returns whether it was able to.
  */
  try-ensure-buffered n/int -> bool:
    ensure_ n: return false
    return true

  /**
  Whether $n bytes are available in the internal buffer.

  This function does not read any new data from the resource, but
    only uses the buffered data.

  See $buffered-size.
  */
  is-buffered n/int -> bool:
    return buffered-size >= n

  /**
  Buffers all the remaining data of this reader.

  Use $buffered-size to determine how much data was buffered.
  Use $read-bytes to read the buffered data.
  */
  buffer-all -> none:
    while more_: null

  /**
  The amount of buffered data.

  This function does not read any new data from the resource, but
    only uses the buffered data.
  */
  buffered-size -> int:
    if not buffered_: return 0
    return buffered_.size-in-bytes - first-array-position_

  /**
  The number of bytes that have been consumed from the BufferedReader.
  */
  consumed -> int:
    return base-consumed_ + first-array-position_

  /**
  Skips over the next $n bytes.

  # Errors
  At least $n bytes must be available.
  */
  skip n/int -> none:
    if n == 0: return
    if not buffered_:
      if not more_: throw UNEXPECTED-END-OF-READER

    while n > 0:
      if buffered_.size == 0:
        if not more_: throw UNEXPECTED-END-OF-READER

      size := buffered_.first.size - first-array-position_
      if n < size:
        first-array-position_ += n
        return

      n -= size
      base-consumed_ += buffered_.first.size
      first-array-position_ = 0
      buffered_.remove-first

  /**
  Gets the $n th byte from our current position.
  Does not consume the data, but caches it in this instance.

  If enough data is already cached simply returns the byte without
    requesting more data.

  See $read-byte.

  # Errors
  At least $n + 1 bytes must be available.
  */
  peek-byte n/int -> int:
    if n < 0: throw "INVALID_ARGUMENT"
    ensure-buffered n + 1
    n += first-array-position_
    buffered_.do:
      size := it.size
      if n < size: return it[n]
      n -= size
    unreachable  // ensure throws if not enough bytes are available.

  /**
  Gets the $n next bytes.
  Does not consume the data, but caches it in this instance.

  If enough data is already cached simply returns the bytes without
    requesting more data.

  See $read-bytes.

  # Errors
  At least $n bytes must be available.
  */
  peek-bytes n/int -> ByteArray:
    if n <= 0:
      if n == 0: return #[]
      throw "INVALID_ARGUMENT"
    ensure-buffered n
    start := first-array-position_
    first := buffered_.first
    if start + n <= first.size: return first[start..start + n]
    result := ByteArray n
    offset := 0
    buffered_.do:
      size := min
          it.size - start
          n - offset
      result.replace offset it start (start + size)
      offset += size
      if offset == n: return result
      start = 0
    unreachable

  /**
  Reads the rest of the data and returns it.
  */
  read-all -> ByteArray?:
    buffer-all
    return read-bytes buffered-size

  /**
  Drains the reader without buffering or returning the data.
  */
  drain -> none:
    clear
    while consume_: null // Do nothing.

  /**
  Searches forwards for the $byte.

  Consumes no bytes.

  If $to is specified the search is limited to the given range.

  Returns the index of the first occurrence of the $byte.
  If $throw-if-missing is true and $byte is not in the remaining data throws.
  Returns -1 if $throw-if-missing is false and the $byte is not in the remaining data.
  */
  index-of byte/int --to/int?=null --throw-if-missing/bool=false -> int:
    offset := 0
    start := first-array-position_
    if buffered_:
      buffered_.do:
        end := to ? min (start + to) it.size : it.size
        index := it.index-of byte --from=start --to=end
        if index >= 0: return offset + (index - start)
        if to: to -= it.size - start
        offset += it.size - start
        start = 0

    while true:
      if not more_:
        if throw-if-missing: throw UNEXPECTED-END-OF-READER
        return -1
      array := buffered_.last
      end := to ? min to array.size : array.size
      index := array.index-of byte
      if index >= 0: return offset + index
      if to: to -= array.size
      offset += array.size

  /**
  Reads from the reader.

  If data has been buffered returns the buffered data first. Otherwise, attempts
    to read new data from the resource.

  The read bytes are consumed.

  If $max-size is specified the returned byte array will never be larger than
    that size, but it may be smaller, even if there is more data available from
    the underlying resource. Use $read-bytes to read exactly n bytes.

  Returns null if no more data is available.
  */
  read --max-size/int?=null -> ByteArray?:
    if buffered_ and buffered_.size > 0:
      array := buffered_.first
      if first-array-position_ == 0 and (max-size == null or array.size <= max-size):
        buffered_.remove-first
        base-consumed_ += array.size
        return array
      byte-count := array.size - first-array-position_
      if max-size:
        byte-count = min byte-count max-size
      end := first-array-position_ + byte-count
      result := array[first-array-position_..end]
      if end == array.size:
        base-consumed_ += array.size
        first-array-position_ = 0
        buffered_.remove-first
      else:
        first-array-position_ = end
      return result

    array := consume_
    if array == null: return null
    if max-size == null or array.size <= max-size:
      base-consumed_ += array.size
      return array
    add-byte-array_ array
    first-array-position_ = max-size
    return array[..max-size]

  /**
  Reads the first $n bytes as a string.

  The read bytes are consumed.

  # Errors
  The read bytes must be convertible to a UTF8 string.
  At least $n bytes must be available.

  See $peek-string.

  # Examples
  ```
  class MyReader implements Reader:
    read -> ByteArray?: return "hellø".to_byte_array

  main:
    reader := BufferedReader MyReader
    print
      reader.read_string 6  // >> Hellø
    print
      reader.read_string 5  // >> Error!
  ```
  */
  read-string n/int -> string:
    str := peek-string n
    skip n
    return str

  // Indexed by the top nibble of a UTF-8 byte this tells you how many bytes
  // long the UTF-8 sequence is.
  static UTF-FIRST-CHAR-TABLE_ ::= [
    1, 1, 1, 1, 1, 1, 1, 1,
    1, 1, 1, 1, 2, 2, 3, 4,
  ]

  /**
  Reads at most $max-size bytes as a string.

  The read bytes are consumed.

  Note that this method is different from $read followed by to_string as it
    ensures that the data is split into valid UTF-8 chunks.

  If $max-size is specified the returned string will never be larger than
    that size (in bytes), but it may be smaller, even if there is more data
    available from the underlying reader.

  Returns null if the stream has ended.

  # Errors
  The read bytes must be convertible to a legal UTF8 string, but this method
    will read a number of bytes such that legal UTF-8 characters are not
    chopped up.

  May throw an end-of-stream exception if the stream ends in the middle of a
    malformed UTF-8 character.

  Instead of returning a zero length string it throws an exception.  This can
    happen if $max-size is less than 4 bytes and the next thing is a UTF-8
    character that is coded in more bytes than were requested.  This also means
    $max-size should never be zero.
  */
  read-string --max-size/int?=null -> string?:
    if max-size and max-size < 0: throw "INVALID_ARGUMENT"
    if not buffered_ or buffered_.size == 0:
      array := consume_
      if array == null: return null
      // Instead of adding the array to the arrays we may just be able more
      // efficiently pass it on in string from.
      if (max-size == null or array.size <= max-size) and array[array.size - 1] <= 0x7f:
        return array.to-string
      add-byte-array_ array

    array := buffered_.first

    // Ensure there is at least one full UTF-8 character.  Does a blocking read
    // if we only have part of a character.  This may throw if the stream ends
    // with a malformed UTF-8 character.
    ensure-buffered UTF-FIRST-CHAR-TABLE_[array[first-array-position_] >> 4]

    // Try to take whole byte arrays from the input and convert them
    // to strings without first having to concatenate byte arrays.
    // Remember to avoid chopping up UTF-8 characters while doing this.
    if not max-size: max-size = buffered-size
    if first-array-position_ == 0 and array.size <= max-size and array[array.size - 1] <= 0x7f:
      buffered_.remove-first
      base-consumed_ += array.size
      return array.to-string

    size := min buffered-size max-size

    start-of-last-char := size - 1
    if (peek-byte start-of-last-char) > 0x7f:
      // There is a non-ASCII UTF-8 sequence near the end.  We need to check if
      // we are chopping it up by finding where it starts.  It will start with
      // a byte >= 0xc0.
      while (peek-byte start-of-last-char) < 0xc0:
        start-of-last-char--
        if start-of-last-char < 0: throw "ILLEGAL_UTF_8"
      // If the UTF-8 encoding of the last character extends beyond the byte
      // array we were going to convert to a string, then start just before the
      // start of that character instead.
      if start-of-last-char + UTF-FIRST-CHAR-TABLE_[(peek-byte start-of-last-char) >> 4] > size:
        size = start-of-last-char

    if size == 0: throw "max_size was too small to read a single UTF-8 character"

    array = read-bytes size
    return array.to-string

  /**
  Reads the first byte.

  The read byte is consumed.

  See $peek-byte.

  # Errors
  At least 1 byte must be available.
  */
  read-byte -> int:
    b := peek-byte 0
    skip 1
    return b

  /**
  Reads the first $n bytes from the reader.

  The read bytes are consumed.

  At least $n bytes must be available. That is, a call to $(try-ensure-buffered n) must return true.

  If you want to read either $n bytes, if they are available, or the maximum number of
    available bytes otherwise, use the following code:

  ```
  read_exactly_or_drain reader/BufferedReader n/int -> ByteArray?:
    if can_ensure n: return reader.read_bytes n
    reader.buffer_all
    if reader.buffered == 0: return null
    return reader.read_bytes reader.buffered
  ```
  */
  read-bytes n/int -> ByteArray:
    byte-array := peek-bytes n
    skip n
    return byte-array

  /**
  Gets the first $n bytes and returns them as string.

  Does not consume the data, but caches it in this instance.

  # Errors
  The peeked bytes must be convertible to a UTF8 string.
  At least $n bytes must be available.

  # Examples
  ```
  class MyReader implements Reader:
    read -> ByteArray?: return "hellø".to_byte_array

  main:
    reader := BufferedReader MyReader
    print
      reader.peek_string 6  // >> Hellø
    print
      reader.peek_string 5  // >> Error!
  ```
  */
  peek-string n/int -> string:
    // Fast case.
    if n == 0: return ""
    if buffered-size >= n:
      first := buffered_.first
      end := first-array-position_ + n
      if first.size >= end:
        return first.to-string first-array-position_ end
    // Slow case.
    return (peek-bytes n).to-string

  /**
  Reads a line as a string.

  If $keep-newline is true, the returned string includes the newline character.
  If $keep-newline is false, trims the trailing '\r\n' or '\n'. This method
    removes a '\r' even if the platform is not Windows. If the '\r' needs to be
    preserved, set $keep-newline to true and remove the trailing '\n' manually.
  If the input ends with a newline, then all further reads return null.
  If the input ends without a newline, then the last line is returned without any
    newline character (even if $keep-newline) is true, and all further reads
    return null.

  Returns null if no more data is available.
  */
  read-line --keep-newline/bool=false -> string?:
    delimiter-pos := index-of '\n'
    if delimiter-pos == -1:
      rest-size := buffered-size
      if rest-size == 0: return null
      return read-string rest-size

    if keep-newline: return read-string (delimiter-pos + 1)

    result-size := delimiter-pos
    if delimiter-pos > 0 and (peek-byte (delimiter-pos - 1)) == '\r':
      result-size--

    result := peek-string result-size
    skip delimiter-pos + 1  // Also consume the delimiter.
    return result

  /**
  Reads the remaining data as lines.

  See $read-line.
  */
  read-lines --keep-newlines/bool=false -> List:
    result := []
    while line := read-line --keep-newline=keep-newlines:
      result.add line
    return result

  /**
  Reads the string before the $delimiter.

  The read bytes and the delimiter are consumed.
  The returned string does not include the delimiter.

  # Errors
  The $delimiter must be available.
  */
  read-string-up-to delimiter/int -> string:
    length := index-of delimiter --throw-if-missing
    str := peek-string length
    skip length + 1 // Skip delimiter char
    return str

  /**
  Reads the bytes before the $delimiter.

  The read bytes and the delimiter are consumed.
  The returned bytes do not include the delimiter.

  # Errors
  The $delimiter must be available.
  */
  read-bytes-up-to delimiter/int -> ByteArray:
    length := index-of delimiter --throw-if-missing
    bytes := peek-bytes length
    skip length + 1 // Skip delimiter char
    return bytes

  /**
  Prepends the values in the $value byte-array.
  These will be the first bytes to be read in subsequent read
    operations.

  If $hand-over is true, then this instance takes ownership of $value.
    In this case, its contents should not be modified after being
    given to this method.
  */
  unget value/ByteArray --hand-over/bool=false -> none:
    if value.size == 0: return
    if not hand-over: value = value.copy
    if first-array-position_ != 0:
      first := buffered_.first
      buffered_.remove-first
      base-consumed_ += first-array-position_
      first = first[first-array-position_..]
      buffered_.prepend first
      first-array-position_ = 0
    base-consumed_ -= value.size
    if not buffered_: buffered_ = ByteArrayList_
    buffered_.prepend value

  /**
  Provides endian-aware functions to read from this instance.

  The little-endian byte order reads lower-order ("little") bytes first.
    For example, if the source of the read operation is a byte array, then
    first byte read (from position 0) is the least significant byte of the
    number that is read.

  # Examples
  ```
  import io

  main:
    reader := io.Reader #[0x78, 0x56, 0x34, 0x12]
    number := reader.little-endian.read-int32
    // The least significant byte 0x78 was at index 0.
    print "0x$(%x number)"  // => 0x12345678
  ```
  */
  little-endian -> EndianReader:
    return EndianReader --reader=this --byte-order=binary.LITTLE_ENDIAN

  /**
  Provides endian-aware functions to read from this instance.

  The big-endian byte order reads higher-order (big) bytes first.
    For example, if the source of the read operation is a byte array, then
    first byte read (from position 0) is the most significant byte of the
    number that is read.

  # Examples
  ```
  import io

  main:
    reader := io.Reader #[0x12, 0x34, 0x56, 0x78]
    number := reader.big-endian.read-int32
    // The most significant byte 0x12 was at index 0.
    print "0x$(%x number)"  // => 0x12345678
  ```
  */
  big-endian -> EndianReader:
    return EndianReader --reader=this --byte-order=binary.BIG_ENDIAN

  /**
  Reads the next byte array ignoring the buffered data.

  If the reader is closed, returns null.

  # Inheritance
  If the reader is closed while this operation is in progress, the reader must
    return null.
  */
  // This is a protected method. It should not be "private".
  abstract consume_ -> ByteArray?

abstract class CloseableReader extends Reader:
  /**
  Closes this reader.

  Reading from the reader after this method has been called is allowed and
    returns the buffered data and then null.

  If $clear-buffered is true, then the buffered data is dropped and reading
    from the reader after this method has been called returns null.
  */
  close --clear-buffered/bool=false -> none:
    if clear-buffered: clear
    if is-closed_: return
    close_
    is-closed_ = true

  /**
  Closes this reader.

  After this method has been called, the reader's $consume_ method must return null.
  This method may be called multiple times.
  */
  // This is a protected method. It should not be "private".
  abstract close_ -> none

  /**
  The size in bytes of the data in this reader.
  This value is not updated when data is consumed.

  If the reader does not know the size, returns null.
  */
  abstract content-size -> int?

/**
A producer of bytes from an existing $ByteArray.

See $(Reader.constructor data).
*/
class ByteArrayReader_ extends Reader:
  data_ / ByteArray? := ?
  content-size / int := ?

  constructor .data_/ByteArray:
    content-size = data_.size

  consume_ -> ByteArray?:
    result := data_
    data_ = null
    return result

  close_ -> none:
    data_ = null

interface CloseableOutStrategy extends OutStrategy:
  /**
  Closes this writer.

  See $CloseableWriter.close_.
  */
  // This is a protected method. It should not be "private".
  close-writer_ -> none

class Out_ extends Writer:
  mixin_/OutMixin

  constructor .mixin_:

  try-write_ data/Data from/int to/int -> int:
    return mixin_.try-write_ data from to

class CloseableOut_ extends CloseableWriter:
  strategy_/CloseableOutStrategy

  constructor .strategy_:

  try-write_ data/Data from/int to/int -> int:
    return strategy_.try-write_ data from to

  close_ -> none:
    mixin_.close-writer_

abstract mixin OutMixin:
  out_/Out_? := null

  out -> Writer:
    result := out_
    if not result:
      result = Out_ this
      out_ = result
    return result

  /**
  Writes the given $data to this writer.

  Returns the number of bytes written.

  # Inheritance
  See $Writer.try-write_.
  */
  // This is a protected method. It should not be "private".
  abstract try-write_ data/Data from/int to/int -> int

abstract mixin CloseableOutMixin implements CloseableOutStrategy:
  out_/CloseableOut_? := null

  out -> CloseableWriter:
    if not out_: out_ = CloseableOut_ this
    return out_

  /**
  Writes the given $data to this writer.

  Returns the number of bytes written.

  # Inheritance
  See $Writer.try-write_.
  */
  // This is a protected method. It should not be "private".
  abstract try-write_ data/Data from/int to/int -> int

  /**
  Closes this writer.

  # Inheritance
  See $CloseableWriter.close_.
  */
  // This is a protected method. It should not be "private".
  abstract close-writer_ -> none

interface CloseableInStrategy extends InStrategy:
  /**
  Closes this reader.

  See $CloseableReader.close_.
class In_ extends Reader:
  mixin_/InMixin

  constructor .mixin_:

  consume_ -> ByteArray?:
    return mixin_.consume_

class CloseableIn_ extends CloseableReader:
  strategy_/CloseableInStrategy

  constructor .strategy_:

  consume_ -> ByteArray?:
    return strategy_.consume_

  close_ -> none:
    mixin_.close-reader_

  // TODO(florian): make it possible to set the content-size of the reader when
  // using a mixin.
  content-size -> int?:
    return null

abstract mixin InMixin:
  in_/In_? := null

  in -> Reader:
    result := in_
    if not result:
      result = In_ this
      in_ = result
    return in_

  /**
  Reads the next bytes.

  # Inheritance
  See $Reader.consume_.
  */
  // This is a protected method. It should not be "private".
  abstract consume_ -> ByteArray?

abstract mixin CloseableInMixin implements CloseableInStrategy:
  in_/CloseableIn_? := null

  in -> CloseableReader:
    if not in_: in_ = CloseableIn_ this
    return in_

  /**
  Reads the next bytes.

  # Inheritance
  See $Reader.consume_.
  */
  // This is a protected method. It should not be "private".
  abstract consume_ -> ByteArray?

  /**
  Closes this reader.

  # Inheritance
  See $CloseableReader.close_.
  */
  // This is a protected method. It should not be "private".
  abstract close-reader_ -> none

/**
A buffer that can be used to build byte data.

# Aliases
- `BytesBuilder`: Dart
- `ByteArrayOutputStream`: Java
*/
class Buffer extends CloseableWriter:
  static INITIAL-BUFFER-SIZE_ ::= 64
  static MIN-BUFFER-GROWTH_ ::= 64

  init-size_/int
  offset_ := 0
  buffer_/ByteArray := ?
  is-growable_/bool := ?

  /**
  Constructs a new buffer.

  The backing byte array is allocated with a default size and will grow if needed.
  */
  constructor:
    return Buffer (ByteArray INITIAL-BUFFER-SIZE_) --growable

  /**
  Constructs a new buffer, using the given $bytes as backing array.

  If $growable is true, then the $bytes array might be replaced with a bigger one
    if needed.

  The current backing array can be accessed with $backing-array.
  A view, only containing the data that has been written so far, can be accessed
    with $bytes.
  */
  constructor bytes/ByteArray --growable/bool=false:
    buffer_ = bytes
    is-growable_ = growable
    init-size_ = bytes.size

  /**
  Constructs a new buffer with the given initial $size.

  If $growable is true, then the backing array might be replaced with a bigger one
    if needed.

  The current backing array can be accessed with $backing-array.
  A view, only containing the data that has been written so far, can be accessed
    with $bytes.
  */
  constructor.with-initial-size size/int --growable/bool=true:
    buffer_ = ByteArray size
    init-size_ = size
    is-growable_ = growable

  /**
  Whether this instance is allowed to replace the backing store with a bigger one.

  If false, then the $backing-array is always equal to the array that was passed
    to the constructor.
  */
  is-growable -> bool:
    return is-growable_

  /**
  The amount of bytes that have been written to this buffer.

  This is not necessarily the size of the backing array.
  */
  size -> int:
    return offset_

  /**
  The backing array of this buffer.

  If $is-growable is false, always returns the array that was passed to the constructor.
  This array might have a bigger size than the number of bytes that have been written.
  */
  backing-array -> ByteArray:
    return buffer_

  /**
  A view of the backing array that only contains the bytes that have been written so far.
  */
  bytes -> ByteArray:
    return buffer_[..offset_]

  /**
  Converts the consumed data to a string.
  This operation is equivalent to `bytes.to-string`.
  */
  to-string -> string:
    return bytes.to-string

  /**
  Reserves $amount bytes.

  Ensures that the backing array has $amount unused bytes available.
  If this is not the case replaces the backing array with a bigger one. In this
    case this instance must be growable. (See $is-growable.)

  This method is purely for efficiency, so that this consumer doesn't need to
    regrow its internal backing store too often.
  */
  reserve amount/int -> none:
    ensure_ amount

  /**
  Changes the size of the buffer to the given $new-size.
  */
  resize new-size/int -> none:
    ensure_ new-size
    if new-size < offset_:
      // Clear the bytes that are no longer part of the buffer.
      buffer_.fill --from=new-size --to=offset_ 0
    offset_ = new-size

  /**
  Grows the buffer by the given $amount.

  The new bytes are initialized to 0.
  */
  grow-by amount/int -> none:
    ensure_ amount
    offset_ += amount

  /**
  Closes this instance.

  If this instance is growable, trims the backing store to avoid waste.
  See $is-growable.
  */
  close -> none:
    super

  /**
  Resets this instance, discarding all accumulated data.
  */
  clear -> none:
    offset_ = 0

  ensure_ amount/int:
    new-minimum-size := offset_ + amount
    if new-minimum-size <= backing-array.size: return

    if not is-growable_: throw "BUFFER_FULL"

    // If we are ensuring a very big size, then make the buffer fit exactly.
    // This is good for ubjson encodings that end with a large byte array,
    // because there is no waste.  Otherwise grow by at least a factor (of 1.5)
    // to avoid quadratic running times.
    new-size := max
      buffer_.size +
        max
          buffer_.size >> 1
          MIN-BUFFER-GROWTH_
      new-minimum-size

    assert: offset_ + size  <= new-size

    new := ByteArray new-size
    new.replace 0 buffer_ 0 offset_
    buffer_ = new

  /**
  Writes the given $data to this buffer at the given index $at.

  The parameters must satisfy 0 <= $at <= ($at + data-size) <= $size, where
    data-size is the `byte-size` of $data.

  See $grow-by, $resize for ways to ensure that the buffer is big enough.
  */
  put --at/int data/Data from/int=0 to/int=data.byte-size:
    if not 0 <= at <= at + data.byte-size <= offset_: throw "INVALID_ARGUMENT"

  /**
  Returns the byte at the given $index.

  The parameter must satisfy 0 <= $index < $size.
  */
  operator[] index/int -> int:
    if not 0 <= index < offset_: throw "OUT_OF_BOUNDS"
    return buffer_[index]

  /**
  Sets the byte at the given $index to the given $value.

  The parameter $index must satisfy 0 <= $index < $size.
  */
  operator[]= index/int value/int -> none:
    if not 0 <= index < offset_: throw "OUT_OF_BOUNDS"
    buffer_[index] = value

  /** Writes a single byte $b. */
  write-byte b/int:
    ensure_ 1
    buffer_[offset_++] = b

  try-write_ data/Data from/int to/int -> int:
    ensure_ to - from
    buffer_.replace offset_ data from to
    offset_ += to - from
    return to - from

  /** See $close. */
  close_:
    if is-growable_ and offset_  != buffer_.size:
      buffer_ = buffer_.copy 0 offset_

  /**
  Provides endian-aware functions to write to this instance.

  The little-endian byte order writes lower-order ("little") bytes first.
    For example, if the target of the write operation is a byte array, then the
    first byte written (at position 0) is the least significant byte of the
    number that is written.

  # Examples
  ```
  import io

  main:
    buffer := io.Buffer
    buffer.little-endian.write-int32 0x12345678
    // The least significant byte 0x78 is at index 0.
    print buffer.bytes  // => #[0x78, 0x56, 0x34, 0x12]
  ```

  ```
  import io

  main:
    buffer := io.Buffer
    writer := buffer.little-endian
    writer.write "Can be used like a normal writer."
    writer.write-int32 0x12345678
    result := buffer.bytes
    ...
  ```
  */
  little-endian -> EndianBuffer:
    return EndianBuffer --buffer=this --byte-order=binary.LITTLE_ENDIAN

  /**
  Provides endian-aware functions to write to this instance.

  The big-endian byte order writes higher-order (big) bytes first.
    For example, if  the target of the write operation is a byte array, then the
    first byte written (at position 0) is the most significant byte of
    the number that is written.

  # Examples
  ```
  import io

  main:
    buffer := io.Buffer
    buffer.big-endian.write-int32 0x12345678
    // The most significant byte 0x12 is at index 0.
    print buffer.bytes  // => #[0x12, 0x34, 0x56, 0x78]
  ```

  ```
  import io

  main:
    buffer := io.Buffer
    writer := buffer.big-endian
    writer.write "Can be used like a normal writer."
    writer.write-int32 0x12345678
    result := buffer.bytes
    ...
  ```
  */
  big-endian -> EndianBuffer:
    return EndianBuffer --buffer=this --byte-order=binary.BIG_ENDIAN

class EndianReader:
  reader_/Reader
  endian_/binary.ByteOrder
  cached-byte-array_/ByteArray ::= ByteArray 8

  constructor --reader/Reader --byte-order/binary.ByteOrder:
    reader_ = reader
    endian_ = byte-order

  /**
  Peeks an unsigned 8-bit integer without consuming it.

  This function is an alias for $Reader.peek-byte.
  */
  peek-uint8 -> int:
    return reader_.peek-byte 0

  /**
  Reads an unsigned 8-bit integer.

  This function is an alias for $Reader.read-byte.
  */
  read-uint8 -> int:
    return reader_.read-byte

  /**
  Peeks a signed 8-bit integer without consuming it.
  */
  peek-int8 -> int:
    byte := reader_.peek-byte 0
    if (byte & 0x80) != 0: return byte - 0x100
    return byte

  /** Reads a signed 8-bit integer. */
  read-int8 -> int:
    result := peek-int8
    reader_.skip 1
    return result

  /**
  Peeks an unsigned 16-bit integer without consuming it.
  */
  peek-uint16 -> int:
    cached-byte-array_[0] = reader_.peek-byte 0
    cached-byte-array_[1] = reader_.peek-byte 1
    return endian_.uint16 cached-byte-array_ 0

  /**
  Reads an unsigned 16-bit integer.
  */
  read-uint16 -> int:
    result := peek-uint16
    reader_.skip 2
    return result

  /**
  Peeks a signed 16-bit integer without consuming it.
  */
  peek-int16 -> int:
    cached-byte-array_[0] = reader_.peek-byte 0
    cached-byte-array_[1] = reader_.peek-byte 1
    return endian_.int16 cached-byte-array_ 0

  /**
  Reads a signed 16-bit integer.
  */
  read-int16 -> int:
    result := peek-int16
    reader_.skip 2
    return result

  /**
  Peeks an unsigned 24-bit integer without consuming it.
  */
  peek-uint24 -> int:
    cached-byte-array_[0] = reader_.peek-byte 0
    cached-byte-array_[1] = reader_.peek-byte 1
    cached-byte-array_[2] = reader_.peek-byte 2
    return endian_.uint24 cached-byte-array_ 0

  /**
  Reads an unsigned 24-bit integer.
  */
  read-uint24 -> int:
    result := peek-uint24
    reader_.skip 3
    return result

  /**
  Peeks a signed 24-bit integer without consuming it.
  */
  peek-int24 -> int:
    cached-byte-array_[0] = reader_.peek-byte 0
    cached-byte-array_[1] = reader_.peek-byte 1
    cached-byte-array_[2] = reader_.peek-byte 2
    return endian_.int24 cached-byte-array_ 0

  /**
  Reads a signed 24-bit integer.
  */
  read-int24 -> int:
    result := peek-int24
    reader_.skip 3
    return result

  /**
  Peeks an unsigned 32-bit integer without consuming it.
  */
  peek-uint32 -> int:
    cached-byte-array_[0] = reader_.peek-byte 0
    cached-byte-array_[1] = reader_.peek-byte 1
    cached-byte-array_[2] = reader_.peek-byte 2
    cached-byte-array_[3] = reader_.peek-byte 3
    return endian_.uint32 cached-byte-array_ 0

  /**
  Reads an unsigned 32-bit integer.
  */
  read-uint32 -> int:
    result := peek-uint32
    reader_.skip 4
    return result

  /**
  Peeks a signed 32-bit integer without consuming it.
  */
  peek-int32 -> int:
    cached-byte-array_[0] = reader_.peek-byte 0
    cached-byte-array_[1] = reader_.peek-byte 1
    cached-byte-array_[2] = reader_.peek-byte 2
    cached-byte-array_[3] = reader_.peek-byte 3
    return endian_.int32 cached-byte-array_ 0

  /**
  Reads a signed 32-bit integer.
  */
  read-int32 -> int:
    result := peek-int32
    reader_.skip 4
    return result

  /**
  Peeks a signed 64-bit integer without consuming it.
  */
  peek-int64 -> int:
    cached-byte-array_[0] = reader_.peek-byte 0
    cached-byte-array_[1] = reader_.peek-byte 1
    cached-byte-array_[2] = reader_.peek-byte 2
    cached-byte-array_[3] = reader_.peek-byte 3
    cached-byte-array_[4] = reader_.peek-byte 4
    cached-byte-array_[5] = reader_.peek-byte 5
    cached-byte-array_[6] = reader_.peek-byte 6
    cached-byte-array_[7] = reader_.peek-byte 7
    return endian_.int64 cached-byte-array_ 0

  /**
  Reads a signed 64-bit integer.
  */
  read-int64 -> int:
    result := peek-int64
    reader_.skip 8
    return result

  /**
  Peeks a 32-bit floating-point number without consuming it.
  */
  peek-float32 -> float:
    cached-byte-array_[0] = reader_.peek-byte 0
    cached-byte-array_[1] = reader_.peek-byte 1
    cached-byte-array_[2] = reader_.peek-byte 2
    cached-byte-array_[3] = reader_.peek-byte 3
    return endian_.float32 cached-byte-array_ 0

  /**
  Reads a 32-bit floating-point number.
  */
  read-float32 -> float:
    result := peek-float32
    reader_.skip 4
    return result

  /**
  Peeks a 64-bit floating-point number without consuming it.
  */
  peek-float64 -> float:
    cached-byte-array_[0] = reader_.peek-byte 0
    cached-byte-array_[1] = reader_.peek-byte 1
    cached-byte-array_[2] = reader_.peek-byte 2
    cached-byte-array_[3] = reader_.peek-byte 3
    cached-byte-array_[4] = reader_.peek-byte 4
    cached-byte-array_[5] = reader_.peek-byte 5
    cached-byte-array_[6] = reader_.peek-byte 6
    cached-byte-array_[7] = reader_.peek-byte 7
    return endian_.float64 cached-byte-array_ 0

  /**
  Reads a 64-bit floating-point number.
  */
  read-float64 -> float:
    result := peek-float64
    reader_.skip 8
    return result


class EndianWriter:
  writer_/Writer
  endian_/binary.ByteOrder
  cached-byte-array_/ByteArray ::= ByteArray 8

  constructor --writer/Writer --byte-order/binary.ByteOrder:
    writer_ = writer
    endian_ = byte-order

  /** Writes a singed 8-bit integer. */
  write-int8 value/int -> none:
    cached-byte-array_[0] = value
    writer_.write cached-byte-array_ 0 1

  /** Writes an unsigned 8-bit integer. */
  write-uint8 value/int -> none:
    cached-byte-array_[0] = value
    writer_.write cached-byte-array_ 0 1

  /** Writes a signed 16-bit integer, using the endiannes of this instance. */
  write-int16 value/int -> none:
    endian_.put-int16 cached-byte-array_ 0 value
    writer_.write cached-byte-array_ 0 2

  /** Writes an unsigned 16-bit integer, using the endiannes of this instance. */
  write-uint16 value/int -> none:
    endian_.put-uint16 cached-byte-array_ 0 value
    writer_.write cached-byte-array_ 0 2

  /** Writes a signed 24-bit integer, using the endiannes of this instance. */
  write-int24 value/int -> none:
    endian_.put-int24 cached-byte-array_ 0 value
    writer_.write cached-byte-array_ 0 3

  /** Writes an unsigned 24-bit integer, using the endiannes of this instance. */
  write-uint24 value/int -> none:
    endian_.put-uint24 cached-byte-array_ 0 value
    writer_.write cached-byte-array_ 0 3

  /** Writes a signed 32-bit integer, using the endiannes of this instance. */
  write-int32 value/int -> none:
    endian_.put-int32 cached-byte-array_ 0 value
    writer_.write cached-byte-array_ 0 4

  /** Writes an unsigned 32-bit integer, using the endiannes of this instance. */
  write-uint32 value/int -> none:
    endian_.put-uint32 cached-byte-array_ 0 value
    writer_.write cached-byte-array_ 0 4

  /** Writes a signed 64-bit integer, using the endiannes of this instance. */
  write-int64 data/int -> none:
    endian_.put-int64 cached-byte-array_ 0 data
    writer_.write cached-byte-array_ 0 8

  /** Writes a 32-bit floating-point number, using the endianness of this instance. */
  write-float32 data/float -> none:
    endian_.put-float32 cached-byte-array_ 0 data
    writer_.write cached-byte-array_ 0 4

  /** Writes a 64-bit floating-point number, using the endianness of this instance. */
  write-float64 data/float -> none:
    endian_.put-float64 cached-byte-array_ 0 data
    writer_.write cached-byte-array_ 0 8

class EndianBuffer extends EndianWriter:
  buffer_/Buffer

  constructor --buffer/Buffer --byte-order/binary.ByteOrder:
    buffer_ = buffer
    super --writer=buffer --byte-order=byte-order

  /**
  Writes the given byte $value to this buffer at the given index $at.

  This function is an alias for $Buffer.[]=.
  */
  put-int8 --at/int value/int:
    buffer_[at] = value

  /**
  Writes the given unsigned uint8 $value to this buffer at the given index $at.

  This function is an alias for $Buffer.[]= and $put-int8.
  */
  put-uint8 --at/int value/int:
    buffer_[at] = value

  /**
  Writes the given signed int16 $value to this buffer at the given index $at.
  */
  put-int16 --at/int value/int:
    endian_.put-int16 cached-byte-array_ at value
    buffer_.put --at=at cached-byte-array_ 0 2

  /**
  Writes the given unsigned uint16 $value to this buffer at the given index $at.

  This function is an alias for $put-int16.
  */
  put-uint16 --at/int value/int:
    put-int16 --at=value value

  /**
  Writes the given signed int24 $value to this buffer at the given index $at.
  */
  put-int24 --at/int value/int:
    endian_.put-int24 cached-byte-array_ at value
    buffer_.put --at=at cached-byte-array_ 0 3

  /**
  Writes the given unsigned uint24 $value to this buffer at the given index $at.

  This function is an alias for $put-int24.
  */
  put-uint24 --at/int value/int:
    put-int24 --at=value value

  /**
  Writes the given signed int32 $value to this buffer at the given index $at. */
  put-int32 --at/int value/int:
    endian_.put-int32 cached-byte-array_ at value
    buffer_.put --at=at cached-byte-array_ 0 4

  /**
  Writes the given unsigned uint32 $value to this buffer at the given index $at.

  This function is an alias for $put-int32.
  */
  put-uint32 --at/int value/int:
    put-int32 --at=value value

  /** Writes the given int64 $value to this buffer at the given index $at. */
  put-int64 --at/int value/int:
    endian_.put-int64 cached-byte-array_ at value
    buffer_.put --at=at cached-byte-array_ 0 8

  /** Writes the given float32 $value to this buffer at the given index $at. */
  put-float32 --at/int value/float:
    endian_.put-float32 cached-byte-array_ at value
    buffer_.put --at=at cached-byte-array_ 0 4

  /** Writes the given float64 $value to this buffer at the given index $at. */
  put-float64 --at/int value/float:
    endian_.put-float64 cached-byte-array_ at value
    buffer_.put --at=at cached-byte-array_ 0 8

/**
Adapter to use an old-style writer as $Writer.
*/
class WriterAdapter_ extends Writer:
  w_/any

  constructor .w_:

  try-write_ data/Data from/int to/int -> int:
    return w_.write data from to

/**
Adapter to use an $old-reader.Reader as $Reader.
*/
class ReaderAdapter_ extends Reader:
  r_/any

  constructor .r_:

  consume_ -> ByteArray?:
    return r_.read

<<<<<<< HEAD
  byte-size -> int?:
=======
  close_ -> none:
    r_.close

  content-size -> int?:
>>>>>>> bb258959
    if r_ is old-reader.SizedReader:
      return (r_ as old-reader.SizedReader).size
    return null

/**
Executes the given $block on chunks of the $data if the error indicates
  that the data is not of the correct type.

This function is primarily intended to be used for primitives that can
  handle the data in chunks. For example checksums, or writing to a socket/file.
*/
primitive-redo-chunked-io-data_ error data/Data from/int=0 to/int=data.byte-size [block] -> none:
  if error != "WRONG_BYTES_TYPE": throw error
  List.chunk-up from to 4096: | chunk-from chunk-to chunk-size |
    chunk := ByteArray.from data chunk-from chunk-to
    block.call chunk

/**
Executes the given $block with the given $data converted to a ByteArray, if
  the error indicates that the data is not of the correct type.
*/
primitive-redo-io-data_ error data/Data from/int=0 to/int=data.byte-size [block] -> any:
  if error != "WRONG_BYTES_TYPE": throw error
  return block.call (ByteArray.from data from to)

class Element_:
  value/ByteArray
  next/Element_? := null

  constructor .value:

class ByteArrayList_:
  head_/Element_? := null
  tail_/Element_? := null

  size := 0
  size-in-bytes := 0

  add value/ByteArray:
    element := Element_ value
    if tail_:
      tail_.next = element
    else:
      head_ = element
    tail_ = element
    size++
    size-in-bytes += value.size

  prepend value/ByteArray:
    element := Element_ value
    if head_:
      element.next = head_
    else:
      tail_ = element
    head_ = element
    size++
    size-in-bytes += value.size

  remove-first:
    element := head_
    next := element.next
    head_ = next
    if not next: tail_ = null
    size--
    size-in-bytes -= element.value.size

  first -> ByteArray: return head_.value
  last -> ByteArray: return tail_.value

  do [block]:
    for current := head_; current; current = current.next:
      block.call current.value<|MERGE_RESOLUTION|>--- conflicted
+++ resolved
@@ -1626,14 +1626,7 @@
   consume_ -> ByteArray?:
     return r_.read
 
-<<<<<<< HEAD
-  byte-size -> int?:
-=======
-  close_ -> none:
-    r_.close
-
   content-size -> int?:
->>>>>>> bb258959
     if r_ is old-reader.SizedReader:
       return (r_ as old-reader.SizedReader).size
     return null
