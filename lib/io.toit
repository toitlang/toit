--- conflicted
+++ resolved
@@ -121,7 +121,6 @@
     add-byte-array_ data
     return data.size
 
-<<<<<<< HEAD
   /**
   Buffers the given $data.
   */
@@ -129,12 +128,7 @@
     if not buffered_: buffered_ = ByteArrayList_
     buffered_.add data
     if buffered_.size == 1:
-=======
-  add-byte-array_ data -> none:
-    arrays_.add data
-    if arrays_.size == 1:
       assert: first-array-position_ == 0
->>>>>>> 9e82ed91
       base-consumed_ += first-array-position_
       first-array-position_ = 0
 
