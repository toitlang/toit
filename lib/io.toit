--- conflicted
+++ resolved
@@ -168,28 +168,9 @@
   constructor.adapt r/old-reader.Reader:
     return ReaderAdapter_ r
   /**
-<<<<<<< HEAD
-  Clears the buffered data.
-=======
-  Closes this reader.
-
-  Reading from the reader after this method has been called is allowed and
-    returns the buffered data and then null.
-
-  If $clear-buffered is true, then the buffered data is dropped and reading
-    from the reader after this method has been called returns null.
-  */
-  close --clear-buffered/bool=false -> none:
-    if clear-buffered: clear
-    if is-closed_: return
-    close_
-    is-closed_ = true
-
-  /**
   Clears any buffered data.
 
   Any cleared data is not considered consumed.
->>>>>>> 93f40e49
   */
   clear -> none:
     buffered_ = null
