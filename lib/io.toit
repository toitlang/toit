--- conflicted
+++ resolved
@@ -213,8 +213,6 @@
   // This is a protected method. It should not be "private".
   close-writer_:
     is-closed_ = true
-<<<<<<< HEAD
-
   /**
   Gives the resource the opportunity to make room for more data.
 
@@ -226,8 +224,6 @@
   wait-for-more-room_ -> none:
     yield
 
-=======
->>>>>>> b57b8a7f
 abstract mixin CloseableWriter extends Writer:
   /**
   Closes this writer.
