--- conflicted
+++ resolved
@@ -1,10 +1,7 @@
 // Copyright (C) 2023 Toitware ApS. All rights reserved.
 
 import .reader
-<<<<<<< HEAD
-
-=======
->>>>>>> 62913fb1
+
 /**
 A producer of bytes.
 
@@ -123,10 +120,7 @@
   add-byte-array_ data -> none:
     arrays_.add data
     if arrays_.size == 1:
-<<<<<<< HEAD
-=======
       assert: first-array-position_ == 0
->>>>>>> 62913fb1
       base-consumed_ += first-array-position_
       first-array-position_ = 0
 
