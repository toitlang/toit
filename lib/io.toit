// Copyright (C) 2023 Toitware ApS. All rights reserved.

import .reader
/**
A producer of bytes.

The most important implementations of this interface are
  $ByteArray and $string. However, any data structure that can be
  used as byte-source should implement this interface.

Since $Data objects can be instances of $ByteArray it is sometimes
  judicious to test if the given instance is already of class `ByteArray` before
  invoking $write-to-byte-array.
*/
interface Data:
  /** The amount of bytes that can be produced. */
  byte-size -> int

  /**
  Returns a slice of this data.
  */
  byte-slice from/int to/int -> Data

  /** Returns the byte at the given index. */
  byte-at index/int -> int

  /**
  Copies the bytes in the range $from-$to into the given $byte-array at the
    position $at.

  The parameter $from and the parameter $to must satisfy: 0 <= $from <= $to <= $byte-size.
  The parameter $at must satisfy 0 <= $at <= `bytes-size` where `bytes-size` is the
    size of the given $byte-array. It may only be equal to the size if $from == $to.

  # Inheritance
  Implementations are not required to check whether $at satisfies the required properties.
  Since writes to the given $byte-array are checked by the target, errors would automatically
    be reported then. This also means that the user might not get an error message if $at
    is not in bounds, but $from == $to. This is acceptable behavior.
  */
  write-to-byte-array byte-array/ByteArray --at/int from/int to/int -> none

/**
Executes the given $block on chunks of the $data if the error indicates
  that the data is not of the correct type.

This function is primarily intended to be used for primitives that can
  handle the data in chunks. For example checksums, or writing to a socket/file.
*/
primitive-redo-chunked-io-data_ error data/Data from/int=0 to/int=data.byte-size [block] -> none:
  if error != "WRONG_BYTES_TYPE": throw error
  List.chunk-up from to 4096: | chunk-from chunk-to chunk-size |
    chunk := ByteArray.from data chunk-from chunk-to
    block.call chunk

/**
Executes the given $block with the given $data converted to a ByteArray, if
  the error indicates that the data is not of the correct type.
*/
primitive-redo-io-data_ error data/Data from/int=0 to/int=data.byte-size [block] -> any:
  if error != "WRONG_BYTES_TYPE": throw error
  return block.call (ByteArray.from data from to)

UNEXPECTED-END-OF-READER-EXCEPTION ::= "UNEXPECTED_END_OF_READER"

/** A reader wrapper that buffers the content offered by a reader. */
class BufferedReader implements Reader:
  reader_/Reader := ?

  // An array of byte arrays that have arrived but are not yet processed.
  buffered_/ByteArrayList_ := ByteArrayList_

  // The position in the first byte array that we got to.
  first-array-position_ := 0

  // The number of bytes in byte arrays that have been used up.
  base-consumed_ := 0

  /*
  Constructs a buffered reader that wraps the given $reader_.
  **/
  constructor .reader_/Reader:

  /** Clears any buffered data. */
  clear -> none:
    buffered_ = ByteArrayList_
    base-consumed_ += first-array-position_
    first-array-position_ = 0

  /**
  Ensures a number of bytes is available.
    If this is not possible, calls $on-end.
  */
  ensure_ requested [on-end] -> none:
    if requested < 0: throw "INVALID_ARGUMENT"
    while buffered < requested:
      if not more_: on-end.call

  /**
  Reads more data from the reader.

  If the the $reader_ returns null, then it is either closed or at the end.
    In either case, return null.

  If $reader_ has bytes to offer, then the number of bytes read is returned.
  */
  more_ -> int?:
    data := null
    while true:
      data = reader_.read
      if not data: return null
      if data.size != 0: break
    add-byte-array_ data
    return data.size

  add-byte-array_ data -> none:
    buffered_.add data
    if buffered_.size == 1:
      base-consumed_ += first-array-position_
      first-array-position_ = 0

  /**
  Ensures that at least $n bytes are available.

  # Errors
  At least $n bytes must be available in the underlying reader. Use
    $can-ensure if a non-throwing version is necessary.
  */
  ensure n/int -> none:
    ensure_ n: throw UNEXPECTED-END-OF-READER-EXCEPTION

  /**
  Whether $n bytes can be ensured (see $ensure).
  Tries to buffer $n bytes, and returns whether it was able to.
  */
  can-ensure n/int -> bool:
    ensure_ n: return false
    return true

  /**
  Whether $n bytes are available in the internal buffer.
  This function will not call read on the underlying reader,
    so it only tells you the bytes that can be read without
    a read operation that might block.
  */
  are-available n/int -> bool:
    return buffered >= n

  /** Reads and buffers until the end of the reader. */
  buffer-all -> none:
    while more_: null

  /**
  Amount of buffered data.
  This function will not call read on the underlying reader,
    so it only tells you the bytes that can be read without
    a read operation that might block.
  */
  buffered -> int:
    return buffered_.size-in-bytes - first-array-position_

  /**
  The number of bytes that have been consumed from the BufferedReader.
  */
  consumed -> int:
    return base-consumed_ + first-array-position_

  /**
  Skips $n bytes.

  # Errors
  At least $n bytes must be available.
  */
  skip n -> none:
    while true:
      // Skip buffered data first; we make sure to only shift (or clear)
      // the buffer-array once per iteration.
      buffered_.size.repeat:
        size := buffered_.first.size - first-array-position_

        if n < size:
          first-array-position_ += n
          return

        n -= size
        base-consumed_ += buffered_.first.size
        first-array-position_ = 0

        buffered_.remove-first

      if n == 0: return

      if not more_:
        throw UNEXPECTED-END-OF-READER-EXCEPTION

  /**
  Reads the $n'th byte from the current position.

  This operation does not consume any bytes. Use $skip or $read to advance
    this reader.

  # Errors
  At least $n + 1 bytes must be available.
  */
  byte n -> int:
    if n < 0: throw "INVALID_ARGUMENT"
    ensure n + 1
    n += first-array-position_
    buffered_.do:
      size := it.size
      if n < size: return it[n]
      n -= size
    unreachable  // ensure throws if not enough bytes are available.

  /**
  Reads the first $n bytes from the reader.

  This operation does not consume any bytes. Use $skip or $read to advance
    this reader.

  # Errors
  At least $n bytes must be available.
  */
  bytes n -> ByteArray:
    if n <= 0:
      if n == 0: return ByteArray 0
      throw "INVALID_ARGUMENT"
    ensure n
    start := first-array-position_
    first := buffered_.first
    if start + n <= first.size: return first[start..start + n]
    result := ByteArray n
    offset := 0
    buffered_.do:
      size := min
          it.size - start
          n - offset
      result.replace offset it start (start + size)
      offset += size
      if offset == n: return result
      start = 0
    unreachable

  /**
  Searches forwards for the index of the $byte.

  Consumes no bytes.

  Returns the index of the first occurrence of the $byte.
  Throws if the byte is not found.
  */
  index-of-or-throw byte:
    index := index-of byte
    if not index: throw UNEXPECTED-END-OF-READER-EXCEPTION
    return index

  /**
  Searches forwards for the $byte.

  Consumes no bytes.

  Returns the index of the first occurrence of the $byte.
  Returns null otherwise.
  */
  index-of byte -> int?:
    offset := 0
    start := first-array-position_
    buffered_.do:
      index := it.index-of byte --from=start
      if index >= 0: return offset + (index - start)
      offset += it.size - start
      start = 0

    while true:
      if not more_: return null
      array := buffered_.last
      index := array.index-of byte
      if index >= 0: return offset + index
      offset += array.size

  /**
  Searches forwards for the $byte.

  Consumes no bytes.

  Returns the index of the first occurrence of the $byte.
  Returns -1 otherwise.
  */
  index-of byte --to/int -> int:
    offset := 0
    start := first-array-position_
    buffered_.do:
      end := min start + to it.size
      index := it.index-of byte --from=start --to=end
      if index >= 0: return offset + index - start
      to -= it.size - start
      if to <= 0: return -1
      offset += it.size - start
      start = 0

    while true:
      if not more_: throw UNEXPECTED-END-OF-READER-EXCEPTION
      array := buffered_.last
      end := min to array.size
      index := array.index-of byte --to=end
      if index >= 0: return offset + index
      to -= array.size
      if to <= 0: return -1
      offset += array.size

  /**
  Reads from the reader.

  The read bytes are consumed.

  If $max-size is specified the returned byte array will never be larger than
    that size, but it may be smaller, even if there is more data available from
    the underlying reader. Use $read-bytes to read exactly n bytes.

  Returns null if the reader is at the end.
  */
  read --max-size/int?=null -> ByteArray?:
    if buffered_.size > 0:
      array := buffered_.first
      if first-array-position_ == 0 and (max-size == null or array.size <= max-size):
        buffered_.remove-first
        base-consumed_ += array.size
        return array
      byte-count := array.size - first-array-position_
      if max-size:
        byte-count = min byte-count max-size
      end := first-array-position_ + byte-count
      result := array[first-array-position_..end]
      if end == array.size:
        base-consumed_ += array.size
        first-array-position_ = 0
        buffered_.remove-first
      else:
        first-array-position_ = end
      return result

    array := reader_.read
    if array == null: return null
    if max-size == null or array.size <= max-size:
      base-consumed_ += array.size
      return array
    buffered_.add array
    first-array-position_ = max-size
    return array[..max-size]

  /**
  Reads up to the $max-size amount of bytes from the reader.

  The read bytes are consumed.

  # Errors
  At least 1 byte must be available.

  Deprecated.  Use $(read --max-size) instead.
  */
  read-up-to max-size/int -> ByteArray:
    if max-size < 0: throw "INVALID_ARGUMENT"
    ensure 1
    array := buffered_.first
    if first-array-position_ == 0 and array.size <= max-size:
      buffered_.remove-first
      base-consumed_ += array.size
      return array
    size := min (array.size - first-array-position_) max-size
    result := array[first-array-position_..first-array-position_ + size]
    first-array-position_ += size
    if first-array-position_ == array.size:
      base-consumed_ += array.size
      first-array-position_ = 0
      buffered_.remove-first
    return result

  /**
  Reads the first $n bytes as a string.

  The read bytes are consumed.

  # Errors
  The read bytes must be convertible to a UTF8 string.
  At least $n bytes must be available.

  # Examples
  ```
  class MyReader implements Reader:
    read -> ByteArray?: return "hellø".to_byte_array

  main:
    reader := BufferedReader MyReader
    print
      reader.read_string 6  // >> Hellø
    print
      reader.read_string 5  // >> Error!
  ```
  */
  read-string n -> string:
    str := peek-string n
    skip n
    return str

  // Indexed by the top nibble of a UTF-8 byte this tells you how many bytes
  // long the UTF-8 sequence is.
  static UTF-FIRST-CHAR-TABLE_ ::= [
    1, 1, 1, 1, 1, 1, 1, 1,
    1, 1, 1, 1, 2, 2, 3, 4,
  ]

  /**
  Reads at most $max-size bytes as a string.

  The read bytes are consumed.

  Note that this method is different from $read followed by to_string as it
    ensures that the data is split into valid UTF-8 chunks.

  If $max-size is specified the returned string will never be larger than
    that size (in bytes), but it may be smaller, even if there is more data
    available from the underlying reader.

  Returns null if the stream has ended.

  # Errors
  The read bytes must be convertible to a legal UTF8 string, but this method
    will read a number of bytes such that legal UTF-8 characters are not
    chopped up.

  May throw an end-of-stream exception if the stream ends in the middle of a
    malformed UTF-8 character.

  Instead of returning a zero length string it throws an exception.  This can
    happen if $max-size is less than 4 bytes and the next thing is a UTF-8
    character that is coded in more bytes than were requested.  This also means
    $max-size should never be zero.
  */
  read-string --max-size/int?=null -> string?:
    if max-size and max-size < 0: throw "INVALID_ARGUMENT"
    if buffered_.size == 0:
      array := reader_.read
      if array == null: return null
      // Instead of adding the array to the arrays we may just be able more
      // efficiently pass it on in string from.
      if (max-size == null or array.size <= max-size) and array[array.size - 1] <= 0x7f:
        return array.to-string
      buffered_.add array

    array := buffered_.first

    // Ensure there is at least one full UTF-8 character.  Does a blocking read
    // if we only have part of a character.  This may throw if the stream ends
    // with a malformed UTF-8 character.
    ensure UTF-FIRST-CHAR-TABLE_[array[first-array-position_] >> 4]

    // Try to take whole byte arrays from the input and convert them
    // to strings without first having to concatenate byte arrays.
    // Remember to avoid chopping up UTF-8 characters while doing this.
    if not max-size: max-size = buffered
    if first-array-position_ == 0 and array.size <= max-size and array[array.size - 1] <= 0x7f:
      buffered_.remove-first
      base-consumed_ += array.size
      return array.to-string

    size := min buffered max-size

    start-of-last-char := size - 1
    if (byte start-of-last-char) > 0x7f:
      // There is a non-ASCII UTF-8 sequence near the end.  We need to check if
      // we are chopping it up by finding where it starts.  It will start with
      // a byte >= 0xc0.
      while (byte start-of-last-char) < 0xc0:
        start-of-last-char--
        if start-of-last-char < 0: throw "ILLEGAL_UTF_8"
      // If the UTF-8 encoding of the last character extends beyond the byte
      // array we were going to convert to a string, then start just before the
      // start of that character instead.
      if start-of-last-char + UTF-FIRST-CHAR-TABLE_[(byte start-of-last-char) >> 4] > size:
        size = start-of-last-char

    if size == 0: throw "max_size was too small to read a single UTF-8 character"

    array = read-bytes size
    return array.to-string

  /**
  Reads the first byte.

  The read byte is consumed.

  # Errors
  At least 1 byte must be available.
  */
  read-byte -> int:
    b := byte 0
    skip 1
    return b

  /**
  Reads the first $n bytes from the reader.

  The read bytes are consumed.

  At least $n bytes must be available. That is, a call to $(can-ensure n) must return true.

  If you want to read either $n bytes, if they are available, or the maximum number of
    available bytes otherwise, use the following code:

  ```
  read_exactly_or_drain reader/BufferedReader n/int -> ByteArray?:
    if can_ensure n: return reader.read_bytes n
    reader.buffer_all
    if reader.buffered == 0: return null
    return reader.read_bytes reader.buffered
  ```
  */
  read-bytes n -> ByteArray:
    byte-array := bytes n
    skip n
    return byte-array

  /**
  Peeks the first $n bytes and converts them to a string.

  # Errors
  The peeked bytes must be convertible to a UTF8 string.
  At least $n bytes must be available.

  # Examples
  ```
  class MyReader implements Reader:
    read -> ByteArray?: return "hellø".to_byte_array

  main:
    reader := BufferedReader MyReader
    print
      reader.peek_string 6  // >> Hellø
    print
      reader.peek_string 5  // >> Error!
  ```
  */
  peek-string n -> string:
    // Fast case.
    if n == 0: return ""
    if buffered >= n:
      first := buffered_.first
      end := first-array-position_ + n
      if first.size >= end:
        return first.to-string first-array-position_ end
    // Slow case.
    return (bytes n).to-string

  /** Deprecated. */
  read-word -> string:
    return read-until ' '

  /**
  Reads a line as a string.

  Lines are terminated by a newline character (`'\n'`) except for the final
    line.
  Carriage returns (`'\r'`) are removed from lines terminated by `'\r\n'`.
  */
  read-line keep-newlines=false -> string?:
    delimiter-pos := index-of '\n'
    if delimiter-pos == null:
      rest-size := buffered
      if rest-size == 0: return null
      return read-string rest-size

    if keep-newlines: return read-string delimiter-pos

    result-size := delimiter-pos
    if delimiter-pos > 0 and (byte delimiter-pos - 1) == '\r':
      result-size--

    result := peek-string result-size
    skip delimiter-pos + 1  // Also consume the delimiter.
    return result

  /**
  Reads the string before the $delimiter.

  The read bytes and the delimiter are consumed.

  # Errors
  The $delimiter must be available.
  */
  read-until delimiter -> string:
    length := index-of delimiter
    str := peek-string length
    skip length + 1 // Skip delimiter char
    return str

  /**
  Reads the bytes before the $delimiter.

  The read bytes and the delimiter are consumed.

  # Errors
  The $delimiter must be available.
  */
  read-bytes-until delimiter -> ByteArray:
    length := index-of delimiter
    if not length: throw UNEXPECTED-END-OF-READER-EXCEPTION
    bytes := bytes length
    skip length + 1 // Skip delimiter char
    return bytes

  /**
  The bytes in $value are prepended to the BufferedReader.
  These will be the first bytes to be read in subsequent read
    operations.  This takes ownership of $value so it is kept
    alive and its contents should not be modified after being
    given to the BufferedReader.
  This causes the $consumed count to go backwards.
  */
  unget value/ByteArray -> none:
    if value.size == 0: return
    if first-array-position_ != 0:
      first := buffered_.first
      buffered_.remove-first
      base-consumed_ += first-array-position_
      first = first[first-array-position_..]
      buffered_.prepend first
      first-array-position_ = 0
    base-consumed_ -= value.size
<<<<<<< HEAD
    buffered_.prepend value
=======
    arrays_.prepend value

class Element_:
  value/ByteArray
  next/Element_? := null

  constructor .value:

class ByteArrayList_:
  head_/Element_? := null
  tail_/Element_? := null

  size := 0
  size-in-bytes := 0

  add value/ByteArray:
    element := Element_ value
    if tail_:
      tail_.next = element
    else:
      head_ = element
    tail_ = element
    size++
    size-in-bytes += value.size

  prepend value/ByteArray:
    element := Element_ value
    if head_:
      element.next = head_
    else:
      tail_ = element
    head_ = element
    size++
    size-in-bytes += value.size

  remove-first:
    element := head_
    next := element.next
    head_ = next
    if not next: tail_ = null
    size--
    size-in-bytes -= element.value.size

  first -> ByteArray: return head_.value
  last -> ByteArray: return tail_.value

  do [block]:
    for current := head_; current; current = current.next:
      block.call current.value
>>>>>>> 2ab79845
<|MERGE_RESOLUTION|>--- conflicted
+++ resolved
@@ -626,10 +626,7 @@
       buffered_.prepend first
       first-array-position_ = 0
     base-consumed_ -= value.size
-<<<<<<< HEAD
     buffered_.prepend value
-=======
-    arrays_.prepend value
 
 class Element_:
   value/ByteArray
@@ -677,5 +674,4 @@
 
   do [block]:
     for current := head_; current; current = current.next:
-      block.call current.value
->>>>>>> 2ab79845
+      block.call current.value