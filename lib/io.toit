--- conflicted
+++ resolved
@@ -88,19 +88,14 @@
   */
   write-byte b/int --flush/bool=false -> none:
     if not byte-cache_: byte-cache_ = ByteArray 1
-<<<<<<< HEAD
     cache := byte-cache_
     cache[0] = b
     // Protect against concurrent writes.
     // It's probably a mistake to write concurrently, but it's pretty easy to guard
     // the cache against it.
     byte-cache_ = null
-    write cache
+    write cache --flush=flush
     byte-cache_ = cache
-=======
-    byte-cache_[0] = b
-    write byte-cache_ --flush=flush
->>>>>>> d9b3615a
 
   /**
   Writes all data that is provided by the given $reader.
@@ -196,7 +191,12 @@
   abstract try-write_ data/Data from/int to/int -> int
 
   /**
-<<<<<<< HEAD
+  Flushes any buffered data to the underlying resource.
+  */
+  flush_ -> none:
+    // Do nothing.
+
+  /**
   Closes this writer.
 
   Sets the internal boolean to 'closed'.
@@ -205,13 +205,6 @@
   // This is a protected method. It should not be "private".
   close-writer_:
     is-closed_ = true
-=======
-  Flushes any buffered data to the underlying resource.
-  */
-  flush_ -> none:
-    // Do nothing.
-
->>>>>>> d9b3615a
 
 abstract mixin CloseableWriter extends Writer:
   /**
