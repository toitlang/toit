// Copyright (C) 2023 Toitware ApS. All rights reserved.

import binary
import reader as old-reader
import writer as old-writer

/**
A producer of bytes.

The most important implementations of this interface are
  $ByteArray and $string, which we call "Primitive IO Data". Any other data
  structure that implements this interface can still be used as byte-source
  for primitive operations but will first be converted to a byte array,
  using the $write-to-byte-array method. Some primitive operations will
  do this in a chunked way to avoid allocating a large byte array.

Since $Data objects can be instances of $ByteArray it is sometimes
  judicious to test if the given instance is already of class `ByteArray` before
  invoking $write-to-byte-array.
*/
interface Data:
  /** The amount of bytes that can be produced. */
  byte-size -> int

  /**
  Returns a slice of this data.
  */
  byte-slice from/int to/int -> Data

  /** Returns the byte at the given index. */
  byte-at index/int -> int

  /**
  Copies the bytes in the range $from-$to into the given $byte-array at the
    position $at.

  The parameter $from and the parameter $to must satisfy: 0 <= $from <= $to <= $byte-size.
  The parameter $at must satisfy 0 <= $at <= `bytes-size` where `bytes-size` is the
    size of the given $byte-array. It may only be equal to the size if $from == $to.

  # Inheritance
  Implementations are not required to check whether $at satisfies the required properties.
  Since writes to the given $byte-array are checked by the target, errors would automatically
    be reported then. This also means that the user might not get an error message if $at
    is not in bounds, but $from == $to. This is acceptable behavior.
  */
  write-to-byte-array byte-array/ByteArray --at/int from/int to/int -> none


/**
A consumer of bytes.

# Inheritance
The method $try-write_ must be implemented by subclasses.
The method $flush_ may be implemented by subclasses. The default implementation does nothing.
*/
abstract mixin Writer:
  is-closed_/bool := false
  endian_/EndianWriter? := null
  byte-cache_/ByteArray? := null

  constructor:

  /**
  Constructor to convert old-style writers to this writer.

  The $writer must either be a $old-writer.Writer or a class with a `write` function
    that returns the number of bytes written.
  */
  constructor.adapt writer:
    return WriterAdapter_ writer

  /**
  Writes the given $data to this writer.

  If the writer can't write all the data at once tries again until all of the data is
    written. This method is blocking.
  */
  write data/Data from/int=0 to/int=data.byte-size --flush/bool=false -> none:
    while not is-closed_:
      from += try-write data from to
      if from >= to:
        if flush: this.flush
        return
      yield
    assert: is-closed_
    throw "WRITER_CLOSED"

  /**
  Writes a single byte.
  */
<<<<<<< HEAD
  write-byte b/int --flush/bool=false -> none:
    if not byte-cache_: byte-cache_ = ByteArray 1
    cache := byte-cache_
    cache[0] = b
    // Protect against concurrent writes.
    // It's probably a mistake to write concurrently, but it's pretty easy to guard
    // the cache against it.
    byte-cache_ = null
    write cache --flush=flush
    byte-cache_ = cache
=======
  write-byte value/int --flush/bool=false -> none:
    cache := byte-cache_
    if not cache:
      cache = ByteArray 1
      byte-cache_ = cache
    cache[0] = value
    write cache --flush=flush
>>>>>>> f73a14c4

  /**
  Writes all data that is provided by the given $reader.
  */
  write-from reader/Reader --flush/bool=false -> none:
    if is-closed_: throw "WRITER_CLOSED"
    while data := reader.read:
      write data
    if flush: this.flush

  /**
  Flushes any buffered data to the underlying resource.

  Often, one can just use the `--flush` flag of the $write, $write-byte or $write-from
    functions instead.
  */
  flush -> none:
    flush_

  /**
  Tries to write the given $data to this writer.
  If the writer can't write all the data at once, it writes as much as possible.
  If the writer is closed while writing, throws, or returns the number of bytes written.
  Otherwise always returns the number of bytes written.

  # Inheritance
  Implementations are not required to check whether the writer is closed.

  If the writer is closed while this operation is in progress, the writer may throw
    an exception or return a number smaller than $to - $from.
  */
  try-write data/Data from/int=0 to/int=data.byte-size -> int:
    if is-closed_: throw "WRITER_CLOSED"
    return try-write_ data from to

  /**
  Provides endian-aware functions to write to this instance.

  The little-endian byte order writes lower-order ("little") bytes first.
    For example, if the target of the write operation is a byte array, then the
    first byte written (at position 0) is the least significant byte of the
    number that is written.

  # Examples
  ```
  import io

  main:
    buffer := io.Buffer  // A writer.
    buffer.little-endian.write-int32 0x12345678
    // The least significant byte 0x78 is at index 0.
    print buffer.bytes  // => #[0x78, 0x56, 0x34, 0x12]
  ```
  */
  little-endian -> EndianWriter:
    if not endian_ or endian_.byte-order_ != binary.LITTLE_ENDIAN:
      endian_ = EndianWriter --writer=this --byte-order=binary.LITTLE_ENDIAN
    return endian_

  /**
  Provides endian-aware functions to write to this instance.

  The big-endian byte order writes higher-order (big) bytes first.
    For example, if  the target of the write operation is a byte array, then the
    first byte written (at position 0) is the most significant byte of
    the number that is written.

  # Examples
  ```
  import io

  main:
    buffer := io.Buffer
    buffer.big-endian.write-int32 0x12345678
    // The most significant byte 0x12 is at index 0.
    print buffer.bytes  // => #[0x12, 0x34, 0x56, 0x78]
  ```
  */
  big-endian -> EndianWriter:
    if not endian_ or endian_.byte-order_ != binary.BIG_ENDIAN:
      endian_ = EndianWriter --writer=this --byte-order=binary.BIG_ENDIAN
    return endian_

  /**
  Tries to write the given $data to this writer.
  If the writer can't write all the data at once, it writes as much as possible.
  Always returns the number of bytes written.

  # Inheritance
  Implementations are not required to check whether the writer is closed.

  If the writer is closed while this operation is in progress, the writer may throw
    an exception or return a number smaller than $to - $from.
  */
  // This is a protected method. It should not be "private".
  abstract try-write_ data/Data from/int to/int -> int

  /**
  Flushes any buffered data to the underlying resource.
  */
  flush_ -> none:
    // Do nothing.

<<<<<<< HEAD
  /**
  Closes this writer.

  Sets the internal boolean to 'closed'.
  Further writes throw an exception.
  */
  // This is a protected method. It should not be "private".
  close-writer_:
    is-closed_ = true

=======
>>>>>>> f73a14c4
abstract mixin CloseableWriter extends Writer:
  /**
  Closes this writer.

  After this method has been called, no more data can be written to this writer.
  This method may be called multiple times.
  */
  close:
    if is-closed_: return
    close_
    is-closed_ = true

  /**
  See $close.

  # Inheritance
  Implementations should close down the underlying resource.
  If the writer is in the process of writing data, it may throw an exception, or
    abort the write, returning the number of bytes that have been written so far.
  */
  // This is a protected method. It should not be "private".
  abstract close_ -> none

/**
A source of bytes.
*/
abstract mixin Reader implements old-reader.Reader:
  static UNEXPECTED-END-OF-READER ::= "UNEXPECTED_END_OF_READER"

  is-closed_/bool := false

  // An array of byte arrays that have arrived but are not yet processed.
  buffered_/ByteArrayList_? := null

  // The position in the first byte array that we got to.
  first-array-position_ := 0

  // The number of bytes in byte arrays that have been used up.
  base-consumed_ := 0

  /** A cached endian-aware reader. */
  endian_/EndianReader? := null

  constructor:

  /**
  Constructs a new reader that uses the given $data as source.
  */
  constructor data/ByteArray:
    return ByteArrayReader_ data

  /**
  Constructs a new reader that wraps the old-style reader $r.

  This constructor will be removed and should only be used temporarily.
  */
  constructor.adapt r/old-reader.Reader:
    return ReaderAdapter_ r
  /**
  Clears any buffered data.

  Any cleared data is not considered consumed.
  */
  clear -> none:
    buffered_ = null
    base-consumed_ += first-array-position_
    first-array-position_ = 0

  /**
  Ensures that $requested bytes are available.

  If this is not possible, invokes $on-end.
  */
  ensure_ requested/int [on-end] -> none:
    if requested < 0: throw "INVALID_ARGUMENT"
    while buffered-size < requested:
      if not more_: on-end.call

  /**
  Reads more data from the reader.

  If the $consume_ returns null, then it is either closed or at the end.
    In either case, return null.

  If $consume_ has bytes to offer, then the number of bytes read is returned.
  */
  more_ -> int?:
    data := null
    while true:
      data = consume_
      if not data: return null
      if data.size != 0: break
    add-byte-array_ data
    return data.size

  /**
  Buffers the given $data.
  */
  add-byte-array_ data/ByteArray -> none:
    if not buffered_: buffered_ = ByteArrayList_
    buffered_.add data
    if buffered_.size == 1:
      assert: first-array-position_ == 0
      base-consumed_ += first-array-position_
      first-array-position_ = 0

  /**
  Ensures that at least $n bytes are buffered.

  # Errors
  At least $n bytes must be available. Use $try-ensure-buffered for a non-throwing
    version.
  */
  ensure-buffered n/int -> none:
    ensure_ n: throw UNEXPECTED-END-OF-READER

  /**
  Attempts to buffer at least $n bytes.

  Returns whether it was able to.
  */
  try-ensure-buffered n/int -> bool:
    ensure_ n: return false
    return true

  /**
  Whether $n bytes are available in the internal buffer.

  This function does not read any new data from the resource, but
    only uses the buffered data.

  See $buffered-size.
  */
  is-buffered n/int -> bool:
    return buffered-size >= n

  /**
  Buffers all the remaining data of this reader.

  Use $buffered-size to determine how much data was buffered.
  Use $read-bytes to read the buffered data.
  */
  buffer-all -> none:
    while more_: null

  /**
  The amount of buffered data.

  This function does not read any new data from the resource, but
    only uses the buffered data.
  */
  buffered-size -> int:
    if not buffered_: return 0
    return buffered_.size-in-bytes - first-array-position_

  /**
  The number of bytes that have been consumed from the BufferedReader.
  */
  consumed -> int:
    return base-consumed_ + first-array-position_

  /**
  Skips over the next $n bytes.

  # Errors
  At least $n bytes must be available.
  */
  skip n/int -> none:
    if n == 0: return
    if not buffered_:
      if not more_: throw UNEXPECTED-END-OF-READER

    while n > 0:
      if buffered_.size == 0:
        if not more_: throw UNEXPECTED-END-OF-READER

      size := buffered_.first.size - first-array-position_
      if n < size:
        first-array-position_ += n
        return

      n -= size
      base-consumed_ += buffered_.first.size
      first-array-position_ = 0
      buffered_.remove-first

  /**
  Gets the $n th byte from our current position.
  Does not consume the data, but caches it in this instance.

  If enough data is already cached simply returns the byte without
    requesting more data.

  See $read-byte.

  # Errors
  At least $n + 1 bytes must be available.
  */
  peek-byte n/int -> int:
    if n < 0: throw "INVALID_ARGUMENT"
    ensure-buffered n + 1
    n += first-array-position_
    buffered_.do:
      size := it.size
      if n < size: return it[n]
      n -= size
    unreachable  // ensure throws if not enough bytes are available.

  /**
  Gets the $n next bytes.
  Does not consume the data, but caches it in this instance.

  If enough data is already cached simply returns the bytes without
    requesting more data.

  See $read-bytes.

  # Errors
  At least $n bytes must be available.
  */
  peek-bytes n/int -> ByteArray:
    if n <= 0:
      if n == 0: return #[]
      throw "INVALID_ARGUMENT"
    ensure-buffered n
    start := first-array-position_
    first := buffered_.first
    if start + n <= first.size: return first[start..start + n]
    result := ByteArray n
    offset := 0
    buffered_.do:
      size := min
          it.size - start
          n - offset
      result.replace offset it start (start + size)
      offset += size
      if offset == n: return result
      start = 0
    unreachable

  /**
  Reads the rest of the data and returns it.
  */
  read-all -> ByteArray?:
    buffer-all
    return read-bytes buffered-size

  /**
  Drains the reader without buffering or returning the data.
  */
  drain -> none:
    clear
    while consume_: null // Do nothing.

  /**
  Searches forwards for the $byte.

  Consumes no bytes.

  If $to is specified the search is limited to the given range.

  Returns the index of the first occurrence of the $byte.
  If $throw-if-missing is true and $byte is not in the remaining data throws.
  Returns -1 if $throw-if-missing is false and the $byte is not in the remaining data.
  */
  index-of byte/int --to/int?=null --throw-if-missing/bool=false -> int:
    offset := 0
    start := first-array-position_
    if buffered_:
      buffered_.do:
        end := to ? min (start + to) it.size : it.size
        index := it.index-of byte --from=start --to=end
        if index >= 0: return offset + (index - start)
        if to: to -= it.size - start
        offset += it.size - start
        start = 0

    while true:
      if not more_:
        if throw-if-missing: throw UNEXPECTED-END-OF-READER
        return -1
      array := buffered_.last
      end := to ? min to array.size : array.size
      index := array.index-of byte
      if index >= 0: return offset + index
      if to: to -= array.size
      offset += array.size

  /**
  Reads from the reader.

  If data has been buffered returns the buffered data first. Otherwise, attempts
    to read new data from the resource.

  The read bytes are consumed.

  If $max-size is specified the returned byte array will never be larger than
    that size, but it may be smaller, even if there is more data available from
    the underlying resource. Use $read-bytes to read exactly n bytes.

  Returns null if no more data is available.
  */
  read --max-size/int?=null -> ByteArray?:
    if buffered_ and buffered_.size > 0:
      array := buffered_.first
      if first-array-position_ == 0 and (max-size == null or array.size <= max-size):
        buffered_.remove-first
        base-consumed_ += array.size
        return array
      byte-count := array.size - first-array-position_
      if max-size:
        byte-count = min byte-count max-size
      end := first-array-position_ + byte-count
      result := array[first-array-position_..end]
      if end == array.size:
        base-consumed_ += array.size
        first-array-position_ = 0
        buffered_.remove-first
      else:
        first-array-position_ = end
      return result

    array := consume_
    if array == null: return null
    if max-size == null or array.size <= max-size:
      base-consumed_ += array.size
      return array
    add-byte-array_ array
    first-array-position_ = max-size
    return array[..max-size]

  /**
  Reads the first $n bytes as a string.

  The read bytes are consumed.

  # Errors
  The read bytes must be convertible to a UTF8 string.
  At least $n bytes must be available.

  See $peek-string.

  # Examples
  ```
  class MyReader implements Reader:
    read -> ByteArray?: return "hellø".to_byte_array

  main:
    reader := BufferedReader MyReader
    print
      reader.read_string 6  // >> Hellø
    print
      reader.read_string 5  // >> Error!
  ```
  */
  read-string n/int -> string:
    str := peek-string n
    skip n
    return str

  // Indexed by the top nibble of a UTF-8 byte this tells you how many bytes
  // long the UTF-8 sequence is.
  static UTF-FIRST-CHAR-TABLE_ ::= [
    1, 1, 1, 1, 1, 1, 1, 1,
    1, 1, 1, 1, 2, 2, 3, 4,
  ]

  /**
  Reads at most $max-size bytes as a string.

  The read bytes are consumed.

  Note that this method is different from $read followed by to_string as it
    ensures that the data is split into valid UTF-8 chunks.

  If $max-size is specified the returned string will never be larger than
    that size (in bytes), but it may be smaller, even if there is more data
    available from the underlying reader.

  Returns null if the stream has ended.

  # Errors
  The read bytes must be convertible to a legal UTF8 string, but this method
    will read a number of bytes such that legal UTF-8 characters are not
    chopped up.

  May throw an end-of-stream exception if the stream ends in the middle of a
    malformed UTF-8 character.

  Instead of returning a zero length string it throws an exception.  This can
    happen if $max-size is less than 4 bytes and the next thing is a UTF-8
    character that is coded in more bytes than were requested.  This also means
    $max-size should never be zero.
  */
  read-string --max-size/int?=null -> string?:
    if max-size and max-size < 0: throw "INVALID_ARGUMENT"
    if not buffered_ or buffered_.size == 0:
      array := consume_
      if array == null: return null
      // Instead of adding the array to the arrays we may just be able more
      // efficiently pass it on in string from.
      if (max-size == null or array.size <= max-size) and array[array.size - 1] <= 0x7f:
        return array.to-string
      add-byte-array_ array

    array := buffered_.first

    // Ensure there is at least one full UTF-8 character.  Does a blocking read
    // if we only have part of a character.  This may throw if the stream ends
    // with a malformed UTF-8 character.
    ensure-buffered UTF-FIRST-CHAR-TABLE_[array[first-array-position_] >> 4]

    // Try to take whole byte arrays from the input and convert them
    // to strings without first having to concatenate byte arrays.
    // Remember to avoid chopping up UTF-8 characters while doing this.
    if not max-size: max-size = buffered-size
    if first-array-position_ == 0 and array.size <= max-size and array[array.size - 1] <= 0x7f:
      buffered_.remove-first
      base-consumed_ += array.size
      return array.to-string

    size := min buffered-size max-size

    start-of-last-char := size - 1
    if (peek-byte start-of-last-char) > 0x7f:
      // There is a non-ASCII UTF-8 sequence near the end.  We need to check if
      // we are chopping it up by finding where it starts.  It will start with
      // a byte >= 0xc0.
      while (peek-byte start-of-last-char) < 0xc0:
        start-of-last-char--
        if start-of-last-char < 0: throw "ILLEGAL_UTF_8"
      // If the UTF-8 encoding of the last character extends beyond the byte
      // array we were going to convert to a string, then start just before the
      // start of that character instead.
      if start-of-last-char + UTF-FIRST-CHAR-TABLE_[(peek-byte start-of-last-char) >> 4] > size:
        size = start-of-last-char

    if size == 0: throw "max_size was too small to read a single UTF-8 character"

    array = read-bytes size
    return array.to-string

  /**
  Reads the first byte.

  The read byte is consumed.

  See $peek-byte.

  # Errors
  At least 1 byte must be available.
  */
  read-byte -> int:
    b := peek-byte 0
    skip 1
    return b

  /**
  Reads the first $n bytes from the reader.

  The read bytes are consumed.

  At least $n bytes must be available. That is, a call to $(try-ensure-buffered n) must return true.

  If you want to read either $n bytes, if they are available, or the maximum number of
    available bytes otherwise, use the following code:

  ```
  read_exactly_or_drain reader/BufferedReader n/int -> ByteArray?:
    if can_ensure n: return reader.read_bytes n
    reader.buffer_all
    if reader.buffered == 0: return null
    return reader.read_bytes reader.buffered
  ```
  */
  read-bytes n/int -> ByteArray:
    byte-array := peek-bytes n
    skip n
    return byte-array

  /**
  Gets the first $n bytes and returns them as string.

  Does not consume the data, but caches it in this instance.

  # Errors
  The peeked bytes must be convertible to a UTF8 string.
  At least $n bytes must be available.

  # Examples
  ```
  class MyReader implements Reader:
    read -> ByteArray?: return "hellø".to_byte_array

  main:
    reader := BufferedReader MyReader
    print
      reader.peek_string 6  // >> Hellø
    print
      reader.peek_string 5  // >> Error!
  ```
  */
  peek-string n/int -> string:
    // Fast case.
    if n == 0: return ""
    if buffered-size >= n:
      first := buffered_.first
      end := first-array-position_ + n
      if first.size >= end:
        return first.to-string first-array-position_ end
    // Slow case.
    return (peek-bytes n).to-string

  /**
  Reads a line as a string.

  If $keep-newline is true, the returned string includes the newline character.
  If $keep-newline is false, trims the trailing '\r\n' or '\n'. This method
    removes a '\r' even if the platform is not Windows. If the '\r' needs to be
    preserved, set $keep-newline to true and remove the trailing '\n' manually.
  If the input ends with a newline, then all further reads return null.
  If the input ends without a newline, then the last line is returned without any
    newline character (even if $keep-newline) is true, and all further reads
    return null.

  Returns null if no more data is available.
  */
  read-line --keep-newline/bool=false -> string?:
    delimiter-pos := index-of '\n'
    if delimiter-pos == -1:
      rest-size := buffered-size
      if rest-size == 0: return null
      return read-string rest-size

    if keep-newline: return read-string (delimiter-pos + 1)

    result-size := delimiter-pos
    if delimiter-pos > 0 and (peek-byte (delimiter-pos - 1)) == '\r':
      result-size--

    result := peek-string result-size
    skip delimiter-pos + 1  // Also consume the delimiter.
    return result

  /**
  Reads the remaining data as lines.

  See $read-line.
  */
  read-lines --keep-newlines/bool=false -> List:
    result := []
    while line := read-line --keep-newline=keep-newlines:
      result.add line
    return result

  /**
  Reads the string before the $delimiter.

  The read bytes and the delimiter are consumed.
  The returned string does not include the delimiter.

  # Errors
  The $delimiter must be available.
  */
  read-string-up-to delimiter/int -> string:
    length := index-of delimiter --throw-if-missing
    str := peek-string length
    skip length + 1 // Skip delimiter char
    return str

  /**
  Reads the bytes before the $delimiter.

  The read bytes and the delimiter are consumed.
  The returned bytes do not include the delimiter.

  # Errors
  The $delimiter must be available.
  */
  read-bytes-up-to delimiter/int -> ByteArray:
    length := index-of delimiter --throw-if-missing
    bytes := peek-bytes length
    skip length + 1 // Skip delimiter char
    return bytes

  /**
  Prepends the values in the $value byte-array.
  These will be the first bytes to be read in subsequent read
    operations.

  If $hand-over is true, then this instance takes ownership of $value.
    In this case, its contents should not be modified after being
    given to this method.
  */
  unget value/ByteArray --hand-over/bool=false -> none:
    if value.size == 0: return
    if not hand-over: value = value.copy
    if first-array-position_ != 0:
      first := buffered_.first
      buffered_.remove-first
      base-consumed_ += first-array-position_
      first = first[first-array-position_..]
      buffered_.prepend first
      first-array-position_ = 0
    base-consumed_ -= value.size
    if not buffered_: buffered_ = ByteArrayList_
    buffered_.prepend value

  /**
  Provides endian-aware functions to read from this instance.

  The little-endian byte order reads lower-order ("little") bytes first.
    For example, if the source of the read operation is a byte array, then
    first byte read (from position 0) is the least significant byte of the
    number that is read.

  # Examples
  ```
  import io

  main:
    reader := io.Reader #[0x78, 0x56, 0x34, 0x12]
    number := reader.little-endian.read-int32
    // The least significant byte 0x78 was at index 0.
    print "0x$(%x number)"  // => 0x12345678
  ```
  */
  little-endian -> EndianReader:
    result := endian_
    if not result or result.byte-order_ != binary.LITTLE_ENDIAN:
      result = EndianReader --reader=this --byte-order=binary.LITTLE_ENDIAN
      endian_ = result
    return result

  /**
  Provides endian-aware functions to read from this instance.

  The big-endian byte order reads higher-order (big) bytes first.
    For example, if the source of the read operation is a byte array, then
    first byte read (from position 0) is the most significant byte of the
    number that is read.

  # Examples
  ```
  import io

  main:
    reader := io.Reader #[0x12, 0x34, 0x56, 0x78]
    number := reader.big-endian.read-int32
    // The most significant byte 0x12 was at index 0.
    print "0x$(%x number)"  // => 0x12345678
  ```
  */
  big-endian -> EndianReader:
    result := endian_
    if not result or result.byte-order_ != binary.BIG_ENDIAN:
      result = EndianReader --reader=this --byte-order=binary.BIG_ENDIAN
      endian_ = result
    return result

  /**
  Reads the next byte array ignoring the buffered data.

  If the reader is closed, returns null.

  # Inheritance
  If the reader is closed while this operation is in progress, the reader must
    return null.
  */
  // This is a protected method. It should not be "private".
  abstract consume_ -> ByteArray?

  /**
<<<<<<< HEAD
  Closes this reader.

  Sets the internal boolean to 'closed'.
  Further reads return null.
  */
  // This is a protected method. It should not be "private".
  close-reader_:
    is-closed_ = true
=======
  The size in bytes of the data in this reader.
  This value is not updated when data is consumed.

  If the reader does not know the size, returns null.
  */
  abstract content-size -> int?
>>>>>>> f73a14c4

abstract mixin CloseableReader extends Reader:
  /**
  Closes this reader.

  Reading from the reader after this method has been called is allowed and
    returns the buffered data and then null.

  If $clear-buffered is true, then the buffered data is dropped and reading
    from the reader after this method has been called returns null.
  */
  close --clear-buffered/bool=false -> none:
    if clear-buffered: clear
    if is-closed_: return
    close_
    close-reader_

  /**
  Closes this reader.

  After this method has been called, the reader's $consume_ method must return null.
  This method may be called multiple times.

  # Inheritance
  If a read is already in process, it should be aborted and return null.
  */
  // This is a protected method. It should not be "private".
  abstract close_ -> none

/**
A producer of bytes from an existing $ByteArray.

See $(Reader.constructor data).
*/
class ByteArrayReader_ extends Object with Reader:
  data_ / ByteArray? := ?
  content-size / int := ?

  constructor .data_/ByteArray:
    content-size = data_.size

  consume_ -> ByteArray?:
    result := data_
    data_ = null
    return result

  close_ -> none:
    data_ = null

class Out_ extends Object with Writer:
  mixin_/OutMixin

  constructor .mixin_:

  try-write_ data/Data from/int to/int -> int:
    return mixin_.try-write_ data from to

class CloseableOut_ extends Object with CloseableWriter:
  mixin_/CloseableOutMixin

  constructor .mixin_:

  try-write_ data/Data from/int to/int -> int:
    return mixin_.try-write_ data from to

  close_ -> none:
    mixin_.close-writer_

abstract mixin OutMixin:
  out_/Out_? := null

  out -> Writer:
    result := out_
    if not result:
      result = Out_ this
      out_ = result
    return result

  /**
  Closes the writer if it exists.

  The $out $Writer doesn't have a 'close' method. However, we can set
    the internal boolean to `closed`, so that further writes throw an exception, or
    that existing writes are aborted.

  Any existing write needs to be aborted by the caller of this method.
    The `try-write_` should either throw or return the number of bytes that have been
    written so far. See $CloseableWriter.close_.
  */
  // This is a protected method. It should not be "private".
  close-writer_ -> none:
    if out_: out_.close-writer_

  /**
  Writes the given $data to this writer.

  Returns the number of bytes written.

  # Inheritance
  See $Writer.try-write_.
  */
  // This is a protected method. It should not be "private".
  abstract try-write_ data/Data from/int to/int -> int

abstract mixin CloseableOutMixin:
  out_/CloseableOut_? := null

  out -> CloseableWriter:
    if not out_: out_ = CloseableOut_ this
    return out_

  /**
  Writes the given $data to this writer.

  Returns the number of bytes written.

  # Inheritance
  See $Writer.try-write_.
  */
  // This is a protected method. It should not be "private".
  abstract try-write_ data/Data from/int to/int -> int

  /**
  Closes this writer.

  # Inheritance
  See $CloseableWriter.close_.
  */
  // This is a protected method. It should not be "private".
  abstract close-writer_ -> none

class In_ extends Object with Reader:
  mixin_/InMixin

  constructor .mixin_:

  consume_ -> ByteArray?:
    return mixin_.consume_

  // TODO(florian): make it possible to set the content-size of the reader when
  // using a mixin.
  content-size -> int?:
    return null

class CloseableIn_ extends Object with CloseableReader:
  mixin_/CloseableInMixin

  constructor .mixin_:

  consume_ -> ByteArray?:
    return mixin_.consume_

  close_ -> none:
    mixin_.close-reader_

  // TODO(florian): make it possible to set the content-size of the reader when
  // using a mixin.
  content-size -> int?:
    return null

abstract mixin InMixin:
  in_/In_? := null

  in -> Reader:
    result := in_
    if not result:
      result = In_ this
      in_ = result
    return in_

  /**
  Closes the writer if it exists.

  The $in $Reader doesn't have a 'close' method. However, we can set
    the internal boolean to `closed`, so that further reads return 'null'.

  Any existing read needs to be aborted by the caller of this method. The `consume`
    method should return 'null'.
  */
  // This is a protected method. It should not be "private".
  close-reader_ -> none:
    if in_: in_.close-reader_

  /**
  Reads the next bytes.

  # Inheritance
  See $Reader.consume_.
  */
  // This is a protected method. It should not be "private".
  abstract consume_ -> ByteArray?

abstract mixin CloseableInMixin:
  in_/CloseableIn_? := null

  in -> CloseableReader:
    if not in_: in_ = CloseableIn_ this
    return in_

  /**
  Reads the next bytes.

  # Inheritance
  See $Reader.consume_.
  */
  // This is a protected method. It should not be "private".
  abstract consume_ -> ByteArray?

  /**
  Closes this reader.

  # Inheritance
  See $CloseableReader.close_.
  */
  // This is a protected method. It should not be "private".
  abstract close-reader_ -> none

/**
A buffer that can be used to build byte data.

# Aliases
- `BytesBuilder`: Dart
- `ByteArrayOutputStream`: Java
*/
class Buffer extends Object with CloseableWriter:
  static INITIAL-BUFFER-SIZE_ ::= 64
  static MIN-BUFFER-GROWTH_ ::= 64

  init-size_/int
  offset_ := 0
  buffer_/ByteArray := ?
  is-growable_/bool := ?

  /**
  Constructs a new buffer.

  The backing byte array is allocated with a default size and will grow if needed.
  */
  constructor:
    return Buffer (ByteArray INITIAL-BUFFER-SIZE_) --growable

  /**
  Constructs a new buffer, using the given $bytes as backing array.

  If $growable is true, then the $bytes array might be replaced with a bigger one
    if needed.

  The current backing array can be accessed with $backing-array.
  A view, only containing the data that has been written so far, can be accessed
    with $bytes.
  */
  constructor bytes/ByteArray --growable/bool=false:
    buffer_ = bytes
    is-growable_ = growable
    init-size_ = bytes.size

  /**
  Constructs a new buffer with the given initial $size.

  If $growable is true, then the backing array might be replaced with a bigger one
    if needed.

  The current backing array can be accessed with $backing-array.
  A view, only containing the data that has been written so far, can be accessed
    with $bytes.
  */
  constructor.with-capacity size/int --growable/bool=true:
    buffer_ = ByteArray size
    init-size_ = size
    is-growable_ = growable

  /**
  Whether this instance is allowed to replace the backing store with a bigger one.

  If false, then the $backing-array is always equal to the array that was passed
    to the constructor.
  */
  is-growable -> bool:
    return is-growable_

  /**
  The amount of bytes that have been written to this buffer.

  This is not necessarily the size of the backing array.
  */
  size -> int:
    return offset_

  /**
  The backing array of this buffer.

  If $is-growable is false, always returns the array that was passed to the constructor.
  This array might have a bigger size than the number of bytes that have been written.
  */
  backing-array -> ByteArray:
    return buffer_

  /**
  A view of the backing array that only contains the bytes that have been written so far.
  */
  bytes -> ByteArray:
    return buffer_[..offset_]

  /**
  Converts the consumed data to a string.
  This operation is equivalent to `bytes.to-string`.
  */
  to-string -> string:
    return bytes.to-string

  /**
  Reserves $amount bytes.

  Ensures that the backing array has $amount unused bytes available.
  If this is not the case replaces the backing array with a bigger one. In this
    case this instance must be growable. (See $is-growable.)

  This method is purely for efficiency, so that this consumer doesn't need to
    regrow its internal backing store too often.
  */
  reserve amount/int -> none:
    ensure_ amount

  /**
  Changes the size of the buffer to the given $new-size.
  */
  resize new-size/int -> none:
    ensure_ new-size
    if new-size < offset_:
      // Clear the bytes that are no longer part of the buffer.
      buffer_.fill --from=new-size --to=offset_ 0
    offset_ = new-size

  /**
  Grows the buffer by the given $amount.

  The new bytes are initialized to 0.
  */
  grow-by amount/int -> none:
    ensure_ amount
    offset_ += amount

  /**
  Closes this instance.

  If this instance is growable, trims the backing store to avoid waste.
  See $is-growable.
  */
  close -> none:
    super

  /**
  Resets this instance, discarding all accumulated data.
  */
  clear -> none:
    offset_ = 0

  ensure_ amount/int:
    new-minimum-size := offset_ + amount
    if new-minimum-size <= backing-array.size: return

    if not is-growable_: throw "BUFFER_FULL"

    // If we are ensuring a very big size, then make the buffer fit exactly.
    // This is good for ubjson encodings that end with a large byte array,
    // because there is no waste.  Otherwise grow by at least a factor (of 1.5)
    // to avoid quadratic running times.
    new-size := max
      buffer_.size +
        max
          buffer_.size >> 1
          MIN-BUFFER-GROWTH_
      new-minimum-size

    assert: offset_ + size  <= new-size

    new := ByteArray new-size
    new.replace 0 buffer_ 0 offset_
    buffer_ = new

  /**
  Writes the given $data to this buffer at the given index $at.

  The parameters must satisfy 0 <= $at <= ($at + data-size) <= $size, where
    data-size is the `byte-size` of $data.

  See $grow-by, $resize for ways to ensure that the buffer is big enough.
  */
  put --at/int data/Data from/int=0 to/int=data.byte-size:
    if not 0 <= at <= at + (to - from) <= offset_: throw "INVALID_ARGUMENT"
    buffer_.replace at data from to

  /**
  Returns the byte at the given $index.

  The parameter must satisfy 0 <= $index < $size.
  */
  operator[] index/int -> int:
    if not 0 <= index < offset_: throw "OUT_OF_BOUNDS"
    return buffer_[index]

  /**
  Sets the byte at the given $index to the given $value.

  The parameter $index must satisfy 0 <= $index < $size.
  */
  operator[]= index/int value/int -> none:
    if not 0 <= index < offset_: throw "OUT_OF_BOUNDS"
    buffer_[index] = value

  /** Writes a single byte $b. */
  write-byte b/int:
    ensure_ 1
    buffer_[offset_++] = b

  try-write_ data/Data from/int to/int -> int:
    ensure_ to - from
    buffer_.replace offset_ data from to
    offset_ += to - from
    return to - from

  /** See $close. */
  close_:
    if is-growable_ and offset_  != buffer_.size:
      buffer_ = buffer_.copy 0 offset_

  /**
  Provides endian-aware functions to write to this instance.

  The little-endian byte order writes lower-order ("little") bytes first.
    For example, if the target of the write operation is a byte array, then the
    first byte written (at position 0) is the least significant byte of the
    number that is written.

  # Examples
  ```
  import io

  main:
    buffer := io.Buffer
    buffer.little-endian.write-int32 0x12345678
    // The least significant byte 0x78 is at index 0.
    print buffer.bytes  // => #[0x78, 0x56, 0x34, 0x12]

    // The buffer version also supports 'put' operations
    buffer.little-endian.put-int32 --at=0 0x11223344
  ```
  */
  little-endian -> EndianBuffer:
    result := endian_
    if not result or result.byte-order_ != binary.LITTLE_ENDIAN:
      result = EndianBuffer --buffer=this --byte-order=binary.LITTLE_ENDIAN
      endian_ = result
    return (result as EndianBuffer)

  /**
  Provides endian-aware functions to write to this instance.

  The big-endian byte order writes higher-order (big) bytes first.
    For example, if  the target of the write operation is a byte array, then the
    first byte written (at position 0) is the most significant byte of
    the number that is written.

  # Examples
  ```
  import io

  main:
    buffer := io.Buffer
    buffer.big-endian.write-int32 0x12345678
    // The most significant byte 0x12 is at index 0.
    print buffer.bytes  // => #[0x12, 0x34, 0x56, 0x78]

    // The buffer version also supports 'put' operations
    buffer.big-endian.put-int32 --at=0 0x11223344
  ```
  */
  big-endian -> EndianBuffer:
    result := endian_
    if not result or result.byte-order_ != binary.BIG_ENDIAN:
      result = EndianBuffer --buffer=this --byte-order=binary.BIG_ENDIAN
      endian_ = result
    return (result as EndianBuffer)

class EndianReader:
  reader_/Reader
  byte-order_/binary.ByteOrder
  cached-byte-array_/ByteArray ::= ByteArray 8

  constructor --reader/Reader --byte-order/binary.ByteOrder:
    reader_ = reader
    byte-order_ = byte-order

  /**
  Peeks an unsigned 8-bit integer without consuming it.

  This function is an alias for $Reader.peek-byte.
  */
  peek-uint8 -> int:
    return reader_.peek-byte 0

  /**
  Reads an unsigned 8-bit integer.

  This function is an alias for $Reader.read-byte.
  */
  read-uint8 -> int:
    return reader_.read-byte

  /**
  Peeks a signed 8-bit integer without consuming it.
  */
  peek-int8 -> int:
    byte := reader_.peek-byte 0
    if (byte & 0x80) != 0: return byte - 0x100
    return byte

  /** Reads a signed 8-bit integer. */
  read-int8 -> int:
    result := peek-int8
    reader_.skip 1
    return result

  /**
  Peeks an unsigned 16-bit integer without consuming it.
  */
  peek-uint16 -> int:
    cached-byte-array_[0] = reader_.peek-byte 0
    cached-byte-array_[1] = reader_.peek-byte 1
    return byte-order_.uint16 cached-byte-array_ 0

  /**
  Reads an unsigned 16-bit integer.
  */
  read-uint16 -> int:
    result := peek-uint16
    reader_.skip 2
    return result

  /**
  Peeks a signed 16-bit integer without consuming it.
  */
  peek-int16 -> int:
    cached-byte-array_[0] = reader_.peek-byte 0
    cached-byte-array_[1] = reader_.peek-byte 1
    return byte-order_.int16 cached-byte-array_ 0

  /**
  Reads a signed 16-bit integer.
  */
  read-int16 -> int:
    result := peek-int16
    reader_.skip 2
    return result

  /**
  Peeks an unsigned 24-bit integer without consuming it.
  */
  peek-uint24 -> int:
    cached-byte-array_[0] = reader_.peek-byte 0
    cached-byte-array_[1] = reader_.peek-byte 1
    cached-byte-array_[2] = reader_.peek-byte 2
    return byte-order_.uint24 cached-byte-array_ 0

  /**
  Reads an unsigned 24-bit integer.
  */
  read-uint24 -> int:
    result := peek-uint24
    reader_.skip 3
    return result

  /**
  Peeks a signed 24-bit integer without consuming it.
  */
  peek-int24 -> int:
    cached-byte-array_[0] = reader_.peek-byte 0
    cached-byte-array_[1] = reader_.peek-byte 1
    cached-byte-array_[2] = reader_.peek-byte 2
    return byte-order_.int24 cached-byte-array_ 0

  /**
  Reads a signed 24-bit integer.
  */
  read-int24 -> int:
    result := peek-int24
    reader_.skip 3
    return result

  /**
  Peeks an unsigned 32-bit integer without consuming it.
  */
  peek-uint32 -> int:
    cached-byte-array_[0] = reader_.peek-byte 0
    cached-byte-array_[1] = reader_.peek-byte 1
    cached-byte-array_[2] = reader_.peek-byte 2
    cached-byte-array_[3] = reader_.peek-byte 3
    return byte-order_.uint32 cached-byte-array_ 0

  /**
  Reads an unsigned 32-bit integer.
  */
  read-uint32 -> int:
    result := peek-uint32
    reader_.skip 4
    return result

  /**
  Peeks a signed 32-bit integer without consuming it.
  */
  peek-int32 -> int:
    cached-byte-array_[0] = reader_.peek-byte 0
    cached-byte-array_[1] = reader_.peek-byte 1
    cached-byte-array_[2] = reader_.peek-byte 2
    cached-byte-array_[3] = reader_.peek-byte 3
    return byte-order_.int32 cached-byte-array_ 0

  /**
  Reads a signed 32-bit integer.
  */
  read-int32 -> int:
    result := peek-int32
    reader_.skip 4
    return result

  /**
  Peeks a signed 64-bit integer without consuming it.
  */
  peek-int64 -> int:
    cached-byte-array_[0] = reader_.peek-byte 0
    cached-byte-array_[1] = reader_.peek-byte 1
    cached-byte-array_[2] = reader_.peek-byte 2
    cached-byte-array_[3] = reader_.peek-byte 3
    cached-byte-array_[4] = reader_.peek-byte 4
    cached-byte-array_[5] = reader_.peek-byte 5
    cached-byte-array_[6] = reader_.peek-byte 6
    cached-byte-array_[7] = reader_.peek-byte 7
    return byte-order_.int64 cached-byte-array_ 0

  /**
  Reads a signed 64-bit integer.
  */
  read-int64 -> int:
    result := peek-int64
    reader_.skip 8
    return result

  /**
  Peeks a 32-bit floating-point number without consuming it.
  */
  peek-float32 -> float:
    cached-byte-array_[0] = reader_.peek-byte 0
    cached-byte-array_[1] = reader_.peek-byte 1
    cached-byte-array_[2] = reader_.peek-byte 2
    cached-byte-array_[3] = reader_.peek-byte 3
    return byte-order_.float32 cached-byte-array_ 0

  /**
  Reads a 32-bit floating-point number.
  */
  read-float32 -> float:
    result := peek-float32
    reader_.skip 4
    return result

  /**
  Peeks a 64-bit floating-point number without consuming it.
  */
  peek-float64 -> float:
    cached-byte-array_[0] = reader_.peek-byte 0
    cached-byte-array_[1] = reader_.peek-byte 1
    cached-byte-array_[2] = reader_.peek-byte 2
    cached-byte-array_[3] = reader_.peek-byte 3
    cached-byte-array_[4] = reader_.peek-byte 4
    cached-byte-array_[5] = reader_.peek-byte 5
    cached-byte-array_[6] = reader_.peek-byte 6
    cached-byte-array_[7] = reader_.peek-byte 7
    return byte-order_.float64 cached-byte-array_ 0

  /**
  Reads a 64-bit floating-point number.
  */
  read-float64 -> float:
    result := peek-float64
    reader_.skip 8
    return result


class EndianWriter:
  writer_/Writer
  byte-order_/binary.ByteOrder
  cached-byte-array_/ByteArray ::= ByteArray 8

  constructor --writer/Writer --byte-order/binary.ByteOrder:
    writer_ = writer
    byte-order_ = byte-order

  /** Writes a singed 8-bit integer. */
  write-int8 value/int -> none:
    cached-byte-array_[0] = value
    writer_.write cached-byte-array_ 0 1

  /** Writes an unsigned 8-bit integer. */
  write-uint8 value/int -> none:
    cached-byte-array_[0] = value
    writer_.write cached-byte-array_ 0 1

  /** Writes a signed 16-bit integer, using the endiannes of this instance. */
  write-int16 value/int -> none:
    byte-order_.put-int16 cached-byte-array_ 0 value
    writer_.write cached-byte-array_ 0 2

  /** Writes an unsigned 16-bit integer, using the endiannes of this instance. */
  write-uint16 value/int -> none:
    byte-order_.put-uint16 cached-byte-array_ 0 value
    writer_.write cached-byte-array_ 0 2

  /** Writes a signed 24-bit integer, using the endiannes of this instance. */
  write-int24 value/int -> none:
    byte-order_.put-int24 cached-byte-array_ 0 value
    writer_.write cached-byte-array_ 0 3

  /** Writes an unsigned 24-bit integer, using the endiannes of this instance. */
  write-uint24 value/int -> none:
    byte-order_.put-uint24 cached-byte-array_ 0 value
    writer_.write cached-byte-array_ 0 3

  /** Writes a signed 32-bit integer, using the endiannes of this instance. */
  write-int32 value/int -> none:
    byte-order_.put-int32 cached-byte-array_ 0 value
    writer_.write cached-byte-array_ 0 4

  /** Writes an unsigned 32-bit integer, using the endiannes of this instance. */
  write-uint32 value/int -> none:
    byte-order_.put-uint32 cached-byte-array_ 0 value
    writer_.write cached-byte-array_ 0 4

  /** Writes a signed 64-bit integer, using the endiannes of this instance. */
  write-int64 data/int -> none:
    byte-order_.put-int64 cached-byte-array_ 0 data
    writer_.write cached-byte-array_ 0 8

  /** Writes a 32-bit floating-point number, using the endianness of this instance. */
  write-float32 data/float -> none:
    byte-order_.put-float32 cached-byte-array_ 0 data
    writer_.write cached-byte-array_ 0 4

  /** Writes a 64-bit floating-point number, using the endianness of this instance. */
  write-float64 data/float -> none:
    byte-order_.put-float64 cached-byte-array_ 0 data
    writer_.write cached-byte-array_ 0 8

class EndianBuffer extends EndianWriter:
  buffer_/Buffer

  constructor --buffer/Buffer --byte-order/binary.ByteOrder:
    buffer_ = buffer
    super --writer=buffer --byte-order=byte-order

  /**
  Writes the given byte $value to this buffer at the given index $at.

  This function is an alias for $Buffer.[]=.
  */
  put-int8 --at/int value/int:
    buffer_[at] = value

  /**
  Writes the given unsigned uint8 $value to this buffer at the given index $at.

  This function is an alias for $Buffer.[]= and $put-int8.
  */
  put-uint8 --at/int value/int:
    buffer_[at] = value

  /**
  Writes the given signed int16 $value to this buffer at the given index $at.
  */
  put-int16 --at/int value/int:
    byte-order_.put-int16 cached-byte-array_ 0 value
    buffer_.put --at=at cached-byte-array_ 0 2

  /**
  Writes the given unsigned uint16 $value to this buffer at the given index $at.

  This function is an alias for $put-int16.
  */
  put-uint16 --at/int value/int:
    put-int16 --at=value value

  /**
  Writes the given signed int24 $value to this buffer at the given index $at.
  */
  put-int24 --at/int value/int:
    byte-order_.put-int24 cached-byte-array_ 0 value
    buffer_.put --at=at cached-byte-array_ 0 3

  /**
  Writes the given unsigned uint24 $value to this buffer at the given index $at.

  This function is an alias for $put-int24.
  */
  put-uint24 --at/int value/int:
    put-int24 --at=value value

  /**
  Writes the given signed int32 $value to this buffer at the given index $at. */
  put-int32 --at/int value/int:
    byte-order_.put-int32 cached-byte-array_ 0 value
    buffer_.put --at=at cached-byte-array_ 0 4

  /**
  Writes the given unsigned uint32 $value to this buffer at the given index $at.

  This function is an alias for $put-int32.
  */
  put-uint32 --at/int value/int:
    put-int32 --at=value value

  /** Writes the given int64 $value to this buffer at the given index $at. */
  put-int64 --at/int value/int:
    byte-order_.put-int64 cached-byte-array_ 0 value
    buffer_.put --at=at cached-byte-array_ 0 8

  /** Writes the given float32 $value to this buffer at the given index $at. */
  put-float32 --at/int value/float:
    byte-order_.put-float32 cached-byte-array_ 0 value
    buffer_.put --at=at cached-byte-array_ 0 4

  /** Writes the given float64 $value to this buffer at the given index $at. */
  put-float64 --at/int value/float:
    byte-order_.put-float64 cached-byte-array_ 0 value
    buffer_.put --at=at cached-byte-array_ 0 8

/**
Adapter to use an old-style writer as $Writer.
*/
class WriterAdapter_ extends Object with Writer:
  w_/any

  constructor .w_:

  try-write_ data/Data from/int to/int -> int:
    return w_.write data from to

/**
Adapter to use an $old-reader.Reader as $Reader.
*/
class ReaderAdapter_ extends Object with Reader:
  r_/any

  constructor .r_:

  consume_ -> ByteArray?:
    return r_.read

  content-size -> int?:
    if r_ is old-reader.SizedReader:
      return (r_ as old-reader.SizedReader).size
    return null

/**
Executes the given $block on chunks of the $data if the error indicates
  that the data is not of the correct type.

This function is primarily intended to be used for primitives that can
  handle the data in chunks. For example checksums, or writing to a socket/file.
*/
primitive-redo-chunked-io-data_ error data/Data from/int=0 to/int=data.byte-size [block] -> none:
  if error != "WRONG_BYTES_TYPE": throw error
  List.chunk-up from to 4096: | chunk-from chunk-to chunk-size |
    chunk := ByteArray.from data chunk-from chunk-to
    block.call chunk

/**
Executes the given $block with the given $data converted to a ByteArray, if
  the error indicates that the data is not of the correct type.
*/
primitive-redo-io-data_ error data/Data from/int=0 to/int=data.byte-size [block] -> any:
  if error != "WRONG_BYTES_TYPE": throw error
  return block.call (ByteArray.from data from to)

class Element_:
  value/ByteArray
  next/Element_? := null

  constructor .value:

class ByteArrayList_:
  head_/Element_? := null
  tail_/Element_? := null

  size := 0
  size-in-bytes := 0

  add value/ByteArray:
    element := Element_ value
    if tail_:
      tail_.next = element
    else:
      head_ = element
    tail_ = element
    size++
    size-in-bytes += value.size

  prepend value/ByteArray:
    element := Element_ value
    if head_:
      element.next = head_
    else:
      tail_ = element
    head_ = element
    size++
    size-in-bytes += value.size

  remove-first:
    element := head_
    next := element.next
    head_ = next
    if not next: tail_ = null
    size--
    size-in-bytes -= element.value.size

  first -> ByteArray: return head_.value
  last -> ByteArray: return tail_.value

  do [block]:
    for current := head_; current; current = current.next:
      block.call current.value<|MERGE_RESOLUTION|>--- conflicted
+++ resolved
@@ -89,26 +89,18 @@
   /**
   Writes a single byte.
   */
-<<<<<<< HEAD
-  write-byte b/int --flush/bool=false -> none:
-    if not byte-cache_: byte-cache_ = ByteArray 1
+  write-byte value/int --flush/bool=false -> none:
     cache := byte-cache_
-    cache[0] = b
+    if not cache:
+      cache = ByteArray 1
+      byte-cache_ = cache
+    cache[0] = value
     // Protect against concurrent writes.
     // It's probably a mistake to write concurrently, but it's pretty easy to guard
     // the cache against it.
     byte-cache_ = null
     write cache --flush=flush
     byte-cache_ = cache
-=======
-  write-byte value/int --flush/bool=false -> none:
-    cache := byte-cache_
-    if not cache:
-      cache = ByteArray 1
-      byte-cache_ = cache
-    cache[0] = value
-    write cache --flush=flush
->>>>>>> f73a14c4
 
   /**
   Writes all data that is provided by the given $reader.
@@ -212,7 +204,6 @@
   flush_ -> none:
     // Do nothing.
 
-<<<<<<< HEAD
   /**
   Closes this writer.
 
@@ -222,9 +213,6 @@
   // This is a protected method. It should not be "private".
   close-writer_:
     is-closed_ = true
-
-=======
->>>>>>> f73a14c4
 abstract mixin CloseableWriter extends Writer:
   /**
   Closes this writer.
@@ -898,7 +886,14 @@
   abstract consume_ -> ByteArray?
 
   /**
-<<<<<<< HEAD
+  The size in bytes of the data in this reader.
+  This value is not updated when data is consumed.
+
+  If the reader does not know the size, returns null.
+  */
+  abstract content-size -> int?
+
+  /**
   Closes this reader.
 
   Sets the internal boolean to 'closed'.
@@ -907,14 +902,6 @@
   // This is a protected method. It should not be "private".
   close-reader_:
     is-closed_ = true
-=======
-  The size in bytes of the data in this reader.
-  This value is not updated when data is consumed.
-
-  If the reader does not know the size, returns null.
-  */
-  abstract content-size -> int?
->>>>>>> f73a14c4
 
 abstract mixin CloseableReader extends Reader:
   /**
