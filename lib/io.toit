// Copyright (C) 2023 Toitware ApS. All rights reserved.

import binary
import reader as old-reader
import writer as old-writer

/**
A producer of bytes.

The most important implementations of this interface are
  $ByteArray and $string. However, any data structure that can be
  used as byte-source should implement this interface.

Since $Data objects can be instances of $ByteArray it is sometimes
  judicious to test if the given instance is already of class `ByteArray` before
  invoking $write-to-byte-array.
*/
interface Data:
  /** The amount of bytes that can be produced. */
  byte-size -> int

  /**
  Returns a slice of this data.
  */
  byte-slice from/int to/int -> Data

  /** Returns the byte at the given index. */
  byte-at index/int -> int

  /**
  Copies the bytes in the range $from-$to into the given $byte-array at the
    position $at.

  The parameter $from and the parameter $to must satisfy: 0 <= $from <= $to <= $byte-size.
  The parameter $at must satisfy 0 <= $at <= `bytes-size` where `bytes-size` is the
    size of the given $byte-array. It may only be equal to the size if $from == $to.

  # Inheritance
  Implementations are not required to check whether $at satisfies the required properties.
  Since writes to the given $byte-array are checked by the target, errors would automatically
    be reported then. This also means that the user might not get an error message if $at
    is not in bounds, but $from == $to. This is acceptable behavior.
  */
  write-to-byte-array byte-array/ByteArray --at/int from/int to/int -> none


/**
A consumer of bytes.
*/
abstract class Writer:
  is-closed_/bool := false

  constructor:

  /**
  Constructor to convert old-style writers to this writer.

  The $writer must either be a $old-writer.Writer or a class with a `write` function
    that returns the number of bytes written.
  */
  constructor.adapt writer:
    return WriterAdapter_ writer

  /**
  Writes the given $data to this writer.

  If the writer can't write all the data at once tries again until all of the data is
    written. This method is blocking.
  */
  write data/Data from/int=0 to/int=data.byte-size -> none:
    while not is-closed_:
      from += try-write data from to
      if from >= to: return
      yield
    assert: is-closed_
    throw "WRITER_CLOSED"

  /**
  Writes all data that is provided by the given $reader.
  */
  write-from reader/Reader -> none:
    if is-closed_: throw "WRITER_CLOSED"
    while data := reader.read:
      write data

  /**
  Tries to write the given $data to this writer.
  If the writer can't write all the data at once, it writes as much as possible.
  Always returns the number of bytes written.

  # Inheritance
  Implementations are not required to check whether the writer is closed.

  If the writer is closed while this operation is in progress, the writer may throw
    an exception or return a number smaller than $to - $from.
  */
  try-write data/Data from/int=0 to/int=data.byte-size -> int:
    if is-closed_: throw "WRITER_CLOSED"
    return try-write_ data from to

  /**
  Closes this writer.

  After this method has been called, no more data can be written to this writer.
  This method may be called multiple times.
  */
  close:
    if is-closed_: return
    close_
    is-closed_ = true

  /**
  Tries to write the given $data to this writer.
  If the writer can't write all the data at once, it writes as much as possible.
  Always returns the number of bytes written.

  # Inheritance
  Implementations are not required to check whether the writer is closed.

  If the writer is closed while this operation is in progress, the writer may throw
    an exception or return a number smaller than $to - $from.
  */
  // This is a protected method. It should not be "private".
  abstract try-write_ data/Data from/int to/int -> int

  /**
  See $close.

  # Inheritance
  Implementations should close down the underlying resource.
  If the writer is in the process of writing data, it may throw an exception, or
    abort the write, returning the number of bytes that have been written so far.
  */
  // This is a protected method. It should not be "private".
  abstract close_ -> none


/**
A source of bytes.
*/
abstract class Reader implements old-reader.Reader:
  static UNEXPECTED-END-OF-READER ::= "UNEXPECTED_END_OF_READER"

  is-closed_/bool := false

  // An array of byte arrays that have arrived but are not yet processed.
  buffered_/ByteArrayList_? := null

  // The position in the first byte array that we got to.
  first-array-position_ := 0

  // The number of bytes in byte arrays that have been used up.
  base-consumed_ := 0

  constructor:
  constructor data/ByteArray:
    return ByteArrayReader_ data

  constructor.adapt r/old-reader.Reader:
    return ReaderAdapter_ r
<<<<<<< HEAD

  /**
  Reads a chunk of data.

  Returns null if no more data is left.

  If data has been buffered returns the buffered data first.
  Otherwise attempts to read new data from the resource.

  If $max-size is given, returns at most $max-size bytes.
  */
  read --max-size/int?=null -> ByteArray?:
    is-empty := not buffered_ or buffered_.is-empty
    if is-empty and is-closed_: return null

    if max-size:
      if is-empty:
        size := more_
        if not size: return null
      bytes := buffered_.first
      if bytes.size - first-bytes-position_ > max-size:
        result := bytes[first-bytes-position_ .. first-bytes-position_ + max-size]
        first-bytes-position_ += max-size
        return result
      result := bytes[first-bytes-position_..]
      first-bytes-position_ = 0
      buffered_.remove-first
      return result

    if is-empty:
      if is-closed_: return null
      return consume_
    bytes := buffered_.remove-first
    result := bytes[first-bytes-position_..]
    first-bytes-position_ = 0
    return result

=======
>>>>>>> c4e653a7
  /**
  Closes this reader.

  Reading from the reader after this method has been called is allowed and
    returns the buffered data and then null.

  If $clear-buffered is true, then the buffered data is dropped and reading
    from the reader after this method has been called returns null.
  */
  close --clear-buffered/bool=false -> none:
    if clear-buffered: clear
    if is-closed_: return
    close_
    is-closed_ = true

  /**
  Clears any buffered data.

  Any cleared data is not considered consumed.
  */
  clear -> none:
    buffered_ = null
    base-consumed_ += first-array-position_
    first-array-position_ = 0

  /**
  Ensures that $requested bytes are available.

  If this is not possible, invokes $on-end.
  */
  ensure_ requested/int [on-end] -> none:
    if requested < 0: throw "INVALID_ARGUMENT"
    while buffered-size < requested:
      if not more_: on-end.call

  /**
  Reads more data from the reader.

  If the $consume_ returns null, then it is either closed or at the end.
    In either case, return null.

  If $consume_ has bytes to offer, then the number of bytes read is returned.
  */
  more_ -> int?:
    data := null
    while true:
      data = consume_
      if not data: return null
      if data.size != 0: break
    add-byte-array_ data
    return data.size

  /**
  Buffers the given $data.
  */
  add-byte-array_ data/ByteArray -> none:
    if not buffered_: buffered_ = ByteArrayList_
    buffered_.add data
    if buffered_.size == 1:
      base-consumed_ += first-array-position_
      first-array-position_ = 0

  /**
  Ensures that at least $n bytes are buffered.

  # Errors
  At least $n bytes must be available. Use $try-ensure-buffered for a non-throwing
    version.
  */
  ensure-buffered n/int -> none:
    ensure_ n: throw UNEXPECTED-END-OF-READER

  /**
  Attempts to buffer at least $n bytes.

  Returns whether it was able to.
  */
  try-ensure-buffered n/int -> bool:
    ensure_ n: return false
    return true

  /**
  Whether $n bytes are available in the internal buffer.

  This function does not read any new data from the resource, but
    only uses the buffered data.

  See $buffered-size.
  */
<<<<<<< HEAD
  can-ensure n/int -> bool:
    ensure_ n: return false
    return true
=======
  is-buffered n/int -> bool:
    return buffered-size >= n
>>>>>>> c4e653a7

  /**
  Buffers all the remaining data of this reader.

  Use $buffered-size to determine how much data was buffered.
  Use $read-bytes to read the buffered data.
  */
  buffer-all -> none:
    while more_: null

  /**
  The amount of buffered data.

  This function does not read any new data from the resource, but
    only uses the buffered data.
  */
  buffered-size -> int:
    if not buffered_: return 0
    return buffered_.size-in-bytes - first-array-position_

  /**
  The number of bytes that have been consumed from the BufferedReader.
  */
  consumed -> int:
    return base-consumed_ + first-array-position_

  /**
  Skips over the next $n bytes.

  # Errors
  At least $n bytes must be available.
  */
  skip n/int -> none:
    if n == 0: return
    if not buffered_:
      if not more_: throw UNEXPECTED-END-OF-READER

    while n > 0:
      if buffered_.size == 0:
        if not more_: throw UNEXPECTED-END-OF-READER

      size := buffered_.first.size - first-array-position_
      if n < size:
        first-array-position_ += n
        return

      n -= size
      base-consumed_ += buffered_.first.size
      first-array-position_ = 0
      buffered_.remove-first

  /**
  Gets the $n th byte from our current position.
  Does not consume the data, but caches it in this instance.

  If enough data is already cached simply returns the byte without
    requesting more data.

  See $read-byte.

  # Errors
  At least $n + 1 bytes must be available.
  */
  peek-byte n/int -> int:
    if n < 0: throw "INVALID_ARGUMENT"
    ensure-buffered n + 1
    n += first-array-position_
    buffered_.do:
      size := it.size
      if n < size: return it[n]
      n -= size
    unreachable  // ensure throws if not enough bytes are available.

  /**
  Gets the $n next bytes.
  Does not consume the data, but caches it in this instance.

  If enough data is already cached simply returns the bytes without
    requesting more data.

  See $read-bytes.

  # Errors
  At least $n bytes must be available.
  */
  peek-bytes n/int -> ByteArray:
    if n <= 0:
      if n == 0: return #[]
      throw "INVALID_ARGUMENT"
    ensure-buffered n
    start := first-array-position_
    first := buffered_.first
    if start + n <= first.size: return first[start..start + n]
    result := ByteArray n
    offset := 0
    buffered_.do:
      size := min
          it.size - start
          n - offset
      result.replace offset it start (start + size)
      offset += size
      if offset == n: return result
      start = 0
<<<<<<< HEAD
    return #[]

  /**
  Reads the rest of the data and returns it.
  */
  read-all -> ByteArray?:
    buffer-all
    return read-bytes buffered-size

  /**
  Drains the reader without buffering or returning the data.
  */
  drain -> none:
    clear
    while consume_: null // Do nothing.
=======
    unreachable
>>>>>>> c4e653a7

  /**
  Searches forwards for the $byte.

  Consumes no bytes.

  If $to is specified the search is limited to the given range.

  Returns the index of the first occurrence of the $byte.
  If $throw-if-missing is true and $byte is not in the remaining data throws.
  Returns -1 if $throw-if-missing is false and the $byte is not in the remaining data.
  */
  index-of byte/int --to/int?=null --throw-if-missing/bool=false -> int:
    offset := 0
    start := first-array-position_
    if buffered_:
      buffered_.do:
        end := to ? min (start + to) it.size : it.size
        index := it.index-of byte --from=start --to=end
        if index >= 0: return offset + (index - start)
        if to: to -= it.size - start
        offset += it.size - start
        start = 0

    while true:
      if not more_:
        if throw-if-missing: throw UNEXPECTED-END-OF-READER
        return -1
      array := buffered_.last
      end := to ? min to array.size : array.size
      index := array.index-of byte
      if index >= 0: return offset + index
      if to: to -= array.size
      offset += array.size

  /**
  Reads from the reader.

  If data has been buffered returns the buffered data first. Otherwise, attempts
    to read new data from the resource.

  The read bytes are consumed.

  If $max-size is specified the returned byte array will never be larger than
    that size, but it may be smaller, even if there is more data available from
    the underlying resource. Use $read-bytes to read exactly n bytes.

  Returns null if no more data is available.
  */
  read --max-size/int?=null -> ByteArray?:
    if buffered_ and buffered_.size > 0:
      array := buffered_.first
      if first-array-position_ == 0 and (max-size == null or array.size <= max-size):
        buffered_.remove-first
        base-consumed_ += array.size
        return array
      byte-count := array.size - first-array-position_
      if max-size:
        byte-count = min byte-count max-size
      end := first-array-position_ + byte-count
      result := array[first-array-position_..end]
      if end == array.size:
        base-consumed_ += array.size
        first-array-position_ = 0
        buffered_.remove-first
      else:
        first-array-position_ = end
      return result

    array := consume_
    if array == null: return null
    if max-size == null or array.size <= max-size:
      base-consumed_ += array.size
      return array
    add-byte-array_ array
    first-array-position_ = max-size
    return array[..max-size]

  /**
  Reads the first $n bytes as a string.

  The read bytes are consumed.

  # Errors
  The read bytes must be convertible to a UTF8 string.
  At least $n bytes must be available.

  See $peek-string.

  # Examples
  ```
  class MyReader implements Reader:
    read -> ByteArray?: return "hellø".to_byte_array

  main:
    reader := BufferedReader MyReader
    print
      reader.read_string 6  // >> Hellø
    print
      reader.read_string 5  // >> Error!
  ```
  */
  read-string n/int -> string:
    str := peek-string n
    skip n
    return str

  // Indexed by the top nibble of a UTF-8 byte this tells you how many bytes
  // long the UTF-8 sequence is.
  static UTF-FIRST-CHAR-TABLE_ ::= [
    1, 1, 1, 1, 1, 1, 1, 1,
    1, 1, 1, 1, 2, 2, 3, 4,
  ]

  /**
  Reads at most $max-size bytes as a string.

  The read bytes are consumed.

  Note that this method is different from $read followed by to_string as it
    ensures that the data is split into valid UTF-8 chunks.

  If $max-size is specified the returned string will never be larger than
    that size (in bytes), but it may be smaller, even if there is more data
    available from the underlying reader.

  Returns null if the stream has ended.

  # Errors
  The read bytes must be convertible to a legal UTF8 string, but this method
    will read a number of bytes such that legal UTF-8 characters are not
    chopped up.

  May throw an end-of-stream exception if the stream ends in the middle of a
    malformed UTF-8 character.

  Instead of returning a zero length string it throws an exception.  This can
    happen if $max-size is less than 4 bytes and the next thing is a UTF-8
    character that is coded in more bytes than were requested.  This also means
    $max-size should never be zero.
  */
  read-string --max-size/int?=null -> string?:
    if max-size and max-size < 0: throw "INVALID_ARGUMENT"
    if not buffered_ or buffered_.size == 0:
      array := consume_
      if array == null: return null
      // Instead of adding the array to the arrays we may just be able more
      // efficiently pass it on in string from.
      if (max-size == null or array.size <= max-size) and array[array.size - 1] <= 0x7f:
        return array.to-string
      add-byte-array_ array

    array := buffered_.first

    // Ensure there is at least one full UTF-8 character.  Does a blocking read
    // if we only have part of a character.  This may throw if the stream ends
    // with a malformed UTF-8 character.
    ensure-buffered UTF-FIRST-CHAR-TABLE_[array[first-array-position_] >> 4]

    // Try to take whole byte arrays from the input and convert them
    // to strings without first having to concatenate byte arrays.
    // Remember to avoid chopping up UTF-8 characters while doing this.
    if not max-size: max-size = buffered-size
    if first-array-position_ == 0 and array.size <= max-size and array[array.size - 1] <= 0x7f:
      buffered_.remove-first
      base-consumed_ += array.size
      return array.to-string

    size := min buffered-size max-size

    start-of-last-char := size - 1
    if (peek-byte start-of-last-char) > 0x7f:
      // There is a non-ASCII UTF-8 sequence near the end.  We need to check if
      // we are chopping it up by finding where it starts.  It will start with
      // a byte >= 0xc0.
      while (peek-byte start-of-last-char) < 0xc0:
        start-of-last-char--
        if start-of-last-char < 0: throw "ILLEGAL_UTF_8"
      // If the UTF-8 encoding of the last character extends beyond the byte
      // array we were going to convert to a string, then start just before the
      // start of that character instead.
      if start-of-last-char + UTF-FIRST-CHAR-TABLE_[(peek-byte start-of-last-char) >> 4] > size:
        size = start-of-last-char

    if size == 0: throw "max_size was too small to read a single UTF-8 character"

    array = read-bytes size
    return array.to-string

  /**
  Reads the first byte.

  The read byte is consumed.

  See $peek-byte.

  # Errors
  At least 1 byte must be available.
  */
  read-byte -> int:
    b := peek-byte 0
    skip 1
    return b

  /**
  Reads the first $n bytes from the reader.

  The read bytes are consumed.

  At least $n bytes must be available. That is, a call to $(try-ensure-buffered n) must return true.

  If you want to read either $n bytes, if they are available, or the maximum number of
    available bytes otherwise, use the following code:

  ```
  read_exactly_or_drain reader/BufferedReader n/int -> ByteArray?:
    if can_ensure n: return reader.read_bytes n
    reader.buffer_all
    if reader.buffered == 0: return null
    return reader.read_bytes reader.buffered
  ```
  */
  read-bytes n/int -> ByteArray:
    byte-array := peek-bytes n
    skip n
    return byte-array

  /**
  Gets the first $n bytes and returns them as string.

  Does not consume the data, but caches it in this instance.

  # Errors
  The peeked bytes must be convertible to a UTF8 string.
  At least $n bytes must be available.

  # Examples
  ```
  class MyReader implements Reader:
    read -> ByteArray?: return "hellø".to_byte_array

  main:
    reader := BufferedReader MyReader
    print
      reader.peek_string 6  // >> Hellø
    print
      reader.peek_string 5  // >> Error!
  ```
  */
  peek-string n/int -> string:
    // Fast case.
    if n == 0: return ""
    if buffered-size >= n:
      first := buffered_.first
      end := first-array-position_ + n
      if first.size >= end:
        return first.to-string first-array-position_ end
    // Slow case.
    return (peek-bytes n).to-string

  /**
  Reads a line as a string.

  If $keep-newline is true, the returned string includes the newline character.
  If $keep-newline is false, trims the trailing '\r\n' or '\n'. This method
    removes a '\r' even if the platform is not Windows. If the '\r' needs to be
    preserved, set $keep-newline to true and remove the trailing '\n' manually.

  Returns null if no more data is available.
  */
  read-line --keep-newline/bool=false -> string?:
<<<<<<< HEAD
    if not can-ensure 1: return null
=======
>>>>>>> c4e653a7
    delimiter-pos := index-of '\n'
    if delimiter-pos == -1:
      rest-size := buffered-size
      if rest-size == 0: return null
      return read-string rest-size

    if keep-newline: return read-string delimiter-pos

    result-size := delimiter-pos
    if delimiter-pos > 0 and (peek-byte delimiter-pos - 1) == '\r':
      result-size--

    result := peek-string result-size
    skip delimiter-pos + 1  // Also consume the delimiter.
    return result

  /**
  Reads the remaining data as lines.

  See $read-line.
  */
  read-lines --keep-newlines/bool=false -> List:
    result := []
    while line := read-line --keep-newline=keep-newlines:
      result.add line
    return result

  /**
  Reads the string before the $delimiter.

  The read bytes and the delimiter are consumed.
  The returned string does not include the delimiter.

  # Errors
  The $delimiter must be available.
  */
  read-string-up-to delimiter/int -> string:
    length := index-of delimiter --throw-if-missing
    str := peek-string length
    skip length + 1 // Skip delimiter char
    return str

  /**
  Reads the bytes before the $delimiter.

  The read bytes and the delimiter are consumed.
  The returned bytes do not include the delimiter.

  # Errors
  The $delimiter must be available.
  */
  read-bytes-up-to delimiter/int -> ByteArray:
    length := index-of delimiter --throw-if-missing
    bytes := peek-bytes length
    skip length + 1 // Skip delimiter char
    return bytes

  /**
<<<<<<< HEAD
  Prepends the values in the $value byte-array.
  These will be the first bytes to be read in subsequent read
    operations.

  If $hand-over is true, then this instance takes ownership of $value.
    In this case, its contents should not be modified after being
    given to this method.
  */
  unget value/ByteArray --hand-over/bool=false -> none:
    if value.size == 0: return
    if not hand-over: value = value.copy
    if first-bytes-position_ != 0:
      first := buffered_.remove-first
      first = first[first-bytes-position_..]
      buffered_.add-first first
      first-bytes-position_ = 0
    buffered_.add-first value

  /**
  Provides endian-aware functions to read from this instance.

  The little-endian byte order reads lower-order ("little") bytes first.
    For example, if the source of the read operation is a byte array, then
    first byte read (from position 0) is the least significant byte of the
    number that is read.

  # Examples
  ```
  import io

  main:
    reader := io.Reader #[0x78, 0x56, 0x34, 0x12]
    number := reader.little-endian.read-int32
    // The least significant byte 0x78 was at index 0.
    print "0x$(%x number)"  // => 0x12345678
  ```
  */
  little-endian -> EndianReader:
    return EndianReader --reader=this --byte-order=binary.LITTLE_ENDIAN

  /**
  Provides endian-aware functions to read from this instance.

  The big-endian byte order reads higher-order (big) bytes first.
    For example, if the source of the read operation is a byte array, then
    first byte read (from position 0) is the most significant byte of the
    number that is read.

  # Examples
  ```
  import io

  main:
    reader := io.Reader #[0x12, 0x34, 0x56, 0x78]
    number := reader.big-endian.read-int32
    // The most significant byte 0x12 was at index 0.
    print "0x$(%x number)"  // => 0x12345678
  ```
  */
  big-endian -> EndianReader:
    return EndianReader --reader=this --byte-order=binary.BIG_ENDIAN
=======
  The bytes in $value are prepended to the BufferedReader.
  These will be the first bytes to be read in subsequent read
    operations.  This takes ownership of $value so it is kept
    alive and its contents should not be modified after being
    given to the BufferedReader.
  This causes the $consumed count to go backwards.
  */
  unget value/ByteArray -> none:
    if value.size == 0: return
    if first-array-position_ != 0:
      first := buffered_.first
      buffered_.remove-first
      base-consumed_ += first-array-position_
      first = first[first-array-position_..]
      buffered_.prepend first
      first-array-position_ = 0
    base-consumed_ -= value.size
    if not buffered_: buffered_ = ByteArrayList_
    buffered_.prepend value
>>>>>>> c4e653a7

  /**
  Reads the next byte array ignoring the buffered data.

  If the reader is closed, returns null.

  # Inheritance
  If the reader is closed while this operation is in progress, the reader must
    return null.
  */
  // This is a protected method. It should not be "private".
  abstract consume_ -> ByteArray?

  /**
  Closes this reader.

  After this method has been called, the reader's $consume_ method must return null.
  This method may be called multiple times.
  */
  // This is a protected method. It should not be "private".
  abstract close_ -> none

/**
A producer of bytes from an existing $ByteArray.

See $(Reader.constructor data).
*/
class ByteArrayReader_ extends Reader:
  data_ / ByteArray? := ?

  constructor .data_:

  consume_ -> ByteArray?:
    result := data_
    data_ = null
    return result

  close_ -> none:
    data_ = null


interface OutStrategy:
  /**
  Writes the given $data to this writer.

  Returns the number of bytes written.

  See $Writer.try-write_.
  */
  // This is a protected method. It should not be "private".
  try-write_ data/Data from/int to/int -> int

  /**
  Closes this writer.

  See $Writer.close_.
  */
  // This is a protected method. It should not be "private".
  close-writer_ -> none

class Out_ extends Writer:
  strategy_/OutStrategy

  constructor .strategy_:

  try-write_ data/Data from/int to/int -> int:
    return strategy_.try-write_ data from to

  close_ -> none:
    strategy_.close-writer_

abstract mixin OutMixin implements OutStrategy:
  out_/Out_? := null

  out -> Writer:
    if not out_: out_ = Out_ this
    return out_

  /**
  Writes the given $data to this writer.

  Returns the number of bytes written.

  # Inheritance
  See $Writer.try-write_.
  */
  // This is a protected method. It should not be "private".
  abstract try-write_ data/Data from/int to/int -> int

  /**
  Closes this writer.

  # Inheritance
  See $Writer.close_.
  */
  // This is a protected method. It should not be "private".
  abstract close-writer_ -> none

interface InStrategy:
  /**
  Reads the next bytes.

  See $Reader.consume_.
  */
  // This is a protected method. It should not be "private".
  consume_ -> ByteArray?

  /**
  Closes this reader.

  See $Reader.close_.
  */
  // This is a protected method. It should not be "private".
  close-reader_ -> none

class In_ extends Reader:
  strategy_/InStrategy

  constructor .strategy_:

  consume_ -> ByteArray?:
    return strategy_.consume_

  close_ -> none:
    strategy_.close-reader_

abstract mixin InMixin implements InStrategy:
  in_/In_? := null

  in -> Reader:
    if not in_: in_ = In_ this
    return in_

  /**
  Reads the next bytes.

  # Inheritance
  See $Reader.consume_.
  */
  // This is a protected method. It should not be "private".
  abstract consume_ -> ByteArray?

  /**
  Closes this reader.

  # Inheritance
  See $Reader.close_.
  */
  // This is a protected method. It should not be "private".
  abstract close-reader_ -> none

/**
A buffer that can be used to build byte data.

# Aliases
- `BytesBuilder`: Dart
- `ByteArrayOutputStream`: Java
*/
class Buffer extends Writer:
  static INITIAL-BUFFER-SIZE_ ::= 64
  static MIN-BUFFER-GROWTH_ ::= 64

  init-size_/int
  offset_ := 0
  buffer_/ByteArray := ?
  is-growable_/bool := ?

  /**
  Constructs a new buffer.

  The backing byte array is allocated with a default size and will grow if needed.
  */
  constructor:
    return Buffer (ByteArray INITIAL-BUFFER-SIZE_) --growable

  /**
  Constructs a new buffer, using the given $bytes as backing array.

  If $growable is true, then the $bytes array might be replaced with a bigger one
    if needed.

  The current backing array can be accessed with $backing-array.
  A view, only containing the data that has been written so far, can be accessed
    with $bytes.
  */
  constructor bytes/ByteArray --growable/bool=false:
    buffer_ = bytes
    is-growable_ = growable
    init-size_ = bytes.size

  /**
  Constructs a new buffer with the given initial $size.

  If $growable is true, then the backing array might be replaced with a bigger one
    if needed.

  The current backing array can be accessed with $backing-array.
  A view, only containing the data that has been written so far, can be accessed
    with $bytes.
  */
  constructor.with-initial-size size/int --growable/bool=true:
    buffer_ = ByteArray size
    init-size_ = size
    is-growable_ = growable

  /**
  Whether this instance is allowed to replace the backing store with a bigger one.

  If false, then the $backing-array is always equal to the array that was passed
    to the constructor.
  */
  is-growable -> bool:
    return is-growable_

  /**
  The amount of bytes that have been written to this buffer.

  This is not necessarily the size of the backing array.
  */
  size -> int:
    return offset_

  /**
  The backing array of this buffer.

  If $is-growable is false, always returns the array that was passed to the constructor.
  This array might have a bigger size than the number of bytes that have been written.
  */
  backing-array -> ByteArray:
    return buffer_

  /**
  A view of the backing array that only contains the bytes that have been written so far.
  */
  bytes -> ByteArray:
    return buffer_[..offset_]

  /**
  Converts the consumed data to a string.
  This operation is equivalent to `bytes.to-string`.
  */
  to-string -> string:
    return bytes.to-string

  /**
  Reserves $amount bytes.

  Ensures that the backing array has $amount unused bytes available.
  If this is not the case replaces the backing array with a bigger one. In this
    case this instance must be growable. (See $is-growable.)

  This method is purely for efficiency, so that this consumer doesn't need to
    regrow its internal backing store too often.
  */
  reserve amount/int -> none:
    ensure_ amount

  /**
  Changes the size of the buffer to the given $new-size.
  */
  resize new-size/int -> none:
    ensure_ new-size
    if new-size < offset_:
      // Clear the bytes that are no longer part of the buffer.
      buffer_.fill --from=new-size --to=offset_ 0
    offset_ = new-size

  /**
  Grows the buffer by the given $amount.

  The new bytes are initialized to 0.
  */
  grow-by amount/int -> none:
    ensure_ amount
    offset_ += amount

  /**
  Closes this instance.

  If this instance is growable, trims the backing store to avoid waste.
  See $is-growable.
  */
  close -> none:
    super

  /**
  Resets this instance, discarding all accumulated data.
  */
  clear -> none:
    offset_ = 0

  ensure_ amount/int:
    new-minimum-size := offset_ + amount
    if new-minimum-size <= backing-array.size: return

    if not is-growable_: throw "BUFFER_FULL"

    // If we are ensuring a very big size, then make the buffer fit exactly.
    // This is good for ubjson encodings that end with a large byte array,
    // because there is no waste.  Otherwise grow by at least a factor (of 1.5)
    // to avoid quadratic running times.
    new-size := max
      buffer_.size +
        max
          buffer_.size >> 1
          MIN-BUFFER-GROWTH_
      new-minimum-size

    assert: offset_ + size  <= new-size

    new := ByteArray new-size
    new.replace 0 buffer_ 0 offset_
    buffer_ = new

  /**
  Writes the given $data to this buffer at the given index $at.

  The parameters must satisfy 0 <= $at <= ($at + data-size) <= $size, where
    data-size is the `byte-size` of $data.

  See $grow-by, $resize for ways to ensure that the buffer is big enough.
  */
  put --at/int data/Data from/int=0 to/int=data.byte-size:
    if not 0 <= at <= at + data.byte-size <= offset_: throw "INVALID_ARGUMENT"

  /**
  Returns the byte at the given $index.

  The parameter must satisfy 0 <= $index < $size.
  */
  operator[] index/int -> int:
    if not 0 <= index < offset_: throw "OUT_OF_BOUNDS"
    return buffer_[index]

  /**
  Sets the byte at the given $index to the given $value.

  The parameter $index must satisfy 0 <= $index < $size.
  */
  operator[]= index/int value/int -> none:
    if not 0 <= index < offset_: throw "OUT_OF_BOUNDS"
    buffer_[index] = value

  /** Writes a single byte $b. */
  write-byte b/int:
    ensure_ 1
    buffer_[offset_++] = b

  try-write_ data/Data from/int to/int -> int:
    ensure_ to - from
    buffer_.replace offset_ data from to
    offset_ += to - from
    return to - from

  /** See $close. */
  close_:
    if is-growable_ and offset_  != buffer_.size:
      buffer_ = buffer_.copy 0 offset_

  /**
  Provides endian-aware functions to write to this instance.

  The little-endian byte order writes lower-order ("little") bytes first.
    For example, if the target of the write operation is a byte array, then the
    first byte written (at position 0) is the least significant byte of the
    number that is written.

  # Examples
  ```
  import io

  main:
    buffer := io.Buffer
    buffer.little-endian.write-int32 0x12345678
    // The least significant byte 0x78 is at index 0.
    print buffer.bytes  // => #[0x78, 0x56, 0x34, 0x12]
  ```

  ```
  import io

  main:
    buffer := io.Buffer
    writer := buffer.little-endian
    writer.write "Can be used like a normal writer."
    writer.write-int32 0x12345678
    result := buffer.bytes
    ...
  ```
  */
  little-endian -> EndianBuffer:
    return EndianBuffer --buffer=this --byte-order=binary.LITTLE_ENDIAN

  /**
  Provides endian-aware functions to write to this instance.

  The big-endian byte order writes higher-order (big) bytes first.
    For example, if  the target of the write operation is a byte array, then the
    first byte written (at position 0) is the most significant byte of
    the number that is written.

  # Examples
  ```
  import io

  main:
    buffer := io.Buffer
    buffer.big-endian.write-int32 0x12345678
    // The most significant byte 0x12 is at index 0.
    print buffer.bytes  // => #[0x12, 0x34, 0x56, 0x78]
  ```

  ```
  import io

  main:
    buffer := io.Buffer
    writer := buffer.big-endian
    writer.write "Can be used like a normal writer."
    writer.write-int32 0x12345678
    result := buffer.bytes
    ...
  ```
  */
  big-endian -> EndianBuffer:
    return EndianBuffer --buffer=this --byte-order=binary.BIG_ENDIAN

class EndianReader:
  reader_/Reader
  endian_/binary.ByteOrder
  cached-byte-array_/ByteArray ::= ByteArray 8

  constructor --reader/Reader --byte-order/binary.ByteOrder:
    reader_ = reader
    endian_ = byte-order

  /**
  Peeks an unsigned 8-bit integer without consuming it.

  This function is an alias for $Reader.peek-byte.
  */
  peek-uint8 -> int:
    return reader_.peek-byte 0

  /**
  Reads an unsigned 8-bit integer.

  This function is an alias for $Reader.read-byte.
  */
  read-uint8 -> int:
    return reader_.read-byte

  /**
  Peeks a signed 8-bit integer without consuming it.
  */
  peek-int8 -> int:
    byte := reader_.peek-byte 0
    if (byte & 0x80) != 0: return byte - 0x100
    return byte

  /** Reads a signed 8-bit integer. */
  read-int8 -> int:
    result := peek-int8
    reader_.skip 1
    return result

  /**
  Peeks an unsigned 16-bit integer without consuming it.
  */
  peek-uint16 -> int:
    cached-byte-array_[0] = reader_.peek-byte 0
    cached-byte-array_[1] = reader_.peek-byte 1
    return endian_.uint16 cached-byte-array_ 0

  /**
  Reads an unsigned 16-bit integer.
  */
  read-uint16 -> int:
    result := peek-uint16
    reader_.skip 2
    return result

  /**
  Peeks a signed 16-bit integer without consuming it.
  */
  peek-int16 -> int:
    cached-byte-array_[0] = reader_.peek-byte 0
    cached-byte-array_[1] = reader_.peek-byte 1
    return endian_.int16 cached-byte-array_ 0

  /**
  Reads a signed 16-bit integer.
  */
  read-int16 -> int:
    result := peek-int16
    reader_.skip 2
    return result

  /**
  Peeks an unsigned 24-bit integer without consuming it.
  */
  peek-uint24 -> int:
    cached-byte-array_[0] = reader_.peek-byte 0
    cached-byte-array_[1] = reader_.peek-byte 1
    cached-byte-array_[2] = reader_.peek-byte 2
    return endian_.uint24 cached-byte-array_ 0

  /**
  Reads an unsigned 24-bit integer.
  */
  read-uint24 -> int:
    result := peek-uint24
    reader_.skip 3
    return result

  /**
  Peeks a signed 24-bit integer without consuming it.
  */
  peek-int24 -> int:
    cached-byte-array_[0] = reader_.peek-byte 0
    cached-byte-array_[1] = reader_.peek-byte 1
    cached-byte-array_[2] = reader_.peek-byte 2
    return endian_.int24 cached-byte-array_ 0

  /**
  Reads a signed 24-bit integer.
  */
  read-int24 -> int:
    result := peek-int24
    reader_.skip 3
    return result

  /**
  Peeks an unsigned 32-bit integer without consuming it.
  */
  peek-uint32 -> int:
    cached-byte-array_[0] = reader_.peek-byte 0
    cached-byte-array_[1] = reader_.peek-byte 1
    cached-byte-array_[2] = reader_.peek-byte 2
    cached-byte-array_[3] = reader_.peek-byte 3
    return endian_.uint32 cached-byte-array_ 0

  /**
  Reads an unsigned 32-bit integer.
  */
  read-uint32 -> int:
    result := peek-uint32
    reader_.skip 4
    return result

  /**
  Peeks a signed 32-bit integer without consuming it.
  */
  peek-int32 -> int:
    cached-byte-array_[0] = reader_.peek-byte 0
    cached-byte-array_[1] = reader_.peek-byte 1
    cached-byte-array_[2] = reader_.peek-byte 2
    cached-byte-array_[3] = reader_.peek-byte 3
    return endian_.int32 cached-byte-array_ 0

  /**
  Reads a signed 32-bit integer.
  */
  read-int32 -> int:
    result := peek-int32
    reader_.skip 4
    return result

  /**
  Peeks a signed 64-bit integer without consuming it.
  */
  peek-int64 -> int:
    cached-byte-array_[0] = reader_.peek-byte 0
    cached-byte-array_[1] = reader_.peek-byte 1
    cached-byte-array_[2] = reader_.peek-byte 2
    cached-byte-array_[3] = reader_.peek-byte 3
    cached-byte-array_[4] = reader_.peek-byte 4
    cached-byte-array_[5] = reader_.peek-byte 5
    cached-byte-array_[6] = reader_.peek-byte 6
    cached-byte-array_[7] = reader_.peek-byte 7
    return endian_.int64 cached-byte-array_ 0

  /**
  Reads a signed 64-bit integer.
  */
  read-int64 -> int:
    result := peek-int64
    reader_.skip 8
    return result

  /**
  Peeks a 32-bit floating-point number without consuming it.
  */
  peek-float32 -> float:
    cached-byte-array_[0] = reader_.peek-byte 0
    cached-byte-array_[1] = reader_.peek-byte 1
    cached-byte-array_[2] = reader_.peek-byte 2
    cached-byte-array_[3] = reader_.peek-byte 3
    return endian_.float32 cached-byte-array_ 0

  /**
  Reads a 32-bit floating-point number.
  */
  read-float32 -> float:
    result := peek-float32
    reader_.skip 4
    return result

  /**
  Peeks a 64-bit floating-point number without consuming it.
  */
  peek-float64 -> float:
    cached-byte-array_[0] = reader_.peek-byte 0
    cached-byte-array_[1] = reader_.peek-byte 1
    cached-byte-array_[2] = reader_.peek-byte 2
    cached-byte-array_[3] = reader_.peek-byte 3
    cached-byte-array_[4] = reader_.peek-byte 4
    cached-byte-array_[5] = reader_.peek-byte 5
    cached-byte-array_[6] = reader_.peek-byte 6
    cached-byte-array_[7] = reader_.peek-byte 7
    return endian_.float64 cached-byte-array_ 0

  /**
  Reads a 64-bit floating-point number.
  */
  read-float64 -> float:
    result := peek-float64
    reader_.skip 8
    return result


class EndianWriter:
  writer_/Writer
  endian_/binary.ByteOrder
  cached-byte-array_/ByteArray ::= ByteArray 8

  constructor --writer/Writer --byte-order/binary.ByteOrder:
    writer_ = writer
    endian_ = byte-order

  /** Writes a singed 8-bit integer. */
  write-int8 value/int -> none:
    cached-byte-array_[0] = value
    writer_.write cached-byte-array_ 0 1

  /** Writes an unsigned 8-bit integer. */
  write-uint8 value/int -> none:
    cached-byte-array_[0] = value
    writer_.write cached-byte-array_ 0 1

  /** Writes a signed 16-bit integer, using the endiannes of this instance. */
  write-int16 value/int -> none:
    endian_.put-int16 cached-byte-array_ 0 value
    writer_.write cached-byte-array_ 0 2

  /** Writes an unsigned 16-bit integer, using the endiannes of this instance. */
  write-uint16 value/int -> none:
    endian_.put-uint16 cached-byte-array_ 0 value
    writer_.write cached-byte-array_ 0 2

  /** Writes a signed 24-bit integer, using the endiannes of this instance. */
  write-int24 value/int -> none:
    endian_.put-int24 cached-byte-array_ 0 value
    writer_.write cached-byte-array_ 0 3

  /** Writes an unsigned 24-bit integer, using the endiannes of this instance. */
  write-uint24 value/int -> none:
    endian_.put-uint24 cached-byte-array_ 0 value
    writer_.write cached-byte-array_ 0 3

  /** Writes a signed 32-bit integer, using the endiannes of this instance. */
  write-int32 value/int -> none:
    endian_.put-int32 cached-byte-array_ 0 value
    writer_.write cached-byte-array_ 0 4

  /** Writes an unsigned 32-bit integer, using the endiannes of this instance. */
  write-uint32 value/int -> none:
    endian_.put-uint32 cached-byte-array_ 0 value
    writer_.write cached-byte-array_ 0 4

  /** Writes a signed 64-bit integer, using the endiannes of this instance. */
  write-int64 data/int -> none:
    endian_.put-int64 cached-byte-array_ 0 data
    writer_.write cached-byte-array_ 0 8

  /** Writes a 32-bit floating-point number, using the endianness of this instance. */
  write-float32 data/float -> none:
    endian_.put-float32 cached-byte-array_ 0 data
    writer_.write cached-byte-array_ 0 4

  /** Writes a 64-bit floating-point number, using the endianness of this instance. */
  write-float64 data/float -> none:
    endian_.put-float64 cached-byte-array_ 0 data
    writer_.write cached-byte-array_ 0 8

class EndianBuffer extends EndianWriter:
  buffer_/Buffer

  constructor --buffer/Buffer --byte-order/binary.ByteOrder:
    buffer_ = buffer
    super --writer=buffer --byte-order=byte-order

  /**
  Writes the given byte $value to this buffer at the given index $at.

  This function is an alias for $Buffer.[]=.
  */
  put-int8 --at/int value/int:
    buffer_[at] = value

  /**
  Writes the given unsigned uint8 $value to this buffer at the given index $at.

  This function is an alias for $Buffer.[]= and $put-int8.
  */
  put-uint8 --at/int value/int:
    buffer_[at] = value

  /**
  Writes the given signed int16 $value to this buffer at the given index $at.
  */
  put-int16 --at/int value/int:
    endian_.put-int16 cached-byte-array_ at value
    buffer_.put --at=at cached-byte-array_ 0 2

  /**
  Writes the given unsigned uint16 $value to this buffer at the given index $at.

  This function is an alias for $put-int16.
  */
  put-uint16 --at/int value/int:
    put-int16 --at=value value

  /**
  Writes the given signed int24 $value to this buffer at the given index $at.
  */
  put-int24 --at/int value/int:
    endian_.put-int24 cached-byte-array_ at value
    buffer_.put --at=at cached-byte-array_ 0 3

  /**
  Writes the given unsigned uint24 $value to this buffer at the given index $at.

  This function is an alias for $put-int24.
  */
  put-uint24 --at/int value/int:
    put-int24 --at=value value

  /**
  Writes the given signed int32 $value to this buffer at the given index $at. */
  put-int32 --at/int value/int:
    endian_.put-int32 cached-byte-array_ at value
    buffer_.put --at=at cached-byte-array_ 0 4

  /**
  Writes the given unsigned uint32 $value to this buffer at the given index $at.

  This function is an alias for $put-int32.
  */
  put-uint32 --at/int value/int:
    put-int32 --at=value value

  /** Writes the given int64 $value to this buffer at the given index $at. */
  put-int64 --at/int value/int:
    endian_.put-int64 cached-byte-array_ at value
    buffer_.put --at=at cached-byte-array_ 0 8

  /** Writes the given float32 $value to this buffer at the given index $at. */
  put-float32 --at/int value/float:
    endian_.put-float32 cached-byte-array_ at value
    buffer_.put --at=at cached-byte-array_ 0 4

  /** Writes the given float64 $value to this buffer at the given index $at. */
  put-float64 --at/int value/float:
    endian_.put-float64 cached-byte-array_ at value
    buffer_.put --at=at cached-byte-array_ 0 8

/**
Adapter to use an old-style writer as $Writer.
*/
class WriterAdapter_ extends Writer:
  w_/any

  constructor .w_:

  try-write_ data/Data from/int to/int -> int:
    return w_.write data from to

  close_ -> none:
    w_.close

/**
Adapter to use an $old-reader.Reader as $Reader.
*/
class ReaderAdapter_ extends Reader:
  r_/any

  constructor .r_:

  consume_ -> ByteArray?:
    return r_.read

  close_ -> none:
    r_.close

/**
An interface for objects that can provide data of a given size.

The $size might be null to indicate that the size is unknown.
*/
interface SizedInput:
  constructor bytes/ByteArray:
    return SizedInput_ bytes.size (Reader bytes)

  constructor size/int reader/Reader:
    return SizedInput_ size reader

  /**
  The amount of bytes the reader $in can produce.

  May be null to indicate that the size is unknown. This case must be
    explicitly allowed by receivers of this object.
  */
  size -> int?

  /** The reader that provides data. */
  in -> Reader

class SizedInput_ implements SizedInput:
  size/int?
  in/Reader

  constructor .size .in:

/**
Executes the given $block on chunks of the $data if the error indicates
  that the data is not of the correct type.

This function is primarily intended to be used for primitives that can
  handle the data in chunks. For example checksums, or writing to a socket/file.
*/
primitive-redo-chunked-io-data_ error data/Data from/int=0 to/int=data.byte-size [block] -> none:
  if error != "WRONG_BYTES_TYPE": throw error
  List.chunk-up from to 4096: | chunk-from chunk-to chunk-size |
    chunk := ByteArray.from data chunk-from chunk-to
    block.call chunk

/**
Executes the given $block with the given $data converted to a ByteArray, if
  the error indicates that the data is not of the correct type.
*/
primitive-redo-io-data_ error data/Data from/int=0 to/int=data.byte-size [block] -> any:
  if error != "WRONG_BYTES_TYPE": throw error
  return block.call (ByteArray.from data from to)

class Element_:
  value/ByteArray
  next/Element_? := null

  constructor .value:

class ByteArrayList_:
  head_/Element_? := null
  tail_/Element_? := null

  size := 0
  size-in-bytes := 0

  add value/ByteArray:
    element := Element_ value
    if tail_:
      tail_.next = element
    else:
      head_ = element
    tail_ = element
    size++
    size-in-bytes += value.size

  prepend value/ByteArray:
    element := Element_ value
    if head_:
      element.next = head_
    else:
      tail_ = element
    head_ = element
    size++
    size-in-bytes += value.size

  remove-first:
    element := head_
    next := element.next
    head_ = next
    if not next: tail_ = null
    size--
    size-in-bytes -= element.value.size

  first -> ByteArray: return head_.value
  last -> ByteArray: return tail_.value

  do [block]:
    for current := head_; current; current = current.next:
      block.call current.value<|MERGE_RESOLUTION|>--- conflicted
+++ resolved
@@ -158,46 +158,6 @@
 
   constructor.adapt r/old-reader.Reader:
     return ReaderAdapter_ r
-<<<<<<< HEAD
-
-  /**
-  Reads a chunk of data.
-
-  Returns null if no more data is left.
-
-  If data has been buffered returns the buffered data first.
-  Otherwise attempts to read new data from the resource.
-
-  If $max-size is given, returns at most $max-size bytes.
-  */
-  read --max-size/int?=null -> ByteArray?:
-    is-empty := not buffered_ or buffered_.is-empty
-    if is-empty and is-closed_: return null
-
-    if max-size:
-      if is-empty:
-        size := more_
-        if not size: return null
-      bytes := buffered_.first
-      if bytes.size - first-bytes-position_ > max-size:
-        result := bytes[first-bytes-position_ .. first-bytes-position_ + max-size]
-        first-bytes-position_ += max-size
-        return result
-      result := bytes[first-bytes-position_..]
-      first-bytes-position_ = 0
-      buffered_.remove-first
-      return result
-
-    if is-empty:
-      if is-closed_: return null
-      return consume_
-    bytes := buffered_.remove-first
-    result := bytes[first-bytes-position_..]
-    first-bytes-position_ = 0
-    return result
-
-=======
->>>>>>> c4e653a7
   /**
   Closes this reader.
 
@@ -287,14 +247,8 @@
 
   See $buffered-size.
   */
-<<<<<<< HEAD
-  can-ensure n/int -> bool:
-    ensure_ n: return false
-    return true
-=======
   is-buffered n/int -> bool:
     return buffered-size >= n
->>>>>>> c4e653a7
 
   /**
   Buffers all the remaining data of this reader.
@@ -398,8 +352,7 @@
       offset += size
       if offset == n: return result
       start = 0
-<<<<<<< HEAD
-    return #[]
+    unreachable
 
   /**
   Reads the rest of the data and returns it.
@@ -414,9 +367,6 @@
   drain -> none:
     clear
     while consume_: null // Do nothing.
-=======
-    unreachable
->>>>>>> c4e653a7
 
   /**
   Searches forwards for the $byte.
@@ -688,10 +638,6 @@
   Returns null if no more data is available.
   */
   read-line --keep-newline/bool=false -> string?:
-<<<<<<< HEAD
-    if not can-ensure 1: return null
-=======
->>>>>>> c4e653a7
     delimiter-pos := index-of '\n'
     if delimiter-pos == -1:
       rest-size := buffered-size
@@ -750,7 +696,6 @@
     return bytes
 
   /**
-<<<<<<< HEAD
   Prepends the values in the $value byte-array.
   These will be the first bytes to be read in subsequent read
     operations.
@@ -762,66 +707,6 @@
   unget value/ByteArray --hand-over/bool=false -> none:
     if value.size == 0: return
     if not hand-over: value = value.copy
-    if first-bytes-position_ != 0:
-      first := buffered_.remove-first
-      first = first[first-bytes-position_..]
-      buffered_.add-first first
-      first-bytes-position_ = 0
-    buffered_.add-first value
-
-  /**
-  Provides endian-aware functions to read from this instance.
-
-  The little-endian byte order reads lower-order ("little") bytes first.
-    For example, if the source of the read operation is a byte array, then
-    first byte read (from position 0) is the least significant byte of the
-    number that is read.
-
-  # Examples
-  ```
-  import io
-
-  main:
-    reader := io.Reader #[0x78, 0x56, 0x34, 0x12]
-    number := reader.little-endian.read-int32
-    // The least significant byte 0x78 was at index 0.
-    print "0x$(%x number)"  // => 0x12345678
-  ```
-  */
-  little-endian -> EndianReader:
-    return EndianReader --reader=this --byte-order=binary.LITTLE_ENDIAN
-
-  /**
-  Provides endian-aware functions to read from this instance.
-
-  The big-endian byte order reads higher-order (big) bytes first.
-    For example, if the source of the read operation is a byte array, then
-    first byte read (from position 0) is the most significant byte of the
-    number that is read.
-
-  # Examples
-  ```
-  import io
-
-  main:
-    reader := io.Reader #[0x12, 0x34, 0x56, 0x78]
-    number := reader.big-endian.read-int32
-    // The most significant byte 0x12 was at index 0.
-    print "0x$(%x number)"  // => 0x12345678
-  ```
-  */
-  big-endian -> EndianReader:
-    return EndianReader --reader=this --byte-order=binary.BIG_ENDIAN
-=======
-  The bytes in $value are prepended to the BufferedReader.
-  These will be the first bytes to be read in subsequent read
-    operations.  This takes ownership of $value so it is kept
-    alive and its contents should not be modified after being
-    given to the BufferedReader.
-  This causes the $consumed count to go backwards.
-  */
-  unget value/ByteArray -> none:
-    if value.size == 0: return
     if first-array-position_ != 0:
       first := buffered_.first
       buffered_.remove-first
@@ -832,7 +717,50 @@
     base-consumed_ -= value.size
     if not buffered_: buffered_ = ByteArrayList_
     buffered_.prepend value
->>>>>>> c4e653a7
+
+  /**
+  Provides endian-aware functions to read from this instance.
+
+  The little-endian byte order reads lower-order ("little") bytes first.
+    For example, if the source of the read operation is a byte array, then
+    first byte read (from position 0) is the least significant byte of the
+    number that is read.
+
+  # Examples
+  ```
+  import io
+
+  main:
+    reader := io.Reader #[0x78, 0x56, 0x34, 0x12]
+    number := reader.little-endian.read-int32
+    // The least significant byte 0x78 was at index 0.
+    print "0x$(%x number)"  // => 0x12345678
+  ```
+  */
+  little-endian -> EndianReader:
+    return EndianReader --reader=this --byte-order=binary.LITTLE_ENDIAN
+
+  /**
+  Provides endian-aware functions to read from this instance.
+
+  The big-endian byte order reads higher-order (big) bytes first.
+    For example, if the source of the read operation is a byte array, then
+    first byte read (from position 0) is the most significant byte of the
+    number that is read.
+
+  # Examples
+  ```
+  import io
+
+  main:
+    reader := io.Reader #[0x12, 0x34, 0x56, 0x78]
+    number := reader.big-endian.read-int32
+    // The most significant byte 0x12 was at index 0.
+    print "0x$(%x number)"  // => 0x12345678
+  ```
+  */
+  big-endian -> EndianReader:
+    return EndianReader --reader=this --byte-order=binary.BIG_ENDIAN
 
   /**
   Reads the next byte array ignoring the buffered data.
