--- conflicted
+++ resolved
@@ -86,37 +86,23 @@
 /**
 Older version of bitmap-draw-bitmap.
 */
-<<<<<<< HEAD
-bitmap-draw-bitmap -> none
-    x /int
-    y /int
+bitmap-draw-bitmap x /int y /int -> none
     color /int
     orientation /int
     source /io.Data
-    byte-array-offset /int
-=======
-bitmap-draw-bitmap x /int y /int -> none
-    color /int
-    orientation /int
-    source
     source-offset /int
->>>>>>> bd8689e9
     source-width /int
     byte-array /ByteArray
     byte-array-width /int
     bytewise /bool:
-<<<<<<< HEAD
+  source-line-stride := (source-width + 7) >> 3
+  bitmap-draw-bitmap_ x y color orientation source source-offset source-width source-line-stride byte-array byte-array-width bytewise
+
+bitmap-draw-bitmap_ x y color orientation source source-offset source-width source-line-stride destination destination-width bytewise -> none:
   #primitive.bitmap.draw-bitmap: | error |
     io.primitive-redo-io-data_ error source: | bytes-source |
       bitmap-draw-bitmap x y color orientation bytes-source \
           byte-array-offset source-width byte-array byte-array-width bytewise
-=======
-  source-line-stride := (source-width + 7) >> 3
-  bitmap-draw-bitmap_ x y color orientation source source-offset source-width source-line-stride byte-array byte-array-width bytewise
-
-bitmap-draw-bitmap_ x y color orientation source source-offset source-width source-line-stride destination destination-width bytewise -> none:
-  #primitive.bitmap.draw-bitmap
->>>>>>> bd8689e9
 
 /**
 Draws an indexed bytemap on a byte-oriented frame buffer.
@@ -167,17 +153,13 @@
     palette /ByteArray
     destination-array /ByteArray
     destination-width /int:
-<<<<<<< HEAD
+  bitmap-draw-bytemap_ x y transparent-color orientation source-array source-width source-width palette destination-array destination-width
+
+bitmap-draw-bytemap_ x y transparent-color orientation source-array source-width source-line-stride palette destination-array destination-width -> none:
   #primitive.bitmap.draw-bytemap: | error |
     io.primitive-redo-io-data_ error source: | bytes-source |
       bitmap-draw-bytemap x y transparent-color orientation bytes-source \
           source-width palette destination-array destination-width
-=======
-  bitmap-draw-bytemap_ x y transparent-color orientation source-array source-width source-width palette destination-array destination-width
-
-bitmap-draw-bytemap_ x y transparent-color orientation source-array source-width source-line-stride palette destination-array destination-width -> none:
-  #primitive.bitmap.draw-bytemap
->>>>>>> bd8689e9
 
 /// Fills a frame buffer with a single color (0: black, 1: white)
 bitmap-zap byte-array/ByteArray color/int:
@@ -250,17 +232,11 @@
   blit image[first-pixel..] red-extract w --source-pixel-stride=3 --source-line-stride=300
 ```
 */
-<<<<<<< HEAD
 blit source/io.Data destination/ByteArray pixels-per-line/int -> none
-    --source-pixel-stride=1 --source-line-stride=(pixels-per-line * source-pixel-stride)
-    --destination-pixel-stride=1 --destination-line-stride=(pixels-per-line * destination-pixel-stride.abs)
-=======
-blit source destination/ByteArray pixels-per-line/int
     --source-pixel-stride=1
     --source-line-stride=(pixels-per-line * source-pixel-stride)
     --destination-pixel-stride=1
     --destination-line-stride=(pixels-per-line * destination-pixel-stride.abs)
->>>>>>> bd8689e9
     --lookup-table/ByteArray?=null
     --shift=0
     --mask=0xff
