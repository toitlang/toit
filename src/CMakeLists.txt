--- conflicted
+++ resolved
@@ -196,11 +196,8 @@
   ${CMAKE_DL_LIBS}
   ${TOIT_LINK_LIBS_LIBGCC}
   ${TOIT_LINK_SEGFAULT}
-<<<<<<< HEAD
   toit_porting
-=======
   ${TOIT_BLUETOOTH_LIBS}
->>>>>>> 072c2753
   CACHE INTERNAL ""
   )
 
