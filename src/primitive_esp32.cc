// Copyright (C) 2018 Toitware ApS.
//
// This library is free software; you can redistribute it and/or
// modify it under the terms of the GNU Lesser General Public
// License as published by the Free Software Foundation; version
// 2.1 only.
//
// This library is distributed in the hope that it will be useful,
// but WITHOUT ANY WARRANTY; without even the implied warranty of
// MERCHANTABILITY or FITNESS FOR A PARTICULAR PURPOSE.  See the GNU
// Lesser General Public License for more details.
//
// The license can be found in the file `LICENSE` in the top level
// directory of this repository.

#include "top.h"

#ifdef TOIT_FREERTOS

#include "flash_allocation.h"
#include "objects_inline.h"
#include "os.h"
#include "primitive.h"
#include "process.h"
#include "scheduler.h"
#include "sha1.h"
#include "sha.h"

#include "rtc_memory_esp32.h"

#include "uuid.h"
#include "vm.h"

#include <atomic>
#include <errno.h>
#include <math.h>
#include <sys/types.h> /* See NOTES */
#include <unistd.h>

#include "freertos/FreeRTOS.h"
#include "freertos/task.h"
#include "freertos/queue.h"
#include <driver/rtc_io.h>
#include <esp_image_format.h>
#include <esp_log.h>
#include <esp_mac.h>
#include <esp_sleep.h>
#include <esp_ota_ops.h>
#include <esp_timer.h>
#include <rom/ets_sys.h>

#include <soc/rtc_cntl_reg.h>

#ifdef CONFIG_IDF_TARGET_ESP32C3
//  #include <soc/esp32/include/soc/sens_reg.h>
  #include <esp32c3/rom/rtc.h>
#elif CONFIG_IDF_TARGET_ESP32S3
  #include <esp32s3/rom/rtc.h>
  #include <driver/touch_sensor.h>
#elif CONFIG_IDF_TARGET_ESP32S2
  #include <esp32s2/rom/rtc.h>
#else
  #include <soc/sens_reg.h>
  #include <esp32/rom/rtc.h>
  #include <driver/touch_sensor.h>
#endif

#include "esp_partition.h"

#include "event_sources/system_esp32.h"
#include "resources/touch_esp32.h"

namespace toit {

MODULE_IMPLEMENTATION(esp32, MODULE_ESP32)

enum {
  OTA_STATE_VALIDATION_PENDING = 1 << 0,
  OTA_STATE_ROLLBACK_POSSIBLE  = 1 << 1,
};

static const esp_partition_t* ota_partition = null;
static int ota_size = 0;
static int ota_written = 0;

PRIMITIVE(ota_current_partition_name) {
  const esp_partition_t* current_partition = esp_ota_get_running_partition();
  if (current_partition == null) FAIL(ERROR);
  return process->allocate_string_or_error(current_partition->label);
}

PRIMITIVE(ota_begin) {
  PRIVILEGED;
  ARGS(int, from, int, to);
  if (!(0 <= from && from < to)) {
    ESP_LOGE("Toit", "Unordered ota_begin args: %d-%d", from, to);
    FAIL(INVALID_ARGUMENT);
  }

  ota_partition = esp_ota_get_next_update_partition(null);
  if (ota_partition == null) {
    ESP_LOGE("Toit", "Cannot find OTA partition - retrying after GC");
    // This can actually be caused by a malloc failure in the
    // esp-idf libraries.
    FAIL(MALLOC_FAILED);
  }

  if (to > ota_partition->size) {
<<<<<<< HEAD
    ESP_LOGE("Toit", "Oversized ota_begin args: %d-%" PRId32, to, ota_partition->size);
    OUT_OF_BOUNDS;
=======
    ESP_LOGE("Toit", "Oversized ota_begin args: %d-%d", to, ota_partition->size);
    FAIL(OUT_OF_BOUNDS);
>>>>>>> 80979517
  }

  ota_size = to;
  ota_written = from;
  return process->null_object();
}

PRIMITIVE(ota_write) {
  PRIVILEGED;
  ARGS(Blob, bytes);

  if (ota_partition == null) {
    ESP_LOGE("Toit", "Cannot write to OTA session before starting it");
    FAIL(OUT_OF_BOUNDS);
  }

  if (bytes.length() == FLASH_PAGE_SIZE && ota_written == Utils::round_up(ota_written, FLASH_PAGE_SIZE)) {
    // Common case - we are page aligned and asked to write one page.
    // We optimize for the case where this page is already what we want.
    // This tends to happen when developing and you change versions several
    // times and only the Toit code in the image changes.
    bool identical = true;
    uint8 buffer[64];
    for (int i = 0; identical && i < FLASH_PAGE_SIZE; i += 64) {
      esp_err_t err = esp_partition_read(ota_partition, ota_written + i, buffer, 64);
      if (err != ESP_OK || memcmp(buffer, bytes.address() + i, 64) != 0) {
        identical = false;
      }
    }
    if (identical) {
      ota_written += FLASH_PAGE_SIZE;
      return Smi::from(ota_written);
    }
  }

  // The last OTA is the only one that is allowed to not be divisible
  // by 16.
  if (ota_written != Utils::round_up(ota_written, FLASH_SEGMENT_SIZE)) {
    ESP_LOGE("Toit", "More OTA was written after last block");
    FAIL(OUT_OF_BOUNDS);
  }

  if (ota_size > 0 && (ota_written + bytes.length() > ota_size)) {
    ESP_LOGE("Toit", "OTA write overflows predetermined size (%d + %d > %d)",
        ota_written, bytes.length(), ota_size);
    FAIL(OUT_OF_BOUNDS);
  }

  uword to_write = Utils::round_down(bytes.length(), FLASH_SEGMENT_SIZE);

  word erase_from = Utils::round_up(ota_written, FLASH_PAGE_SIZE);
  word erase_to = Utils::round_up(ota_written + to_write, FLASH_PAGE_SIZE);
  for (word page = erase_from; page < erase_to; page += FLASH_PAGE_SIZE) {
    esp_err_t err = esp_partition_erase_range(ota_partition, page, FLASH_PAGE_SIZE);
    if (err != ESP_OK) {
      ota_partition = null;
      ESP_LOGE("Toit", "esp_partition_erase_range failed (%s)", esp_err_to_name(err));
      FAIL(OUT_OF_BOUNDS);
    }
  }

  esp_err_t err = esp_partition_write(ota_partition, ota_written, reinterpret_cast<const void*>(bytes.address()), to_write);

  if (err == ESP_OK && to_write != bytes.length()) {
    // Last write can be a non-multiple of 16.  We pad it up.
    uint8 temp_buffer[FLASH_SEGMENT_SIZE];
    memset(temp_buffer, 0, FLASH_SEGMENT_SIZE);
    memcpy(temp_buffer, bytes.address() + to_write, bytes.length() - to_write);
    err = esp_partition_write(ota_partition, ota_written, reinterpret_cast<const void*>(temp_buffer), bytes.length() - to_write);
  }

  if (err != ESP_OK) {
    ESP_LOGE("Toit", "esp_partition_write failed (%s)!", esp_err_to_name(err));
    ota_partition = null;
    FAIL(OUT_OF_BOUNDS);
  }

  ota_written += bytes.length();
  return Smi::from(ota_written);
}

PRIMITIVE(ota_end) {
  PRIVILEGED;
  ARGS(int, size, Object, expected);
  esp_err_t err = ESP_OK;

  const int BLOCK = 1024;
  AllocationManager allocation(process);
  uint8* buffer = allocation.alloc(BLOCK);
  if (buffer == null) FAIL(ALLOCATION_FAILED);

  Sha* sha256 = _new Sha(null, 256);
  if (sha256 == null) FAIL(ALLOCATION_FAILED);
  DeferDelete<Sha> d(sha256);

  if (size != 0) {
    if (ota_partition == null) {
      ESP_LOGE("Toit", "Cannot end OTA session before starting it");
      FAIL(OUT_OF_BOUNDS);
    }

    ASSERT(ota_size == 0 || (ota_written <= ota_size));
    if (ota_size > 0 && ota_written < ota_size) {
      ESP_LOGE("Toit", "OTA only partially written (%d < %d)", ota_written, ota_size);
      FAIL(OUT_OF_BOUNDS);
    }

    const esp_partition_pos_t partition_position = {
      ota_partition->address,
      ota_partition->size
    };

    esp_image_metadata_t image_metadata;

    err = esp_image_verify(ESP_IMAGE_VERIFY, &partition_position, &image_metadata);
    if (err != ESP_OK) {
      ESP_LOGE("Toit", "esp_image_verify failed (%s)!", esp_err_to_name(err));
      ota_partition = null;
      FAIL(OUT_OF_BOUNDS);
    }

    // The system SHA256 checksum is optional, so we add an explicit verification
    // that we control.  (There is also a non-optional checksum, but it is only one
    // byte, and so not really reliable.)
    Blob checksum_bytes;
    if (expected->byte_content(process->program(), &checksum_bytes, STRINGS_OR_BYTE_ARRAYS)) {
      if (checksum_bytes.length() != Sha::HASH_LENGTH_256) FAIL(INVALID_ARGUMENT);
      for (int i = 0; i < size; i += BLOCK) {
        int chunk = Utils::min(BLOCK, size - i);
        err = esp_partition_read(ota_partition, i, buffer, chunk);
        if (err != ESP_OK) FAIL(OUT_OF_BOUNDS);
        sha256->add(buffer, chunk);
      }
      uint8 calculated[Sha::HASH_LENGTH_256];
      sha256->get(calculated);
      int diff = 0;
      for (int i = 0; i < Sha::HASH_LENGTH_256; i++) {
        diff |= calculated[i] ^ checksum_bytes.address()[i];
      }
      if (diff != 0) {
        ESP_LOGE("Toit", "esp_image_verify failed!");
        ota_partition = null;
        FAIL(OUT_OF_BOUNDS);
      }
    }

    err = esp_ota_set_boot_partition(ota_partition);
  }

  ota_partition = null;
  ota_size = 0;
  ota_written = 0;

  if (err != ESP_OK) {
    ESP_LOGE("Toit", "esp_ota_set_boot_partition failed (%s)!", esp_err_to_name(err));
    FAIL(OUT_OF_BOUNDS);
  }
  return Smi::zero();
}

static bool is_validation_pending() {
  const esp_partition_t* running = esp_ota_get_running_partition();
  esp_ota_img_states_t ota_state;
  esp_err_t err = esp_ota_get_state_partition(running, &ota_state);
  // If we are running from the factory partition esp_ota_get_state_partition fails.
  return (err == ESP_OK && ota_state == ESP_OTA_IMG_PENDING_VERIFY);
}

PRIMITIVE(ota_state) {
  int state = 0;
  if (esp_ota_check_rollback_is_possible()) state |= OTA_STATE_ROLLBACK_POSSIBLE;
  if (is_validation_pending()) state |= OTA_STATE_VALIDATION_PENDING;
  return Smi::from(state);
}

PRIMITIVE(ota_validate) {
  if (!is_validation_pending()) return BOOL(false);
  esp_err_t err = esp_ota_mark_app_valid_cancel_rollback();
  return BOOL(err == ESP_OK);
}

PRIMITIVE(ota_rollback) {
  PRIVILEGED;
  bool is_rollback_possible = esp_ota_check_rollback_is_possible();
  if (!is_rollback_possible) FAIL(PERMISSION_DENIED);
  esp_err_t err = esp_ota_mark_app_invalid_rollback_and_reboot();
  ESP_LOGE("Toit", "esp_ota_end esp_ota_mark_app_invalid_rollback_and_reboot (%s)!", esp_err_to_name(err));
  FAIL(ERROR);
}

PRIMITIVE(reset_reason) {
  return Smi::from(esp_reset_reason());
}

PRIMITIVE(total_deep_sleep_time) {
  return Primitive::integer(RtcMemory::accumulated_deep_sleep_time_us(), process);
}

PRIMITIVE(enable_external_wakeup) {
#ifndef CONFIG_IDF_TARGET_ESP32C3
  ARGS(int64, pin_mask, bool, on_any_high);
  esp_err_t err = esp_sleep_enable_ext1_wakeup(pin_mask, on_any_high ? ESP_EXT1_WAKEUP_ANY_HIGH : ESP_EXT1_WAKEUP_ALL_LOW);
  if (err != ESP_OK) {
    ESP_LOGE("Toit", "Failed: sleep_enable_ext1_wakeup");
    FAIL(ERROR);
  }
#endif
  return process->null_object();
}

PRIMITIVE(enable_touchpad_wakeup) {
#ifndef CONFIG_IDF_TARGET_ESP32C3
  esp_err_t err = esp_sleep_enable_touchpad_wakeup();
  if (err != ESP_OK) {
    ESP_LOGE("Toit", "Failed: sleep_enable_touchpad_wakeup");
    FAIL(ERROR);
  }
  err = esp_sleep_pd_config(ESP_PD_DOMAIN_RTC_PERIPH, ESP_PD_OPTION_ON);
  if (err != ESP_OK) {
    ESP_LOGE("Toit", "Failed: sleep_enable_touchpad_wakeup - power domain");
    FAIL(ERROR);
  }
  keep_touch_active();
#endif
  return process->null_object();
}

PRIMITIVE(wakeup_cause) {
  return Smi::from(esp_sleep_get_wakeup_cause());
}

PRIMITIVE(ext1_wakeup_status) {
#ifndef CONFIG_IDF_TARGET_ESP32C3
  ARGS(int64, pin_mask);
  uint64 status = esp_sleep_get_ext1_wakeup_status();
  for (int pin = 0; pin_mask > 0; pin++) {
    if (pin_mask & 1) rtc_gpio_deinit(static_cast<gpio_num_t>(pin));
    pin_mask >>= 1;
  }
  return Primitive::integer(status, process);
#else
  return Smi::from(-1);
#endif
}

PRIMITIVE(touchpad_wakeup_status) {
#ifndef CONFIG_IDF_TARGET_ESP32C3
  touch_pad_t pad = esp_sleep_get_touchpad_wakeup_status();
  return Primitive::integer(touch_pad_to_pin_num(pad), process);
#else
  return Smi::from(-1);
#endif
}

PRIMITIVE(total_run_time) {
  return Primitive::integer(RtcMemory::accumulated_run_time_us(), process);
}

PRIMITIVE(get_mac_address) {
  ByteArray* result = process->allocate_byte_array(6);
  if (result == null) FAIL(ALLOCATION_FAILED);

  ByteArray::Bytes bytes = ByteArray::Bytes(result);
  esp_err_t err = esp_efuse_mac_get_default(bytes.address());
  if (err != ESP_OK) memset(bytes.address(), 0, 6);

  return result;
}

class PageReport {
 public:
  PageReport(uword base, uword size) {
    memory_base_ = Utils::round_down(base, GRANULARITY);
    memory_size_ = Utils::round_up(size + base - memory_base_, GRANULARITY);
    memset(pages_, 0, sizeof(pages_));
  }

  void page_register_allocation(uword raw_tag, uword address, uword size) {
    if (size == 0) return;
    if (address < memory_base_) {
      return;
    }
    if (address + size > memory_base_ + PAGES * GRANULARITY) {
      return;
    }
    int page = (address - memory_base_) >> GRANULARITY_LOG2;
    int end_page = (address + size - 1 - memory_base_) >> GRANULARITY_LOG2;
    int tag = compute_allocation_type(raw_tag);
    for (int i = page; i <= end_page; i++) {
      uword flags = pages_[i] & FLAG_MASK;
      flags |= MALLOC_MANAGED;
      if (i != end_page) flags |= MERGE_WITH_NEXT;
      if (tag == TOIT_HEAP_MALLOC_TAG) flags |= TOIT;
      else if (tag == WIFI_MALLOC_TAG) flags |= BUFFERS;
      else if (tag == LWIP_MALLOC_TAG) flags |= BUFFERS;
      else if (tag == EXTERNAL_BYTE_ARRAY_MALLOC_TAG) flags |= EXTERNAL;
      else if (tag == EXTERNAL_STRING_MALLOC_TAG) flags |= EXTERNAL;
      else if (tag == BIGNUM_MALLOC_TAG) flags |= TLS;
      else if (tag != HEAP_OVERHEAD_MALLOC_TAG && tag != FREE_MALLOC_TAG) flags |= MISC;
      uword allocated = fullness(i);
      if (tag != FREE_MALLOC_TAG) {
        uword page_start = memory_base_ + i * GRANULARITY;
        uword page_end = page_start + GRANULARITY;
        uword start = Utils::max(page_start, address);
        uword end = Utils::min(page_end, address + size);
        uword overlapping_size = end - start;
        allocated = Utils::min(MAX_RECORDABLE_SIZE, allocated + overlapping_size);
      }
      pages_[i] = flags | shifted_fullness(allocated);
    }
  }

  int number_of_pages() const { return PAGES; }

  uint8 get_tag(int i) const {
    return pages_[i] & ((1 << SIZE_SHIFT_LEFT) - 1);
  }

  uint8 get_fullness(int i) const {
    uword f = fullness(i);
    if (f == MAX_RECORDABLE_SIZE) {
      return 100;
    } else {
      return (f * 100) / GRANULARITY;
    }
  }

  uword memory_base() const { return memory_base_; }

  void next_memory_base() {
    memory_base_ += GRANULARITY * PAGES;
    memset(pages_, 0, sizeof(pages_));
  }

  uword iterations_needed() const {
    return (memory_size_ + GRANULARITY * PAGES - 1) / (GRANULARITY * PAGES);
  }

  static const int GRANULARITY_LOG2 = TOIT_PAGE_SIZE_LOG2;
  static const uword GRANULARITY = 1 << GRANULARITY_LOG2;
  static const uword MASK = GRANULARITY - 1;

 private:
  uword fullness(int i) const {
    return (pages_[i] >> SIZE_SHIFT_LEFT) << SIZE_SHIFT_RIGHT;
  }

  static uword shifted_fullness(uword fullness) {
    return (fullness >> SIZE_SHIFT_RIGHT) << SIZE_SHIFT_LEFT;
  }

  static const int PAGES = 100;
  uword memory_base_;
  uword memory_size_;
  // The first 7 bits are flags, then there are 9 bits that count the number of
  // bytes that are allocated in the page.  Since all allocations are a
  // multiple of 8 this gives us a range of up to 4088 allocated bytes.
#if TOIT_PAGE_SIZE <= 4096
  uint16 pages_[PAGES];
#else
  uint32 pages_[PAGES];
#endif
  bool more_above_ = false;

  static const int MALLOC_MANAGED  = 1 << 0;
  static const int TOIT            = 1 << 1;
  static const int EXTERNAL        = 1 << 2;
  static const int TLS             = 1 << 3;
  static const int BUFFERS         = 1 << 4;
  static const int MISC            = 1 << 5;
  static const int MERGE_WITH_NEXT = 1 << 6;
  static const int SIZE_SHIFT_LEFT =      7;
  static const uword FLAG_MASK     = (1 << SIZE_SHIFT_LEFT) - 1;
  static const int SIZE_SHIFT_RIGHT = 3;  // All sizes are divisible by 8.
  static const uword MAX_RECORDABLE_SIZE = ((1 << (sizeof(pages_[0]) * BYTE_BIT_SIZE - SIZE_SHIFT_LEFT)) - 1) << SIZE_SHIFT_RIGHT;
};

bool page_register_allocation(void* self, void* tag, void* address, uword size) {
  auto report = reinterpret_cast<PageReport*>(self);
  report->page_register_allocation(
      reinterpret_cast<uword>(tag),
      reinterpret_cast<uword>(address),
      size);
  return false;
}

PRIMITIVE(memory_page_report) {
  OS::HeapMemoryRange range = OS::get_heap_memory_range();
  PageReport report(reinterpret_cast<uword>(range.address), range.size);
  MallocedBuffer buffer(4096);
  ProgramOrientedEncoder encoder(process->program(), &buffer);
  encoder.write_header(report.iterations_needed() * 3 + 1, 'M');
  int flags = ITERATE_ALL_ALLOCATIONS | ITERATE_UNALLOCATED;
  int caps = OS::toit_heap_caps_flags_for_heap();
  for (uword iteration = 0; iteration < report.iterations_needed(); iteration++) {
    heap_caps_iterate_tagged_memory_areas(&report, null, &page_register_allocation, flags, caps);
    uword size = report.number_of_pages();
    encoder.write_byte_array_header(size);
    for (int i = 0; i < size; i++) encoder.write_byte(report.get_tag(i));
    encoder.write_byte_array_header(size);
    for (int i = 0; i < size; i++) encoder.write_byte(report.get_fullness(i));
    encoder.write_int(report.memory_base());
    report.next_memory_base();
  }
  encoder.write_int(report.GRANULARITY);
  if (buffer.has_overflow()) FAIL(OUT_OF_BOUNDS);
  ByteArray* result = process->allocate_byte_array(buffer.size());
  if (result == null) FAIL(ALLOCATION_FAILED);
  ByteArray::Bytes bytes(result);
  memcpy(bytes.address(), buffer.content(), buffer.size());
  return result;
}

} // namespace toit

#endif // TOIT_FREERTOS<|MERGE_RESOLUTION|>--- conflicted
+++ resolved
@@ -106,13 +106,8 @@
   }
 
   if (to > ota_partition->size) {
-<<<<<<< HEAD
     ESP_LOGE("Toit", "Oversized ota_begin args: %d-%" PRId32, to, ota_partition->size);
-    OUT_OF_BOUNDS;
-=======
-    ESP_LOGE("Toit", "Oversized ota_begin args: %d-%d", to, ota_partition->size);
     FAIL(OUT_OF_BOUNDS);
->>>>>>> 80979517
   }
 
   ota_size = to;
