--- conflicted
+++ resolved
@@ -1639,18 +1639,12 @@
 PRIMITIVE(byte_array_new) {
   ARGS(int, length, int, filler);
   if (length < 0) OUT_OF_BOUNDS;
-<<<<<<< HEAD
-  Error* error = null;
-  ByteArray* result = process->allocate_byte_array(length, &error);
-  if (result == null) return error;
+  ByteArray* result = process->allocate_byte_array(length);
+  if (result == null) ALLOCATION_FAILED;
   if (filler != 0) {
     ByteArray::Bytes bytes(result);
     memset(bytes.address(), filler, length);
   }
-=======
-  ByteArray* result = process->allocate_byte_array(length);
-  if (result == null) ALLOCATION_FAILED;
->>>>>>> 21c452c1
   return result;
 }
 
