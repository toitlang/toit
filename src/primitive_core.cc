--- conflicted
+++ resolved
@@ -1801,13 +1801,6 @@
   return Primitive::integer(value << number_of_bits, process);
 }
 
-<<<<<<< HEAD
-PRIMITIVE(task_current) {
-  return process->object_heap()->task();
-}
-
-=======
->>>>>>> 7bf55b74
 PRIMITIVE(task_new) {
   ARGS(Instance, code);
   Task* task = process->object_heap()->allocate_task();
