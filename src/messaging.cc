--- conflicted
+++ resolved
@@ -56,19 +56,11 @@
   int* _nesting;
 };
 
-<<<<<<< HEAD
-SystemMessage::~SystemMessage() {
-  if (!_data) return;
-  // TODO(kasper): Here we are leaking any memory pointed to by
-  // the encoded message data. Fix this.
-  free(_data);
-=======
 void SystemMessage::free_data_and_externals() {
   if (_data) {
     MessageDecoder::deallocate(_data);
     _data = null;
   }
->>>>>>> 34e77c7c
 }
 
 MessageEncoder::MessageEncoder(Process* process, uint8* buffer)
@@ -583,6 +575,9 @@
 
       int pid = system->pid();
       int type = system->type();
+      if (success) {
+        system->free_data_but_keep_externals();
+      }
       process->remove_first_message();
       if (success) {
         on_message(pid, type, data, length);
