// Copyright (C) 2018 Toitware ApS.
//
// This library is free software; you can redistribute it and/or
// modify it under the terms of the GNU Lesser General Public
// License as published by the Free Software Foundation; version
// 2.1 only.
//
// This library is distributed in the hope that it will be useful,
// but WITHOUT ANY WARRANTY; without even the implied warranty of
// MERCHANTABILITY or FITNESS FOR A PARTICULAR PURPOSE.  See the GNU
// Lesser General Public License for more details.
//
// The license can be found in the file `LICENSE` in the top level
// directory of this repository.

#include "top.h"

#if defined(TOIT_WINDOWS)

// TODO(mikkel/florian) Figure out a better way to do this for cross builds
#ifdef _WIN32_WINNT
#undef _WIN32_WINNT
#endif
#define _WIN32_WINNT 0xa000

#include "objects.h"
#include "primitive_file.h"
#include "primitive.h"
#include "process.h"

#include <dirent.h>
#include <cerrno>
#include <rpc.h>     // For rpcdce.h.
#include <rpcdce.h>  // For UuidCreate.
#include <sys/stat.h>
#include <sys/types.h>
#include <windows.h>

#include <pathcch.h>
#include <shlwapi.h>
#include <fileapi.h>
#include <ntdef.h>

#include "objects_inline.h"

#include "error_win.h"

namespace toit {

MODULE_IMPLEMENTATION(file, MODULE_FILE)

class AutoCloser {
 public:
  explicit AutoCloser(HANDLE handle) : handle_(handle) {}
  ~AutoCloser() {
    if (handle_ != INVALID_HANDLE_VALUE) {
      CloseHandle(handle_);
    }
  }

  HANDLE clear() {
    HANDLE tmp = handle_;
    handle_ = INVALID_HANDLE_VALUE;
    return tmp;
  }

 private:
  HANDLE handle_;
};

// For Posix-like calls, including socket calls.
static Object* return_open_error(Process* process, int err) {
  if (err == EPERM || err == EACCES || err == EROFS) FAIL(PERMISSION_DENIED);
  if (err == EMFILE || err == ENFILE || err == ENOSPC) FAIL(QUOTA_EXCEEDED);
  if (err == EEXIST) FAIL(ALREADY_EXISTS);
  if (err == EINVAL || err == EISDIR || err == ENAMETOOLONG) FAIL(INVALID_ARGUMENT);
  if (err == ENODEV || err == ENOENT || err == ENOTDIR) FAIL(FILE_NOT_FOUND);
  if (err == ENOMEM) FAIL(MALLOC_FAILED);
  FAIL(ERROR);
}

// Coordinate with utils.toit.
static const int FILE_RDONLY = 1;
static const int FILE_WRONLY = 2;
static const int FILE_RDWR = 3;
static const int FILE_APPEND = 4;
static const int FILE_CREAT = 8;
static const int FILE_TRUNC = 0x10;

static const int FILE_ST_DEV = 0;
static const int FILE_ST_INO = 1;
static const int FILE_ST_MODE = 2;
static const int FILE_ST_TYPE = 3;
static const int FILE_ST_NLINK = 4;
static const int FILE_ST_UID = 5;
static const int FILE_ST_GID = 6;
static const int FILE_ST_SIZE = 7;
static const int FILE_ST_ATIME = 8;
static const int FILE_ST_MTIME = 9;
static const int FILE_ST_CTIME = 10;

static const int UNIX_CHARACTER_DEVICE = 1;
static const int UNIX_DIRECTORY = 2;
static const int UNIX_REGULAR_FILE = 4;
static const int UNIX_SYMBOLIC_LINK = 5;
static const int UNIX_SOCKET = 6;
static const int UNIX_DIRECTORY_SYMBOLIC_LINK = 7;

const wchar_t* current_dir(Process* process) {
  const wchar_t* current_directory = process->current_directory();
  if (current_directory) return current_directory;
  word length = GetCurrentDirectoryW(0, NULL);
  if (length == 0) {
    FATAL("Failed to get current dir");
  }
  current_directory = unvoid_cast<wchar_t*>(malloc(length * sizeof(wchar_t)));
  if (GetCurrentDirectoryW(length, const_cast<wchar_t*>(current_directory)) == 0) {
    FATAL("Failed to get current dir");
  }
  process->set_current_directory(current_directory);
  return current_directory;
}

Object* get_absolute_path(Process* process, const wchar_t* pathname, wchar_t* output, const wchar_t* used_for_relative) {
  size_t pathname_length = wcslen(pathname);

  // Poor man's version. For better platform handling, use PathCchAppendEx.
  // TODO(florian): we should probably use PathCchCombine here. That would remove
  // all the special checks.

  if (!PathIsRelativeW(pathname)) {
    if (GetFullPathNameW(pathname, MAX_PATH, output, NULL) == 0) WINDOWS_ERROR;
    return null;
  }

  if (used_for_relative == null) used_for_relative = current_dir(process);

  // Check if the path is rooted. On Windows paths might not be absolute, but
  // relative to the drive/root of the current working directory.
  // For example the path `\foo\bar` is a rooted path which is relative to
  // the drive of the current working directory.
  wchar_t root[MAX_PATH];
  const wchar_t* relative_to = null;
  if (pathname_length > 0 && (pathname[0] == '\\' || pathname[0] == '/')) {
    // Relative to the root of the drive/share.
    // For example '\foo\bar' is rooted to the current directory's drive.
    wcsncpy(root, used_for_relative, MAX_PATH);
    root[MAX_PATH - 1] = '\0';
    if (!PathStripToRootW(root)) WINDOWS_ERROR;
    relative_to = root;
  } else {
    relative_to = used_for_relative;
  }

  wchar_t temp[MAX_PATH];
  if (snwprintf(temp, MAX_PATH, L"%ls\\%ls", relative_to, pathname) >= MAX_PATH) FAIL(INVALID_ARGUMENT);
  if (GetFullPathNameW(temp, MAX_PATH, output, NULL) == 0) WINDOWS_ERROR;
  return null;
}

PRIMITIVE(open) {
  ARGS(WindowsPath, path, int, flags, int, mode);

  DWORD os_flags = 0;
  if ((flags & FILE_RDWR) == FILE_RDONLY) os_flags |= GENERIC_READ;
  else if ((flags & FILE_RDWR) == FILE_WRONLY) os_flags |= GENERIC_WRITE;
  else if ((flags & FILE_RDWR) == FILE_RDWR) os_flags |= GENERIC_READ | GENERIC_WRITE;
  else FAIL(INVALID_ARGUMENT);

  DWORD open_flags = OPEN_EXISTING;
  if ((flags & FILE_CREAT) != 0 && (flags & FILE_TRUNC) != 0) open_flags = CREATE_ALWAYS;
  else if ((flags & FILE_CREAT) != 0) open_flags = CREATE_NEW;

  HANDLE handle = CreateFileW(path, os_flags, FILE_SHARE_DELETE | FILE_SHARE_READ | FILE_SHARE_WRITE, NULL,
                          open_flags, FILE_ATTRIBUTE_NORMAL, NULL);

  if (handle == INVALID_HANDLE_VALUE) WINDOWS_ERROR;
  AutoCloser closer(handle);

  DWORD type = GetFileType(handle);
  if (type != FILE_TYPE_DISK and type != FILE_TYPE_REMOTE) {
    // An attempt to open something with file::open that is not a regular file
    // with open (eg a pipe, a socket, a directory).  We forbid this because
    // these file descriptors can block, and this API does not support
    // blocking.
    if (_wcsicmp(L"\\\\.\\NUL", path) != 0) FAIL(INVALID_ARGUMENT);
  }
  closer.clear();
  return Smi::from(reinterpret_cast<word>(handle));
}

class Directory : public SimpleResource {
 public:
  TAG(Directory);
  explicit Directory(SimpleResourceGroup* resource_group, const wchar_t* path) : SimpleResource(resource_group) {
    snwprintf(path_, MAX_PATH, L"%ls\\*", path);
  }

  const wchar_t* path() { return path_; }
  WIN32_FIND_DATAW* find_file_data() { return &find_file_data_; }
  void set_dir_handle(HANDLE dir_handle) { dir_handle_ = dir_handle; }
  HANDLE dir_handle() { return dir_handle_; }
  bool done() const { return done_; }
  void set_done(bool done) { done_ = done; }

 private:
  wchar_t path_[MAX_PATH]{};
  WIN32_FIND_DATAW find_file_data_{};
  HANDLE dir_handle_ = INVALID_HANDLE_VALUE;
  bool done_ = false;
};

PRIMITIVE(opendir) {
  FAIL(UNIMPLEMENTED);
}

PRIMITIVE(opendir2) {
  ARGS(SimpleResourceGroup, group, WindowsPath, path);

  ByteArray* proxy = process->object_heap()->allocate_proxy();
  if (proxy == null) FAIL(ALLOCATION_FAILED);

  auto directory = _new Directory(group, path);

  HANDLE dir_handle = FindFirstFileW(directory->path(), directory->find_file_data());
  if (dir_handle == INVALID_HANDLE_VALUE) {
    if (GetLastError() == ERROR_NO_MORE_FILES) {
      directory->set_done(true);
    } else {
      group->unregister_resource(directory);
      WINDOWS_ERROR;
    }
  }

  directory->set_dir_handle(dir_handle);

  proxy->set_external_address(directory);

  return proxy;
}

PRIMITIVE(readdir) {
  ARGS(ByteArray, directory_proxy);

  if (!directory_proxy->has_external_address()) FAIL(WRONG_OBJECT_TYPE);

  auto directory = directory_proxy->as_external<Directory>();

  if (directory->done()) return process->null_object();

  ByteArray* proxy = process->object_heap()->allocate_proxy(true);
  if (proxy == null) FAIL(ALLOCATION_FAILED);

  const wchar_t* utf_16 = directory->find_file_data()->cFileName;
  size_t utf_16_len = wcslen(utf_16);
  size_t utf_8_len = Utils::utf_16_to_8(utf_16, utf_16_len);

  process->register_external_allocation(static_cast<int>(utf_8_len));

  auto backing = unvoid_cast<uint8*>(malloc(utf_8_len + 1));  // Can't fail on non-embedded.

  Utils::utf_16_to_8(utf_16, utf_16_len, backing, utf_8_len);

  proxy->set_external_address(static_cast<int>(utf_8_len), backing);

  if (FindNextFileW(directory->dir_handle(), directory->find_file_data()) == 0) {
    if (GetLastError() == ERROR_NO_MORE_FILES) directory->set_done(true);
    else WINDOWS_ERROR;
  };

  return proxy;
}

PRIMITIVE(closedir) {
  ARGS(ByteArray, proxy);

  if (!proxy->has_external_address()) FAIL(WRONG_OBJECT_TYPE);
  auto directory = proxy->as_external<Directory>();

  FindClose(directory->dir_handle());

  directory->resource_group()->unregister_resource(directory);

  proxy->clear_external_address();
  return process->null_object();
}

PRIMITIVE(read) {
  ARGS(int, fd);
  auto handle = reinterpret_cast<HANDLE>(fd);
  const int SIZE = 64 * KB;

  AllocationManager allocation(process);
  uint8* buffer = allocation.alloc(SIZE);
  if (!buffer) FAIL(ALLOCATION_FAILED);

  ByteArray* result = process->object_heap()->allocate_external_byte_array(
      SIZE, buffer, true /* dispose */, false /* clear */);
  if (!result) FAIL(ALLOCATION_FAILED);
  allocation.keep_result();

  ssize_t buffer_fullness = 0;
  while (buffer_fullness < SIZE) {
    DWORD bytes_read;
    BOOL success = ReadFile(handle,buffer + buffer_fullness, SIZE - buffer_fullness, &bytes_read, NULL);
    if (!success) WINDOWS_ERROR;
    buffer_fullness += bytes_read;
    if (bytes_read == 0) break;
  }

  if (buffer_fullness == 0) {
    return process->null_object();
  }

  if (buffer_fullness < SIZE) {
    result->resize_external(process, buffer_fullness);
  }
  return result;
}

PRIMITIVE(write) {
  ARGS(int, fd, Blob, bytes, int, from, int, to);
  auto handle = reinterpret_cast<HANDLE>(fd);
  if (from > to || from < 0 || to > bytes.length()) FAIL(OUT_OF_BOUNDS);
  ssize_t current_offset = from;
  while (current_offset < to) {
    DWORD bytes_written;
    BOOL success = WriteFile(handle, bytes.address() + current_offset, to - current_offset, &bytes_written, NULL);
    if (!success) WINDOWS_ERROR;
    current_offset += bytes_written;
  }
  return Smi::from(current_offset - from);
}

PRIMITIVE(close) {
  ARGS(int, fd);
  HANDLE handle = reinterpret_cast<HANDLE>(fd);
  while (true) {
    int result = CloseHandle(handle);
    if (result == 0) {
      if (GetFileType(handle) == FILE_TYPE_PIPE && GetLastError() == ERROR_INVALID_HANDLE) {
        return process->null_object(); // Ignore already closed on PIPEs
      }
      WINDOWS_ERROR;
    }
    return process->null_object();
  }
}

int64 low_high_to_int64(DWORD high, DWORD low) {
  return (static_cast<int64>(high) << 32) + low;
}

#define WINDOWS_TICKS_PER_SECOND 10000000
#define SEC_TO_UNIX_EPOCH 11644473600LL

Object* time_stamp(Process* process, FILETIME* time) {
  int64 windows_ticks = low_high_to_int64(time->dwHighDateTime, time->dwLowDateTime);
  int64 unix_ticks = (windows_ticks - SEC_TO_UNIX_EPOCH * WINDOWS_TICKS_PER_SECOND) * 100;
  return Primitive::integer(unix_ticks, process);
}

// Returns null for entries that do not exist.
// Otherwise returns an array with indices from the FILE_ST_xxx constants.
PRIMITIVE(stat) {
  ARGS(WindowsPath, path, bool, follow_links);

  DWORD attributes = FILE_FLAG_BACKUP_SEMANTICS | FILE_ATTRIBUTE_NORMAL;
  if (!follow_links) attributes |= FILE_OPEN_REPARSE_POINT;

  HANDLE handle = CreateFileW(path, 0, 0,
                              NULL, OPEN_EXISTING, attributes, NULL);

  if (handle == INVALID_HANDLE_VALUE) {
    if (GetLastError() == ERROR_FILE_NOT_FOUND ||
        GetLastError() == ERROR_PATH_NOT_FOUND ||
        GetLastError() == ERROR_INVALID_NAME) {
      return process->null_object(); // Toit code expects this to be null
    }
    WINDOWS_ERROR;
  }
  AutoCloser closer(handle);

  BY_HANDLE_FILE_INFORMATION file_info;
  BOOL success = GetFileInformationByHandle(handle, &file_info);
  if (!success) WINDOWS_ERROR;

  Array* array = process->object_heap()->allocate_array(11, Smi::zero());
  if (!array) FAIL(ALLOCATION_FAILED);

  FILE_STANDARD_INFO standard_info;
  success = GetFileInformationByHandleEx(handle, FileStandardInfo, &standard_info, sizeof(FILE_STANDARD_INFO));
  if (!success) WINDOWS_ERROR;

  int type;
  if (!follow_links && (file_info.dwFileAttributes & FILE_ATTRIBUTE_REPARSE_POINT) != 0) {
    if (standard_info.Directory) {
      type = UNIX_DIRECTORY_SYMBOLIC_LINK;
    } else {
      type = UNIX_SYMBOLIC_LINK;
    }
  } else {
    if (standard_info.Directory) {
      type = UNIX_DIRECTORY;
    } else {
      DWORD file_type = GetFileType(handle);
      switch (file_type) { // Convert to unix enum
        case FILE_TYPE_CHAR:
          type = UNIX_CHARACTER_DEVICE;
          break;
        case FILE_TYPE_DISK:
          type = UNIX_REGULAR_FILE;
          break;
        case FILE_TYPE_PIPE:
          type = UNIX_SOCKET;
          break;
        default:
          FAIL(INVALID_ARGUMENT);
      }
    }
  }

  Object* device_id = Primitive::integer(file_info.dwVolumeSerialNumber, process);
  if (Primitive::is_error(device_id)) return device_id;

  Object* inode = Primitive::integer(low_high_to_int64(file_info.nFileIndexHigh, file_info.nFileIndexLow), process);
  if (Primitive::is_error(inode)) return inode;

  Object* size = Primitive::integer(low_high_to_int64(file_info.nFileSizeHigh, file_info.nFileSizeLow), process);
  if (Primitive::is_error(size)) return size;

  Object* atime = time_stamp(process, &file_info.ftLastAccessTime);
  if (Primitive::is_error(atime)) return atime;

  Object* mtime = time_stamp(process, &file_info.ftLastWriteTime);
  if (Primitive::is_error(mtime)) return mtime;

  Object* ctime = time_stamp(process, &file_info.ftCreationTime);
  if (Primitive::is_error(ctime)) return ctime;

  array->at_put(FILE_ST_DEV, device_id);
  array->at_put(FILE_ST_INO, inode);
  array->at_put(FILE_ST_MODE, Smi::from(file_info.dwFileAttributes));
  array->at_put(FILE_ST_TYPE, Smi::from(type));
  array->at_put(FILE_ST_NLINK, Smi::from(file_info.nNumberOfLinks));
  array->at_put(FILE_ST_UID, Smi::from(0));
  array->at_put(FILE_ST_GID, Smi::from(0));
  array->at_put(FILE_ST_SIZE, size);
  array->at_put(FILE_ST_ATIME, atime);
  array->at_put(FILE_ST_MTIME, mtime);
  array->at_put(FILE_ST_CTIME, ctime);

  return array;
}

PRIMITIVE(unlink) {
  ARGS(WindowsPath, path);

  // Remove any read-only attribute.
  SetFileAttributesW(path, FILE_ATTRIBUTE_NORMAL);
  int result = _wunlink(path);
  if (result < 0) return return_open_error(process, errno);
  return process->null_object();
}

PRIMITIVE(rmdir) {
  ARGS(WindowsPath, path);

  if (RemoveDirectoryW(path) == 0) WINDOWS_ERROR;
  return process->null_object();
}

PRIMITIVE(rename) {
  ARGS(WindowsPath, old_name, WindowsPath, new_name);
  int result = _wrename(old_name, new_name);
  if (result < 0) return return_open_error(process, errno);
  return process->null_object();
}

PRIMITIVE(chdir) {
  ARGS(WindowsPath, path);

  struct stat64 statbuf{};
  int result = _wstat64(path, &statbuf);
  if (result < 0) WINDOWS_ERROR;  // No such file or directory?
  if ((statbuf.st_mode & S_IFDIR) == 0) FAIL(FILE_NOT_FOUND);  // Not a directory.

  wchar_t* copy = wcsdup(path);

  process->set_current_directory(copy);

  return process->null_object();
}

PRIMITIVE(chmod) {
  ARGS(WindowsPath, path, int, mode);
  int result = SetFileAttributesW(path, mode);
  if (result == 0) WINDOWS_ERROR;
  return process->null_object();
}

<<<<<<< HEAD
=======
PRIMITIVE(link) {
  ARGS(WindowsPath, source, Blob, target, int, type);
  WideCharAllocationManager allocation(process); 
  wchar_t* target_relative = allocation.to_wcs(&target);
  
  int result;
  if (type == 0) {
    wchar_t target_absolute[MAX_PATH];
    auto error = get_absolute_path(process, target_relative, target_absolute);
    if (error) return error;
    result = CreateHardLinkW(source, target_absolute, NULL);
  } else {
    DWORD flags = SYMBOLIC_LINK_FLAG_ALLOW_UNPRIVILEGED_CREATE;
    if (type == 2) flags |= SYMBOLIC_LINK_FLAG_DIRECTORY;
    result = CreateSymbolicLinkW(source, target_relative, flags);
  }
  if (result == 0) WINDOWS_ERROR;
  return process->null_object();
}

PRIMITIVE(readlink) {
  ARGS(WindowsPath, path);
  HANDLE handle = CreateFileW(path, 0, 0,
                              NULL, OPEN_EXISTING, FILE_FLAG_BACKUP_SEMANTICS | FILE_FLAG_OPEN_REPARSE_POINT, NULL);
  if (handle == INVALID_HANDLE_VALUE) WINDOWS_ERROR;
  AutoCloser closer(handle);

  char buffer[MAXIMUM_REPARSE_DATA_BUFFER_SIZE];
  DWORD bytes_returned;
  BOOL success = DeviceIoControl(handle, FSCTL_GET_REPARSE_POINT, NULL, 0, buffer, sizeof(buffer), &bytes_returned, 0);
  if (!success) WINDOWS_ERROR;

  auto reparse_data = reinterpret_cast<REPARSE_DATA_BUFFER*>(buffer);
  if (reparse_data->ReparseTag != IO_REPARSE_TAG_SYMLINK) FAIL(INVALID_ARGUMENT);

  WideCharAllocationManager allocation(process);
  USHORT link_name_bytes = reparse_data->SymbolicLinkReparseBuffer.SubstituteNameLength;

  word string_length = static_cast<word>(link_name_bytes / sizeof(wchar_t) + 1); // including null termination
  wchar_t* w_result = allocation.wcs_alloc(string_length);
  memcpy(w_result,
         reparse_data->SymbolicLinkReparseBuffer.PathBuffer +
            reparse_data->SymbolicLinkReparseBuffer.SubstituteNameOffset / sizeof(WCHAR),
         link_name_bytes);
  w_result[string_length - 1] = 0;

  String* result = process->allocate_string(w_result);
  if (result == null) FAIL(ALLOCATION_FAILED);

  return result;
}

>>>>>>> 7eb36f71
PRIMITIVE(mkdir) {
  ARGS(WindowsPath, path, int, mode);

  int result = CreateDirectoryW(path, NULL);
  if (result == 0) WINDOWS_ERROR;
  return process->null_object();
}

PRIMITIVE(mkdtemp) {
  ARGS(StringOrSlice, prefix_blob);
  DWORD ret;

  WideCharAllocationManager allocation(process);
  wchar_t* prefix = allocation.to_wcs(&prefix_blob);

  wchar_t* relative_to = null;

  bool in_standard_tmp_dir = false;
  if (wcsncmp(prefix, L"/tmp/", 5) == 0) {
    in_standard_tmp_dir = true;
    prefix += 5;
  }

  wchar_t temp_dir_name[MAX_PATH];
  temp_dir_name[0] = '\0';

  if (in_standard_tmp_dir) {
    // Get the location of the Windows temp directory.
    ret = GetTempPathW(MAX_PATH, temp_dir_name);
    if (ret + 2 > MAX_PATH) FAIL(OUT_OF_RANGE);
    if (ret == 0) WINDOWS_ERROR;
    relative_to = temp_dir_name;
  }
  wchar_t full_filename[MAX_PATH + 1];

  Object* error = get_absolute_path(process, prefix, full_filename, relative_to);
  if (error) return error;

  UUID uuid;
  ret = UuidCreate(&uuid);
  if (ret != RPC_S_OK && ret != RPC_S_UUID_LOCAL_ONLY) FAIL(ERROR);

  uint16* uuid_string;
  ret = UuidToStringW(&uuid, &uuid_string);
  auto uuid_string_w = reinterpret_cast<wchar_t*>(uuid_string);
  if (wcslen(full_filename) + wcslen(uuid_string_w) > MAX_PATH) FAIL(OUT_OF_RANGE);
  wcsncat(full_filename, uuid_string_w, MAX_PATH - wcslen(full_filename));
  RpcStringFreeW(&uuid_string);

  uword total_len = Utils::utf_16_to_8(full_filename, wcslen(full_filename));

  ByteArray* result = process->allocate_byte_array(static_cast<int>(total_len));
  if (result == null) FAIL(ALLOCATION_FAILED);

  ByteArray::Bytes blob(result);

  int ok = CreateDirectoryW(full_filename, null);
  if (ok == 0) WINDOWS_ERROR;

  Utils::utf_16_to_8(full_filename, wcslen(full_filename), blob.address(), blob.length());

  return result;
}

PRIMITIVE(is_open_file) {
  ARGS(int, fd);
  HANDLE handle = reinterpret_cast<HANDLE>(_get_osfhandle(fd));
  if (handle == INVALID_HANDLE_VALUE) WINDOWS_ERROR;
  int type = GetFileType(handle);
  if (type == FILE_TYPE_DISK) {
    return process->true_object();
  } else if (type == FILE_TYPE_PIPE || type == FILE_TYPE_CHAR) {
    return process->false_object();
  } else {
    FAIL(INVALID_ARGUMENT);
  }
}

PRIMITIVE(realpath) {
  ARGS(StringOrSlice, filename_blob);
  WideCharAllocationManager allocation(process);
  wchar_t* filename = allocation.to_wcs(&filename_blob);
  DWORD result_length = GetFullPathNameW(filename, 0, NULL, NULL);
  if (result_length == 0) WINDOWS_ERROR;

  WideCharAllocationManager allocation2(process);
  wchar_t* w_result = allocation2.wcs_alloc(result_length);

  if (GetFullPathNameW(filename, result_length, w_result, NULL) == 0) {
    WINDOWS_ERROR;
  }

  // The toit package expects a null value when the file does not exist. Win32 does not detect this in GetFile
  if (!PathFileExistsW(w_result)) {
    return process->null_object();
  }

  String* result = process->allocate_string(w_result);
  if (result == null) FAIL(ALLOCATION_FAILED);

  return result;
}

PRIMITIVE(cwd) {
  Object* result = process->allocate_string(current_dir(process));
  if (result == null) FAIL(ALLOCATION_FAILED);
  return result;
}

PRIMITIVE(read_file_content_posix) {
  // This is currenly only used for /etc/resolv.conf.
  FAIL(UNIMPLEMENTED);
}

}

#endif  // TOIT_WINDOWS.<|MERGE_RESOLUTION|>--- conflicted
+++ resolved
@@ -499,8 +499,6 @@
   return process->null_object();
 }
 
-<<<<<<< HEAD
-=======
 PRIMITIVE(link) {
   ARGS(WindowsPath, source, Blob, target, int, type);
   WideCharAllocationManager allocation(process); 
@@ -553,7 +551,6 @@
   return result;
 }
 
->>>>>>> 7eb36f71
 PRIMITIVE(mkdir) {
   ARGS(WindowsPath, path, int, mode);
 
