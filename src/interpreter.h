// Copyright (C) 2018 Toitware ApS.
//
// This library is free software; you can redistribute it and/or
// modify it under the terms of the GNU Lesser General Public
// License as published by the Free Software Foundation; version
// 2.1 only.
//
// This library is distributed in the hope that it will be useful,
// but WITHOUT ANY WARRANTY; without even the implied warranty of
// MERCHANTABILITY or FITNESS FOR A PARTICULAR PURPOSE.  See the GNU
// Lesser General Public License for more details.
//
// The license can be found in the file `LICENSE` in the top level
// directory of this repository.

#pragma once

#include <atomic>

#include "objects.h"
#include "primitive.h"

#ifdef ESP32
#include <esp_attr.h>
// We put the core interpreter functionality in the IRAM section to avoid
// spending time on re-reading the code from flash.
#define INTERPRETER_CORE IRAM_ATTR
#else
#define INTERPRETER_CORE
#endif

namespace toit {

class Interpreter {
 public:
  // Number of words that are pushed onto the stack whenever there is a call.
  static const int FRAME_SIZE = 2;

  // Layout for unwind-protect frames used in try-finally.
  static const int LINK_REASON_SLOT = 1;
  static const int LINK_TARGET_SLOT = 2;
  static const int LINK_RESULT_SLOT = 3;
  static const int UNWIND_REASON_WHEN_THROWING_EXCEPTION = -2;

  // Return values for the fast compare_to test for numbers.
  static const int COMPARE_FAILED = 0;
  // The succesful compare results are communicated in the low bits.
  static const int COMPARE_RESULT_MINUS_1 = 1;
  static const int COMPARE_RESULT_ZERO    = 2;
  static const int COMPARE_RESULT_PLUS_1  = 3;
  static const int COMPARE_RESULT_MASK    = 3;
  static const int COMPARE_RESULT_BIAS    = -2;

  // Special flag used to signal to the `min` function that lhs <= rhs,
  // but with the special rule that NaN < anything else.  This allows
  // `min` to efficiently propagate NaN.  (`max` automatically does this
  // without special code because NaN is the highest value in compare_to.)
  static const int COMPARE_FLAG_LESS_FOR_MIN       = 4;
  // Other returned comparison flags.
  static const int COMPARE_FLAG_STRICTLY_LESS      = 8;
  static const int COMPARE_FLAG_LESS_EQUAL         = 16;
  static const int COMPARE_FLAG_EQUAL              = 32;
  static const int COMPARE_FLAG_GREATER_EQUAL      = 64;
  static const int COMPARE_FLAG_STRICTLY_GREATER   = 128;

  class Result {
   public:
    enum State {
      PREEMPTED,
      YIELDED,
      TERMINATED,
      DEEP_SLEEP,
    };

    explicit Result(State state) : _state(state), _value(0) {}
    explicit Result(int64 value) : _state(TERMINATED), _value(value) {}
    Result(State state, int64 value) : _state(state), _value(value) {}

    State state() { return _state; }
    int64 value() { return _value; }

   private:
    State _state;
    int64 _value;
  };

  Interpreter();

  Process* process() { return _process; }
  void activate(Process* process);
  void deactivate();

  // Garbage collection support.
<<<<<<< HEAD
  Object** gc(Object** sp, bool malloc_failed, int attempts);
=======
  Object** scavenge(Object** sp, bool malloc_failed, int attempts, bool force_cross_process);
>>>>>>> 9ec3c194

  // Boot the interpreter on the current process.
  void prepare_process();

  // Run the interpreter. Returns a result that indicates if the process was
  // terminated or stopped for other reasons.
  Result run() INTERPRETER_CORE;

  // Fast helpers for indexing and number comparisons.
  static bool fast_at(Process* process, Object* receiver, Object* args, bool is_put, Object** value) INTERPRETER_CORE;
  static int compare_numbers(Object* lhs, Object *rhs) INTERPRETER_CORE;

  // Load stack info from process's stack.
  Object** load_stack();

  // Store stack into to process's stack.
  void store_stack(Object** sp = null);

  void prepare_task(Method entry, Instance* code);

  void preempt();

  // Called by the [task_reset_stack_limit] primitive as we're unwinding from
  // having thrown a stack overflow exception.
  void reset_stack_limit();

 private:
  Object** const PREEMPTION_MARKER = reinterpret_cast<Object**>(UINTPTR_MAX);
  Process* _process;

  // Cached pointers into the stack object.
  Object** _limit;
  Object** _base;
  Object** _sp;
  Object** _try_sp;

  // Stack overflow handling.
  std::atomic<Object**> _watermark;
  bool _in_stack_overflow;

  void trace(uint8* bcp);
  Method lookup_entry();

#ifdef PROFILER
  bool _is_profiler_active;
  void profile_register_method(Method method);
  void profile_increment(uint8* bcp);
  void set_profiler_state();
#endif

  enum OverflowState {
    OVERFLOW_RESUME,
    OVERFLOW_PREEMPT,
    OVERFLOW_EXCEPTION,
    OVERFLOW_WATCHDOG,
    OVERFLOW_OOM,
  };

  Object** check_stack_overflow(Object** sp, OverflowState* state, Method target);
  Method handle_stack_overflow(OverflowState state);
  Method handle_watchdog();

  Object* hash_do(Program* program, Object* current, Object* backing, int step, Object* block, Object** entry_return);

  inline Object* boolean(Program* program, bool x) const;
  inline bool is_true_value(Program* program, Object* value) const;

  inline bool typecheck_class(Program* program, Object* value, int class_index, bool is_nullable) const;
  inline bool typecheck_interface(Program* program, Object* value, int interface_selector_index, bool is_nullable) const;

  bool is_stack_empty() const {
    return _sp == _base;
  }

  void push(Object* object) {
    ASSERT(_sp > _limit);
    *(--_sp) = object;
  }

  Object** from_block(Smi* block) const {
    return _base - (block->value() - BLOCK_SALT);
  }

  Smi* to_block(Object** pointer) const {
    return Smi::from(_base - pointer + BLOCK_SALT);
  }

  friend class Stack;
};

class ProcessRunner {
 public:
  virtual Interpreter::Result run() = 0;
};

} // namespace toit<|MERGE_RESOLUTION|>--- conflicted
+++ resolved
@@ -91,11 +91,7 @@
   void deactivate();
 
   // Garbage collection support.
-<<<<<<< HEAD
-  Object** gc(Object** sp, bool malloc_failed, int attempts);
-=======
-  Object** scavenge(Object** sp, bool malloc_failed, int attempts, bool force_cross_process);
->>>>>>> 9ec3c194
+  Object** gc(Object** sp, bool malloc_failed, int attempts, bool force_cross_process);
 
   // Boot the interpreter on the current process.
   void prepare_process();
