// Copyright (C) 2018 Toitware ApS.
//
// This library is free software; you can redistribute it and/or
// modify it under the terms of the GNU Lesser General Public
// License as published by the Free Software Foundation; version
// 2.1 only.
//
// This library is distributed in the hope that it will be useful,
// but WITHOUT ANY WARRANTY; without even the implied warranty of
// MERCHANTABILITY or FITNESS FOR A PARTICULAR PURPOSE.  See the GNU
// Lesser General Public License for more details.
//
// The license can be found in the file `LICENSE` in the top level
// directory of this repository.

#include "top.h"

#ifdef TOIT_FREERTOS

#include <esp_efuse.h>
#include <esp_chip_info.h>
#include <esp_heap_caps.h>
#include <esp_log.h>
#include <esp_sleep.h>
#include <freertos/FreeRTOS.h>
#include <freertos/semphr.h>
#include <freertos/task.h>
#include <hal/efuse_hal.h>
#include <malloc.h>
#include <sys/time.h>
#include <sys/queue.h>

#include "driver/uart.h"
#include "flags.h"
#include "heap_report.h"
#include "memory.h"
#include "os.h"
#include "rtc_memory_esp32.h"
#include "scheduler.h"
#include "utils.h"
#include "vm.h"

#include <soc/soc.h>
#include <soc/uart_reg.h>
#include <hal/efuse_hal.h>

#if CONFIG_IDF_TARGET_ESP32C3
  #include <esp32c3/rtc.h>
#elif CONFIG_IDF_TARGET_ESP32S3
  #include <esp32s3/rtc.h>
#else
  #include <esp32/rtc.h>
#endif

#include "uuid.h"

namespace toit {

// Flags used to get memory for the Toit heap, which needs to be fast and 8-bit
// capable.  We will set this to the most useful value when we have detected
// which types of RAM are available.
#if CONFIG_TOIT_SPIRAM_HEAP
bool OS::use_spiram_for_heap_ = true;
#else
bool OS::use_spiram_for_heap_ = false;
#endif
bool OS::use_spiram_for_metadata_ = false;

#if CONFIG_TOIT_SPIRAM_HEAP_ONLY
static const int EXTERNAL_CAPS = MALLOC_CAP_SPIRAM;
#else
static const int EXTERNAL_CAPS = MALLOC_CAP_8BIT | MALLOC_CAP_SPIRAM;
#endif
static const int INTERNAL_CAPS = MALLOC_CAP_8BIT | MALLOC_CAP_INTERNAL | MALLOC_CAP_DMA;

int OS::toit_heap_caps_flags_for_heap() {
  if (use_spiram_for_heap()) {
    return EXTERNAL_CAPS;
  } else {
    return INTERNAL_CAPS;
  }
}

int OS::toit_heap_caps_flags_for_metadata() {
  if (use_spiram_for_metadata()) {
    return EXTERNAL_CAPS;
  } else {
    return INTERNAL_CAPS;
  }
}

void panic_put_char(char c) {
  while (((READ_PERI_REG(UART_STATUS_REG(CONFIG_ESP_CONSOLE_UART_NUM)) >> UART_TXFIFO_CNT_S)&UART_TXFIFO_CNT) >= 126) ;
  WRITE_PERI_REG(UART_FIFO_REG(CONFIG_ESP_CONSOLE_UART_NUM), c);
}

void panic_put_string(const char *str) {
  for (int i = 0; str[i]; i++) panic_put_char(str[i]);
}

void panic_put_hex(uword hex) {
  bool printing = false;
  for (int i = 28; i >= 0; i -= 4) {
    int digit = (hex >> i) & 0xf;
    if (printing || digit != 0 || i == 0) {
      panic_put_char("0123456789abcdef"[digit]);
      printing = true;
    }
  }
}

int64 OS::get_system_time() {
  // The esp_rtc_get_time_us method returns the time since RTC was cleared,
  // that is, any non-deep-sleep wakeups.
  return esp_rtc_get_time_us();
}

int OS::num_cores() {
  esp_chip_info_t info;
  esp_chip_info(&info);
  return info.cores;
}

void OS::close(int fd) {
  // Do nothing.
}

class Mutex {
 public:
  Mutex(int level, const char* name)
    : level_(level)
    , sem_(xSemaphoreCreateMutex()) {
    if (!sem_) FATAL("Failed allocating mutex semaphore")
  }

  ~Mutex() {
    vSemaphoreDelete(sem_);
  }

  void lock() {
    if (xSemaphoreTake(sem_, portMAX_DELAY) != pdTRUE) {
      FATAL("Mutex lock failed");
    }
  }

  void unlock() {
    if (xSemaphoreGive(sem_) != pdTRUE) {
      FATAL("Mutex unlock failed");
    }
  }

  bool is_locked() {
    return xSemaphoreGetMutexHolder(sem_) != null;
  }

  int level() const { return level_; }

  int level_;
  SemaphoreHandle_t sem_;
};

// Inspired by pthread_cond_t impl on esp32-idf.
struct ConditionVariableWaiter {
  // Task to wait on.
  TaskHandle_t task;
  // Link to next semaphore to be notified.
  TAILQ_ENTRY(ConditionVariableWaiter) link;
};

class ConditionVariable {
 public:
  explicit ConditionVariable(Mutex* mutex)
    : mutex_(mutex) {
    TAILQ_INIT(&waiter_list_);
  }

  ~ConditionVariable() {}

  void wait() {
    wait_ticks(portMAX_DELAY);
  }

  bool wait_us(int64 us) {
    if (us <= 0LL) return false;

    // Use ceiling divisions to avoid rounding the ticks down and thus
    // not waiting long enough.
    uint32 ms = 1 + static_cast<uint32>((us - 1) / 1000LL);
    uint32 ticks = (ms + portTICK_PERIOD_MS - 1) / portTICK_PERIOD_MS;
    return wait_ticks(ticks);
  }

  bool wait_ticks(uint32 ticks) {
    if (!mutex_->is_locked()) {
      FATAL("wait on unlocked mutex");
    }

    ConditionVariableWaiter w{};
    w.task = xTaskGetCurrentTaskHandle();

    TAILQ_INSERT_TAIL(&waiter_list_, &w, link);

    mutex_->unlock();

    uint32_t value = 0;
    bool success = xTaskNotifyWait(0x00, 0xffffffff, &value, ticks) == pdTRUE;

    mutex_->lock();
    TAILQ_REMOVE(&waiter_list_, &w, link);

    if ((value & SIGNAL_ALL) != 0) signal_all();
    return success;
  }

  void signal() {
    if (!mutex_->is_locked()) {
      FATAL("signal on unlocked mutex");
    }
    ConditionVariableWaiter* entry = TAILQ_FIRST(&waiter_list_);
    if (entry) {
      xTaskNotify(entry->task, SIGNAL_ONE, eSetBits);
    }
  }

  void signal_all() {
    if (!mutex_->is_locked()) {
      FATAL("signal_all on unlocked mutex");
    }
    ConditionVariableWaiter* entry = TAILQ_FIRST(&waiter_list_);
    if (entry) {
      xTaskNotify(entry->task, SIGNAL_ALL, eSetBits);
    }
  }

 private:
  Mutex* mutex_;

  // Head of the list of semaphores.
  TAILQ_HEAD(, ConditionVariableWaiter) waiter_list_;

  static const uint32 SIGNAL_ONE = 1 << 0;
  static const uint32 SIGNAL_ALL = 1 << 1;
};

void Locker::leave() {
  Thread* thread = Thread::current();
  if (thread->locker_ != this) FATAL("unlocking would break lock order");
  thread->locker_ = previous_;
  // Perform the actual unlock.
  mutex_->unlock();
}

void Locker::enter() {
  Thread* thread = Thread::current();
  int level = mutex_->level();
  Locker* previous_locker = thread->locker_;
  if (previous_locker != null) {
    int previous_level = previous_locker->mutex_->level();
    if (level <= previous_level) {
      FATAL("trying to take lock of level %d while holding lock of level %d", level, previous_level);
    }
  }
  // Lock after checking the precondition to avoid deadlocking
  // instead of just failing the precondition check.
  mutex_->lock();
  // Only update variables after we have the lock - that grants right
  // to update the locker.
  previous_ = thread->locker_;
  thread->locker_ = this;
}

const int DEFAULT_STACK_SIZE = 2 * KB;

// Use C++x11 thread local variables for thread pointer.
// See
//   https://docs.espressif.com/projects/esp-idf/en/latest/esp32c3/api-guides/thread-local-storage.html
//   https://gcc.gnu.org/onlinedocs/gcc-5.5.0/gcc/Thread-Local.html#Thread-Local
__thread Thread* current_thread_ = null;

struct ThreadData {
  TaskHandle_t handle;
  SemaphoreHandle_t terminated;
};

Thread::Thread(const char* name)
    : name_(name)
    , handle_(null)
    , locker_(null) {}

void* thread_start(void* arg) {
  Thread* thread = unvoid_cast<Thread*>(arg);
  thread->_boot();
  return null;
}

static void esp_thread_start(void* arg) {
  thread_start(arg);
}

void Thread::_boot() {
  auto thread = reinterpret_cast<ThreadData*>(handle_);
  current_thread_ = this;
  ASSERT(current() == this);
  HeapTagScope scope(ITERATE_CUSTOM_TAGS + OTHER_THREADS_MALLOC_TAG);
  entry();
  xSemaphoreGive(thread->terminated);
  vTaskDelete(null);
}

bool Thread::spawn(int stack_size, int core) {
  HeapTagScope scope(ITERATE_CUSTOM_TAGS + THREAD_SPAWN_MALLOC_TAG);
  ThreadData* thread = _new ThreadData();
  if (thread == null) return false;
  thread->terminated = xSemaphoreCreateBinary();
  if (thread->terminated == null) {
    delete thread;
    return false;
  }
  handle_ = void_cast(thread);

  if (stack_size == 0) stack_size = DEFAULT_STACK_SIZE;
  if (core == -1) core = tskNO_AFFINITY;

  BaseType_t res = xTaskCreatePinnedToCore(
    esp_thread_start,
    name_,
    stack_size,
    this,
    tskIDLE_PRIORITY + 1,  // We want to be scheduled before IDLE, but still after WiFi, etc.
    &thread->handle,
    core);
  if (res != pdPASS) {
    vSemaphoreDelete(thread->terminated);
    delete thread;
    return false;
  }
  return true;
}

// Run on current thread.
void Thread::run() {
  ASSERT(handle_ == null);
  thread_start(void_cast(this));
}

void Thread::join() {
  ASSERT(handle_ != null);
  auto thread = reinterpret_cast<ThreadData*>(handle_);
  if (xSemaphoreTake(thread->terminated, portMAX_DELAY) != pdTRUE) {
    FATAL("Thread join failed");
  }
  vSemaphoreDelete(thread->terminated);
  delete thread;
  handle_ = null;
}

void Thread::ensure_system_thread() {
  Thread* t = current_thread_;
  if (t != null) return;
  Thread* thread = _new SystemThread();
  if (thread == null) FATAL("unable to allocate SystemThread");
  current_thread_ = thread;
}

Thread* Thread::current() {
  Thread* result = current_thread_;
  if (result == null) FATAL("thread must be present");
  return result;
}

void OS::set_up() {
  Thread::ensure_system_thread();
  global_mutex_ = allocate_mutex(0, "Global mutex");
  scheduler_mutex_ = allocate_mutex(4, "Scheduler mutex");
  resource_mutex_ = allocate_mutex(99, "Resource mutex");
  // This will normally return 1 or 3.  Perhaps later, more
  // CPU revisions will appear.
  cpu_revision_ = efuse_hal_chip_revision();
<<<<<<< HEAD
=======
#endif
>>>>>>> 80979517
}

// Mutex forwarders.
Mutex* OS::allocate_mutex(int level, const char* title) { return _new Mutex(level, title); }
void OS::dispose(Mutex* mutex) { delete mutex; }
bool OS::is_locked(Mutex* mutex) { return mutex->is_locked(); }  // For asserts.
void OS::lock(Mutex* mutex) { mutex->lock(); }
void OS::unlock(Mutex* mutex) { mutex->unlock(); }

// Condition variable forwarders.
ConditionVariable* OS::allocate_condition_variable(Mutex* mutex) { return _new ConditionVariable(mutex); }
void OS::wait(ConditionVariable* condition) { condition->wait(); }
bool OS::wait_us(ConditionVariable* condition, int64 us) { return condition->wait_us(us); }
void OS::signal(ConditionVariable* condition) { condition->signal(); }
void OS::signal_all(ConditionVariable* condition) { condition->signal_all(); }
void OS::dispose(ConditionVariable* condition) { delete condition; }

void* OS::allocate_pages(uword size) {
  size = Utils::round_up(size, TOIT_PAGE_SIZE);
  HeapTagScope scope(ITERATE_CUSTOM_TAGS + TOIT_HEAP_MALLOC_TAG);
  void* allocation = heap_caps_aligned_alloc(TOIT_PAGE_SIZE, size, toit_heap_caps_flags_for_heap());
  return allocation;
}

void OS::free_pages(void* address, uword size) {
  heap_caps_free(address);
}

void* OS::grab_virtual_memory(void* address, uword size) {
  // On ESP32 this is only used for allocating the heap metadata.  We put this
  // in the same space as the heap itself.
  return heap_caps_malloc(size, toit_heap_caps_flags_for_metadata());
}

void OS::ungrab_virtual_memory(void* address, uword size) {
  free(address);
}

bool OS::use_virtual_memory(void* address, uword size) {
  return true;
}

void OS::unuse_virtual_memory(void* address, uword size) {}

OS::HeapMemoryRange OS::get_heap_memory_range() {
  multi_heap_info_t info{};

  int caps = EXTERNAL_CAPS;
  heap_caps_get_info(&info, caps);

  bool has_spiram = info.lowest_address != null;

  caps = toit_heap_caps_flags_for_heap();
  heap_caps_get_info(&info, caps);

  if (has_spiram) {
    use_spiram_for_metadata_ = true;
    printf("[toit] INFO: using SPIRAM for heap metadata.\n");
  }

  // Older esp-idfs or mallocs other than cmpctmalloc won't set the
  // lowest_address and highest_address fields.
  if (info.lowest_address != null) {
    HeapMemoryRange range;
    range.address = info.lowest_address;
    range.size = reinterpret_cast<uword>(info.highest_address) - reinterpret_cast<uword>(info.lowest_address);
    return range;
  }

  // In this case use hard coded ranges for internal RAM.
  HeapMemoryRange range;
#ifdef CONFIG_IDF_TARGET_ESP32S3
  range.address = reinterpret_cast<void*>(0x3ffa0000);
  range.size = 512 * KB;
#else
  //                           DRAM range            IRAM range
  // Internal SRAM 2 200k 3ffa_e000 - 3ffe_0000
  // Internal SRAM 0 192k 3ffe_0000 - 4000_0000    4007_0000 - 400a_0000
  // Internal SRAM 1 128k                          400a_0000 - 400c_0000
  range.address = reinterpret_cast<void*>(0x3ffc0000);
  range.size = 256 * KB;
#endif
  return range;
}

void OS::tear_down() {}

const char* OS::get_platform() {
  return "FreeRTOS";
}

int OS::read_entire_file(char* name, uint8** buffer) {
  return -1;
}

void OS::out_of_memory(const char* reason) {
  RtcMemory::on_out_of_memory();

  // The heap fragmentation dumper code has been temporarily disabled.
  // See https://github.com/toitware/toit/issues/3153.
  if (true) {
    panic_put_string(reason);
    panic_put_string("; restarting to attempt to recover.\n");

    // We use deep sleep here to preserve the RTC memory that contains our
    // bookkeeping data for out-of-memory situations. Using esp_restart()
    // would clear the RTC memory.
    esp_sleep_enable_timer_wakeup(100000);  // 100 ms.
    RtcMemory::on_deep_sleep_start();
    esp_deep_sleep_start();
  }

#ifdef TOIT_CMPCTMALLOC

  panic_put_string(reason);
  panic_put_string("; dumping flash partition and restarting to attempt to recover.\n");
  // Write to core dump flash partition.

  int num_tasks = uxTaskGetNumberOfTasks();
  TaskStatus_t tasks[num_tasks];
  num_tasks = uxTaskGetSystemState(tasks, num_tasks, null);

  for (int i = 0; i < num_tasks; i++) {
    if (tasks[i].xHandle != xTaskGetCurrentTaskHandle() && strncmp(tasks[i].pcTaskName, "IDLE", 4) != 0) {
      vTaskSuspend(tasks[i].xHandle);
    }
  }

  dump_heap_fragmentation(&panic_put_char);

  for (int i = 0; i < num_tasks; i++) {
    if (tasks[i].xHandle != xTaskGetCurrentTaskHandle() && strncmp(tasks[i].pcTaskName, "IDLE", 4) != 0) {
      vTaskResume(tasks[i].xHandle);
    }
  }

#endif // def TOIT_CMPCTMALLOC

  // TODO(kasper): This should probably be avoided because it clears RTC memory.
  esp_restart();
}

#ifdef TOIT_CMPCTMALLOC

void OS::set_heap_tag(word tag) {
  heap_caps_set_option(MALLOC_OPTION_THREAD_TAG, reinterpret_cast<void*>(tag));
}

word OS::get_heap_tag() {
  return reinterpret_cast<word>(heap_caps_get_option(MALLOC_OPTION_THREAD_TAG));
}

class HeapSummaryPage {
  uword MASK_ = ~(TOIT_PAGE_SIZE - 1);
 public:

  HeapSummaryPage() {
    set_address(null);
  }

  bool unused() {
    return address_ == 0;
  }

  bool matches(void* a) {
    uword address = reinterpret_cast<uword>(a);
    return (address & MASK_) == address_;
  }

  void set_address(void* a) {
    address_ = (reinterpret_cast<uword>(a) & MASK_);
    memset(void_cast(sizes_), 0, sizeof sizes_);
    memset(void_cast(counts_), 0, sizeof counts_);
    users_ = 0;
    largest_free_ = 0;
    owning_process_ = null;
  }

  int register_user(uword tag, uword size) {
    uint16 saturated_size = Utils::min(size, 0xffffu);
    int type = compute_allocation_type(tag);
    users_ |= 1 << type;
    sizes_[type] += saturated_size;
    counts_[type]++;
    if (type == FREE_MALLOC_TAG) {
      largest_free_ = Utils::max(largest_free_, saturated_size);
    }
    return type;
  }

  void print() {
    if (address_ == 0) return;
    printf("  ┌────────────┬─────────────────────────────────────────────┐\n");
    printf("  │ Page:      │   Largest free = %-5d                      │\n",
        largest_free_);
    printf("  │ %p ├───────────┬─────────┬───────────────────────┤\n",
        reinterpret_cast<void*>(address_));
    printf("  │            │   Bytes   │  Count  │  Type                 │\n");
    printf("  │            ├───────────┼─────────┼───────────────────────┤\n");
    for (int i = 0; i < NUMBER_OF_MALLOC_TAGS; i++) {
      if (users_ & (1 << i)) {
        printf("  │            │ %7d   │ %6d  │  %-20s │\n",
             sizes_[i], counts_[i], HeapSummaryPage::name_of_type(i));
      }
    }
    printf("  └────────────┴───────────┴─────────┴───────────────────────┘\n");
  }

  static const char* name_of_type(int tag) {
    switch (tag) {
      case MISC_MALLOC_TAG: return "misc";
      case EXTERNAL_BYTE_ARRAY_MALLOC_TAG: return "external byte array";
      case BIGNUM_MALLOC_TAG: return "tls/bignum";
      case EXTERNAL_STRING_MALLOC_TAG: return "external string";
      case TOIT_HEAP_MALLOC_TAG: return "toit";
      case FREE_MALLOC_TAG: return "free";
      case LWIP_MALLOC_TAG: return "lwip";
      case HEAP_OVERHEAD_MALLOC_TAG: return "heap overhead";
      case EVENT_SOURCE_MALLOC_TAG: return "event source";
      case OTHER_THREADS_MALLOC_TAG: return "thread/other";
      case THREAD_SPAWN_MALLOC_TAG: return "thread/spawn";
      case NULL_MALLOC_TAG: return "untagged";
      case WIFI_MALLOC_TAG: return "wifi";
    }
    return "unknown";
  }

  void set_owning_process(Process* process) { owning_process_ = process; }

 private:
  uword address_;
  // In order to increase the chances of being able to make a report
  // on a memory-limited ESP32 we use uint16 here, with a little risk
  // of overflow.
  uint16 users_;
  uint16 sizes_[NUMBER_OF_MALLOC_TAGS];
  uint16 counts_[NUMBER_OF_MALLOC_TAGS];
  uint16 largest_free_;
  uint16 largest_allocation_;
  Process* owning_process_;
};

class HeapSummaryCollector {
 public:
  explicit HeapSummaryCollector(int max_pages) : max_pages_(max_pages) {
    if (max_pages > 0) {
      pages_ = _new HeapSummaryPage[max_pages];
      out_of_memory_ = (pages_ == null);
    }
    memset(void_cast(sizes_), 0, sizeof sizes_);
    memset(void_cast(counts_), 0, sizeof counts_);
    memset(void_cast(toit_memory_), 0, sizeof toit_memory_);
    memset(void_cast(processes_), 0, sizeof processes_);
  }

  word allocation_requirement() {
    return max_pages_ * sizeof(HeapSummaryPage);
  }

  bool out_of_memory() const { return out_of_memory_; }

  ~HeapSummaryCollector() {
    delete[] pages_;
  }

  void register_allocation(void* t, void* address, uword size) {
    uword tag = reinterpret_cast<uword>(t);
    if (!current_page_ || !current_page_->matches(address)) {
      current_page_ = null;
      for (int i = 0; i < max_pages_; i++) {
        if (pages_[i].matches(address)) {
          current_page_ = &pages_[i];
          break;
        }
        bool unused = pages_[i].unused();
        if (unused || i == max_pages_ - 1) {
          current_page_ = &pages_[i];
          if (!unused) dropped_pages_++;
          current_page_->set_address(address);
          break;
        }
      }
    }
    int type = current_page_
        ? current_page_->register_user(tag, size)
        : compute_allocation_type(tag);
    sizes_[type] += size;
    counts_[type]++;
  }

  void identify_processes() {
    VM::current()->scheduler()->iterate_process_chunks(this, chunk_callback);
  }

  static void chunk_callback(void* context, Process* process, uword address, uword size) {
    reinterpret_cast<HeapSummaryCollector*>(context)->chunk_callback(process, address, size);
  }

  void chunk_callback(Process* process, uword address, uword size) {
    for (int i = 0; i < MAX_PROCESSES; i++) {
      if (processes_[i] == null || processes_[i] == process) {
        toit_memory_[i] += size;
        processes_[i] = process;
        break;
      }
    }
    while (size >= TOIT_PAGE_SIZE) {
      for (int i = 0; i < max_pages_; i++) {
        if (pages_[i].matches(reinterpret_cast<void*>(address))) {
          pages_[i].set_owning_process(process);
        }
      }
      size -= TOIT_PAGE_SIZE;
      address += TOIT_PAGE_SIZE;
    }
  }

  void print(const char* marker) {
    if (marker && strlen(marker) > 0) {
      printf("Heap report @ %s:\n", marker);
    } else {
      printf("Heap report:\n");
    }
    printf("  ┌───────────┬──────────┬───────────────────────┐\n");
    printf("  │   Bytes   │  Count   │  Type                 │\n");
    printf("  ├───────────┼──────────┼───────────────────────┤\n");

    int size = 0;
    int count = 0;
    for (int i = 0; i < NUMBER_OF_MALLOC_TAGS; i++) {
      // Leave out free space and allocation types with no allocations.
      if (i == FREE_MALLOC_TAG || sizes_[i] == 0) continue;
      printf("  │ %7d   │ %6d   │  %-20s │\n",
          sizes_[i], counts_[i], HeapSummaryPage::name_of_type(i));
      size += sizes_[i];
      // The reported overhead isn't really separate allocations, so
      // don't count them as such.
      if (i != HEAP_OVERHEAD_MALLOC_TAG) {
        count += counts_[i];
      }
      if (i == TOIT_HEAP_MALLOC_TAG) {
        for (int j = 0; j < MAX_PROCESSES; j++) {
          if (processes_[j]) {
            printf("  │   %7d │   %6d │    process %p │\n",
                static_cast<int>(toit_memory_[j]),
                static_cast<int>(toit_memory_[j] / TOIT_PAGE_SIZE),
                processes_[j]);
          }
        }
        uword metadata_location, metadata_size;
        GcMetadata::get_metadata_extent(&metadata_location, &metadata_size);
        printf("  │   %7d │        1 │    GC heap metadata   │\n"
               "  │   %7d │        1 │    Spare new-space    │\n",
               static_cast<int>(metadata_size),
               TOIT_PAGE_SIZE);
      }
    }

    multi_heap_info_t info;
    int caps = OS::toit_heap_caps_flags_for_heap();
    heap_caps_get_info(&info, caps);
    int capacity_bytes = info.total_allocated_bytes + info.total_free_bytes;
    int used_bytes = size * 100 / capacity_bytes;
    printf("  └───────────┴──────────┴───────────────────────┘\n");
    printf("  Total: %d bytes in %d allocations (%d%%), largest free %dk, total free %dk\n",
        size, count, used_bytes,
        static_cast<int>(info.largest_free_block >> 10),
        static_cast<int>(info.total_free_bytes >> 10));

    int page_count = 0;
    for (int i = 0; i < max_pages_; i++) {
      if (!pages_[i].unused()) page_count++;
    }
    if (page_count == 0) return;

    for (int i = 0; i < max_pages_; i++) {
      pages_[i].print();
    }
    if (dropped_pages_ > 0) {
      printf("\n  %d unreported pages, hit limit of %d.\n", dropped_pages_, max_pages_);
    }
  }

 private:
  static const int MAX_PROCESSES = 10;
  HeapSummaryPage* pages_ = null;
  HeapSummaryPage* current_page_ = null;
  uword sizes_[NUMBER_OF_MALLOC_TAGS];
  uword counts_[NUMBER_OF_MALLOC_TAGS];
  uword toit_memory_[MAX_PROCESSES];
  Process* processes_[MAX_PROCESSES];
  const int max_pages_;
  int dropped_pages_ = 0;
  bool out_of_memory_ = false;
};

bool register_allocation(void* self, void* tag, void* address, uword size) {
  auto collector = reinterpret_cast<HeapSummaryCollector*>(self);
  collector->register_allocation(tag, address, size);
  return false;
}

void OS::heap_summary_report(int max_pages, const char* marker) {
  HeapSummaryCollector collector(max_pages);
  if (collector.out_of_memory()) {
    printf("Not enough memory for a heap report (%d bytes)\n", static_cast<int>(collector.allocation_requirement()));
    return;
  }
  int flags = ITERATE_ALL_ALLOCATIONS | ITERATE_UNALLOCATED;
  int caps = OS::toit_heap_caps_flags_for_heap();
  heap_caps_iterate_tagged_memory_areas(&collector, null, &register_allocation, flags, caps);
  collector.identify_processes();
  collector.print(marker);
}

#else // def TOIT_CMPCTMALLOC

void OS::set_heap_tag(word tag) {}
word OS::get_heap_tag() { return 0; }
void OS::heap_summary_report(int max_pages, const char* marker) {}

#endif // def TOIT_CMPCTMALLOC

char* OS::getenv(const char* variable) {
  // Unimplemented on purpose.
  // We currently prefer not to expose environment variables on embedded devices.
  // There is no technical reason for it, so if circumstances change, one can
  // just add a call to `::getenv`.
  UNIMPLEMENTED();
}

bool OS::setenv(const char* variable, const char* value) {
  // Unimplemented on purpose.
  UNIMPLEMENTED();
}

bool OS::unsetenv(const char* variable) {
  // Unimplemented on purpose.
  UNIMPLEMENTED();
}

bool OS::set_real_time(struct timespec* time) {
  if (clock_settime(CLOCK_REALTIME, time) == 0) return true;
  struct timeval timeofday{};
  TIMESPEC_TO_TIMEVAL(&timeofday, time);
  return settimeofday(&timeofday, NULL) == 0;
}

}

#endif // TOIT_FREERTOS<|MERGE_RESOLUTION|>--- conflicted
+++ resolved
@@ -376,10 +376,6 @@
   // This will normally return 1 or 3.  Perhaps later, more
   // CPU revisions will appear.
   cpu_revision_ = efuse_hal_chip_revision();
-<<<<<<< HEAD
-=======
-#endif
->>>>>>> 80979517
 }
 
 // Mutex forwarders.
