--- conflicted
+++ resolved
@@ -41,12 +41,9 @@
   fn(PWMResource)                       \
   fn(GAPResource)                       \
   fn(GATTResource)                      \
-<<<<<<< HEAD
   fn(BLEServerServiceResource)          \
   fn(BLEServerCharacteristicResource)   \
-=======
   fn(Directory)                         \
->>>>>>> eaf8d6b8
 
 #define TLS_CLASSES_DO(fn)              \
   fn(MbedTLSSocket)                     \
