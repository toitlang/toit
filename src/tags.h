// Copyright (C) 2018 Toitware ApS.
//
// This library is free software; you can redistribute it and/or
// modify it under the terms of the GNU Lesser General Public
// License as published by the Free Software Foundation; version
// 2.1 only.
//
// This library is distributed in the hope that it will be useful,
// but WITHOUT ANY WARRANTY; without even the implied warranty of
// MERCHANTABILITY or FITNESS FOR A PARTICULAR PURPOSE.  See the GNU
// Lesser General Public License for more details.
//
// The license can be found in the file `LICENSE` in the top level
// directory of this repository.

#pragma once

namespace toit {

#define NON_TLS_RESOURCE_CLASSES_DO(fn) \
  fn(IntResource)                       \
  fn(LookupResult)                      \
  fn(LwIPSocket)                        \
  fn(Timer)                             \
  fn(Peer)                              \
  fn(UDPSocket)                         \
  fn(WifiEvents)                        \
  fn(WifiIpEvents)                      \
  fn(EthernetEvents)                    \
  fn(EthernetIpEvents)                  \
  fn(SPIDevice)                         \
  fn(X509Certificate)                   \
  fn(AesCbcContext)                     \
  fn(SslSession)                        \
  fn(Sha1)                              \
  fn(Sha256)                            \
  fn(Siphash)                           \
  fn(Adler32)                           \
  fn(ZlibRle)                           \
  fn(UARTResource)                      \
  fn(I2SResource)                       \
<<<<<<< HEAD
  fn(AdcState)                          \
  fn(DacResource)                       \
=======
  fn(AdcResource)                       \
>>>>>>> e5ea40c0
  fn(PcntUnitResource)                  \
  fn(PWMResource)                       \
  fn(RMTResource)                       \
  fn(GAPResource)                       \
  fn(GATTResource)                      \
  fn(BLEServerServiceResource)          \
  fn(BLEServerCharacteristicResource)   \
  fn(Directory)                         \

#define TLS_CLASSES_DO(fn)              \
  fn(MbedTLSSocket)                     \

#define RESOURCE_GROUP_CLASSES_DO(fn)   \
  fn(SimpleResourceGroup)               \
  fn(DacResourceGroup)                  \
  fn(GPIOResourceGroup)                 \
  fn(I2CResourceGroup)                  \
  fn(I2SResourceGroup)                  \
  fn(SPIResourceGroup)                  \
  fn(SignalResourceGroup)               \
  fn(SocketResourceGroup)               \
  fn(TCPResourceGroup)                  \
  fn(TimerResourceGroup)                \
  fn(RpcResourceGroup)                  \
  fn(MbedTLSResourceGroup)              \
  fn(UDPResourceGroup)                  \
  fn(UARTResourceGroup)                 \
  fn(RMTResourceGroup)                  \
  fn(WifiResourceGroup)                 \
  fn(EthernetResourceGroup)             \
  fn(BLEResourceGroup)                  \
  fn(BLEServerConfigGroup)              \
  fn(PipeResourceGroup)                 \
  fn(SubprocessResourceGroup)           \
  fn(PersistentResourceGroup)           \
  fn(X509ResourceGroup)                 \
  fn(PcntChannelResourceGroup)          \
  fn(PcntUnitResourceGroup)             \
  fn(PWMResourceGroup)                  \

#define MAKE_ENUM(name)                 \
  name##Tag,                            \

enum StructTag {
  RawByteTag = 0,
  NullStructTag = 1,
  MappedFileTag = 2,

  // Resource subclasses.
  ResourceMinTag,
  NON_TLS_RESOURCE_CLASSES_DO(MAKE_ENUM)
  BaseTLSSocketMinTag,
  TLS_CLASSES_DO(MAKE_ENUM)
  BaseTLSSocketMaxTag,
  ResourceMaxTag,

  // ResourceGroup subclasses.
  ResourceGroupMinTag,
  RESOURCE_GROUP_CLASSES_DO(MAKE_ENUM)
  ResourceGroupMaxTag,

  // Misc.
  LeakyDirectoryTag,
  FontTag,
  ImageOutputStreamTag,
  ChannelTag
};

#undef MAKE_ENUM

// For leaf classes, define the tag and the single-item range.
#define TAG(x)                           \
  static const int tag_min = x##Tag;     \
  static const int tag_max = x##Tag;     \
  static const int tag     = x##Tag      \

// For abstract base classes, define the range of the subclasses' tags.
#define TAGS(x)                          \
  static const int tag_min = x##MinTag;  \
  static const int tag_max = x##MaxTag   \

}<|MERGE_RESOLUTION|>--- conflicted
+++ resolved
@@ -39,12 +39,8 @@
   fn(ZlibRle)                           \
   fn(UARTResource)                      \
   fn(I2SResource)                       \
-<<<<<<< HEAD
-  fn(AdcState)                          \
+  fn(AdcResource)                       \
   fn(DacResource)                       \
-=======
-  fn(AdcResource)                       \
->>>>>>> e5ea40c0
   fn(PcntUnitResource)                  \
   fn(PWMResource)                       \
   fn(RMTResource)                       \
