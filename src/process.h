--- conflicted
+++ resolved
@@ -229,13 +229,11 @@
   bool _is_privileged = false;
 
   Program* _program;
-<<<<<<< HEAD
+  ProcessRunner* _runner;
+  ProcessGroup* _group;
+
   uword _program_heap_address;
   uword _program_heap_size;
-=======
-  ProcessRunner* _runner;
->>>>>>> 234b3c36
-  ProcessGroup* _group;
 
   Method _entry;
   char** _args;
