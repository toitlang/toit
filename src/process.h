--- conflicted
+++ resolved
@@ -71,14 +71,9 @@
   void mark_as_priviliged() { _is_privileged = true; }
 
   // Garbage collection operation for runtime objects.
-<<<<<<< HEAD
   int gc() {
+    if (program() == null) return 0;
     int result = object_heap()->gc();
-=======
-  int scavenge() {
-    if (program() == null) return 0;
-    int result = object_heap()->scavenge();
->>>>>>> cf3bd668
     _memory_usage = object_heap()->usage("object heap after gc");
     return result;
   }
