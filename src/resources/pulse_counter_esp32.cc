--- conflicted
+++ resolved
@@ -178,30 +178,6 @@
     return pcnt_unit_config(&config);
   }
 
-<<<<<<< HEAD
-  void tear_down() {
-    for (int i = 0; i < PCNT_CHANNEL_MAX; i++) {
-      if (!used_channels_[i]) continue;
-      auto channel = static_cast<pcnt_channel_t>(i);
-      if (channel != kInvalidChannel) {
-        // In the teardown we don't handle errors for cloning the channel.
-        close_channel(channel);
-      }
-    }
-    cleared_ = false;
-
-    // In v4.4.1 there is no way to shut down the counter.
-    // In later versions we have to call `pcnt_del_unit`.
-    // https://docs.espressif.com/projects/esp-idf/en/latest/esp32/api-reference/peripherals/pcnt.html#install-pcnt-unit
-    // This static assert might hit, even though the code is still OK. Check the documentation if
-    // the code from 'master' (as of 2022-07-01) has already made it into the release you are using.
-    // If yes, stop the unit and the delete it.
-    static_assert(ESP_IDF_VERSION_MAJOR == 5 && ESP_IDF_VERSION_MINOR == 0,
-                  "Newer ESP-IDF might need different code");
-  }
-
-=======
->>>>>>> 80979517
   // The unit id should not be exposed to the user.
   pcnt_unit_t unit_id() const { return unit_id_; }
 
