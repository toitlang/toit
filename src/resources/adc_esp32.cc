--- conflicted
+++ resolved
@@ -95,25 +95,17 @@
       OUT_OF_RANGE;
     }
   }
-<<<<<<< HEAD
   
   ByteArray* proxy = process->object_heap()->allocate_proxy();
-=======
-
-  ADCState* state = null;
-  { HeapTagScope scope(ITERATE_CUSTOM_TAGS + EXTERNAL_BYTE_ARRAY_MALLOC_TAG);
-    state = _new ADCState(unit, chan);
-    if (!state) MALLOC_FAILED;
-  }
-
-  ByteArray* proxy = process->object_heap()->allocate_external_byte_array(0, reinterpret_cast<uint8*>(state), true, false);
->>>>>>> eaf8d6b8
   if (proxy == null) {
     ALLOCATION_FAILED;
   }
 
-  AdcState* state = _new AdcState(group, unit, chan);
-  if (!state) MALLOC_FAILED;
+  ADCState* state = null;
+  { HeapTagScope scope(ITERATE_CUSTOM_TAGS + EXTERNAL_BYTE_ARRAY_MALLOC_TAG);
+    state = _new ADCState(group, unit, chan);
+    if (!state) MALLOC_FAILED;
+  }
 
   const int DEFAULT_VREF = 1100;
   esp_adc_cal_characterize(unit, atten, ADC_WIDTH_BIT_12, DEFAULT_VREF, &state->calibration);
