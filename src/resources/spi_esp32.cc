--- conflicted
+++ resolved
@@ -51,21 +51,14 @@
 #endif
 );
 
-SPIResourceGroup::SPIResourceGroup(Process* process, EventSource* event_source,
-                                   spi_host_device_t host_device, int dma_chan)
+class SPIResourceGroup : public ResourceGroup {
+ public:
+  TAG(SPIResourceGroup);
+  SPIResourceGroup(Process* process, EventSource* event_source, spi_host_device_t host_device, int dma_chan)
     : ResourceGroup(process, event_source)
     , host_device_(host_device)
     , dma_chan_(dma_chan) {}
 
-<<<<<<< HEAD
-SPIResourceGroup::~SPIResourceGroup() {
-  SystemEventSource::instance()->run([&]() -> void {
-    FATAL_IF_NOT_ESP_OK(spi_bus_free(_host_device));
-  });
-  spi_host_devices.put(_host_device);
-  dma_channels.put(_dma_chan);
-}
-=======
   ~SPIResourceGroup() {
     SystemEventSource::instance()->run([&]() -> void {
       FATAL_IF_NOT_ESP_OK(spi_bus_free(host_device_));
@@ -80,7 +73,6 @@
   spi_host_device_t host_device_;
   int dma_chan_;
 };
->>>>>>> d9b3a1fb
 
 MODULE_IMPLEMENTATION(spi, MODULE_SPI);
 
