// Copyright (C) 2018 Toitware ApS.
//
// This library is free software; you can redistribute it and/or
// modify it under the terms of the GNU Lesser General Public
// License as published by the Free Software Foundation; version
// 2.1 only.
//
// This library is distributed in the hope that it will be useful,
// but WITHOUT ANY WARRANTY; without even the implied warranty of
// MERCHANTABILITY or FITNESS FOR A PARTICULAR PURPOSE.  See the GNU
// Lesser General Public License for more details.
//
// The license can be found in the file `LICENSE` in the top level
// directory of this repository.

#include "../top.h"

#ifdef TOIT_FREERTOS

#include <driver/gpio.h>
#include <driver/spi_master.h>

#include "../objects_inline.h"
#include "../process.h"
#include "../resource.h"
#include "../resource_pool.h"
#include "../vm.h"

#include "../event_sources/system_esp32.h"

#include "spi_esp32.h"

namespace toit {

ResourcePool<int, 0> dma_channels(1, 2);

const spi_host_device_t kInvalidHostDevice = spi_host_device_t(-1);

ResourcePool<spi_host_device_t, kInvalidHostDevice> spi_host_devices(
#ifdef CONFIG_IDF_TARGET_ESP32S3
  SPI2_HOST,
  SPI3_HOST
#elif CONFIG_IDF_TARGET_ESP32C3
  SPI3_HOST
#else
  HSPI_HOST,
  VSPI_HOST
#endif
);

class SPIResourceGroup : public ResourceGroup {
 public:
  TAG(SPIResourceGroup);
  SPIResourceGroup(Process* process, EventSource* event_source, spi_host_device_t host_device, int dma_chan)
    : ResourceGroup(process, event_source)
    , _host_device(host_device)
    , _dma_chan(dma_chan) { }

  ~SPIResourceGroup() {
    SystemEventSource::instance()->run([&]() -> void {
      FATAL_IF_NOT_ESP_OK(spi_bus_free(_host_device));
    });
    spi_host_devices.put(_host_device);
    dma_channels.put(_dma_chan);
  }

  spi_host_device_t host_device() { return _host_device; }

 private:
  spi_host_device_t _host_device;
  int _dma_chan;
};

MODULE_IMPLEMENTATION(spi, MODULE_SPI);

PRIMITIVE(init) {
  ARGS(int, mosi, int, miso, int, clock);

  spi_host_device_t host_device = kInvalidHostDevice;

  // Check if there is a preferred device.
  if ((mosi == -1 || mosi == 13) &&
      (miso == -1 || miso == 12) &&
      (clock == -1 || clock == 14)) {
#ifdef CONFIG_IDF_TARGET_ESP32C3
    host_device = SPI3_HOST;
#elif CONFIG_IDF_TARGET_ESP32S3
    host_device = SPI2_HOST;
#else
    host_device = HSPI_HOST;
#endif
  }
  if ((mosi == -1 || mosi == 23) &&
      (miso == -1 || miso == 19) &&
      (clock == -1 || clock == 18)) {
#ifdef CONFIG_IDF_TARGET_ESP32C3
    host_device = SPI3_HOST;
#elif CONFIG_IDF_TARGET_ESP32S3
    host_device = SPI3_HOST;
#else
    host_device = VSPI_HOST;
#endif
  }
  host_device = spi_host_devices.preferred(host_device);
  if (host_device == kInvalidHostDevice) OUT_OF_RANGE;

  int dma_chan = dma_channels.any();
  if (dma_chan == 0) {
    spi_host_devices.put(host_device);
    ALLOCATION_FAILED;
  }

  ByteArray* proxy = process->object_heap()->allocate_proxy();
  if (proxy == null) {
    spi_host_devices.put(host_device);
    dma_channels.put(dma_chan);
    ALLOCATION_FAILED;
  }

  spi_bus_config_t conf = {};
  conf.mosi_io_num = mosi;
  conf.miso_io_num = miso;
  conf.sclk_io_num = clock;
  conf.quadwp_io_num = -1;
  conf.quadhd_io_num = -1;
  conf.max_transfer_sz = 0;
  conf.flags = 0;
  conf.intr_flags = ESP_INTR_FLAG_IRAM;
  struct {
    spi_host_device_t host_device;
    int dma_chan;
    esp_err_t err;
  } args {
    .host_device = host_device,
#ifdef CONFIG_IDF_TARGET_ESP32S3
<<<<<<< HEAD
    .dma_chan = SPI_DMA_CH_AUTO
#else
    .dma_chan = dma_chan
#endif
=======
    .dma_chan = SPI_DMA_CH_AUTO,
#else
    .dma_chan = dma_chan,
#endif
    .err = ESP_OK,
>>>>>>> 6f618965
  };
  SystemEventSource::instance()->run([&]() -> void {
    args.err = spi_bus_initialize(args.host_device, &conf, args.dma_chan);
  });
  if (args.err != ESP_OK) {
    spi_host_devices.put(host_device);
    dma_channels.put(dma_chan);
    return Primitive::os_error(args.err, process);
  }

  // TODO: Reclaim dma channel.
  SPIResourceGroup* spi = _new SPIResourceGroup(process, null, host_device, dma_chan);
  if (!spi) {
    spi_host_devices.put(host_device);
    dma_channels.put(dma_chan);
    MALLOC_FAILED;
  }
  proxy->set_external_address(spi);

  return proxy;
}

PRIMITIVE(close) {
  ARGS(SPIResourceGroup, spi);
  spi->tear_down();
  spi_proxy->clear_external_address();
  return process->program()->null_object();
}

IRAM_ATTR static void spi_pre_transfer_callback(spi_transaction_t* t) {
  if (t->user != 0) {
    int dc = (int)t->user >> 8;
    int value = (int)t->user & 1;
    gpio_set_level((gpio_num_t)dc, value);
  }
}

PRIMITIVE(device) {
  ARGS(SPIResourceGroup, spi, int, cs, int, dc, int, command_bits, int, address_bits, int, frequency, int, mode);

  ByteArray* proxy = process->object_heap()->allocate_proxy();
  if (proxy == null) {
    ALLOCATION_FAILED;
  }

  spi_device_interface_config_t conf = {
    .command_bits     = uint8(command_bits),
    .address_bits     = uint8(address_bits),
    .dummy_bits       = 0,
    .mode             = uint8(mode),
    .duty_cycle_pos   = 0,
    .cs_ena_pretrans  = 0,
    .cs_ena_posttrans = 0,
    .clock_speed_hz   = frequency,
    .input_delay_ns   = 0,
    .spics_io_num     = cs,
    .flags            = 0,
    .queue_size       = 1,
    .pre_cb           = null,
    .post_cb          = null,
  };
  if (dc != -1) {
    conf.pre_cb = spi_pre_transfer_callback;
  }

  spi_device_handle_t device;
  esp_err_t err = spi_bus_add_device(spi->host_device(), &conf, &device);
  if (err != ESP_OK) {
    return Primitive::os_error(err, process);
  }

  SPIDevice* spi_device = _new SPIDevice(spi, device, dc);
  if (spi_device == null) {
    spi_bus_remove_device(device);
    MALLOC_FAILED;
  }

  spi->register_resource(spi_device);
  proxy->set_external_address(spi_device);
  return proxy;
}

PRIMITIVE(device_close) {
  ARGS(SPIResourceGroup, spi, SPIDevice, device);
  spi->unregister_resource(device);
  return process->program()->null_object();
}

PRIMITIVE(transfer) {
  ARGS(SPIDevice, device, MutableBlob, tx, int, command, int64, address, int, from, int, to, bool, read, int, dc, bool, keep_cs_active);

  if (from < 0 || from > to || to > tx.length()) OUT_OF_BOUNDS;

  size_t length = to - from;

  uint32_t flags = 0;
  if (keep_cs_active) flags |= SPI_TRANS_CS_KEEP_ACTIVE;

  spi_transaction_t trans = {
    .flags = flags,
    .cmd = uint16(command),
    .addr = uint64(address),
    .length = length * 8,
    .rxlength = 0,
    .user = null,
    .tx_buffer = tx.address() + from,
    .rx_buffer = null,
  };

  bool using_buffer = false;
  if (read) {
    if (length <= SPIDevice::BUFFER_SIZE) {
      trans.rx_buffer = device->buffer();
      using_buffer = true;
    } else {
      // Reuse buffer (no need for memcpy, but is slightly slower).
      trans.rx_buffer = tx.address() + from;
    }
  }

  if (device->dc() != -1) {
    trans.user = (void*)((device->dc() << 8) | dc);
  }

  esp_err_t err = spi_device_polling_transmit(device->handle(), &trans);
  if (err != ESP_OK) {
    return Primitive::os_error(err, process);
  }

  if (using_buffer) {
    memcpy(tx.address() + from, trans.rx_buffer, length);
  }

  return process->program()->null_object();
}

PRIMITIVE(acquire_bus) {
  ARGS(SPIDevice, device);
  esp_err_t err = spi_device_acquire_bus(device->handle(), portMAX_DELAY);
  if (err != ESP_OK) {
    return Primitive::os_error(err, process);
  }
  return process->program()->null_object();
}

PRIMITIVE(release_bus) {
  ARGS(SPIDevice, device);
  spi_device_release_bus(device->handle());
  return process->program()->null_object();
}

} // namespace toit

#endif // TOIT_FREERTOS<|MERGE_RESOLUTION|>--- conflicted
+++ resolved
@@ -133,18 +133,11 @@
   } args {
     .host_device = host_device,
 #ifdef CONFIG_IDF_TARGET_ESP32S3
-<<<<<<< HEAD
-    .dma_chan = SPI_DMA_CH_AUTO
-#else
-    .dma_chan = dma_chan
-#endif
-=======
     .dma_chan = SPI_DMA_CH_AUTO,
 #else
     .dma_chan = dma_chan,
 #endif
     .err = ESP_OK,
->>>>>>> 6f618965
   };
   SystemEventSource::instance()->run([&]() -> void {
     args.err = spi_bus_initialize(args.host_device, &conf, args.dma_chan);
