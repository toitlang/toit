--- conflicted
+++ resolved
@@ -1353,9 +1353,8 @@
     int rc = ble_hs_adv_parse_fields(&fields, next->data(), next->data_length());
     if (rc == 0) {
       if (fields.name_len > 0) {
-        Error* error = null;
-        String* name = process->allocate_string((const char*)fields.name, fields.name_len, &error);
-        if (error) return error;
+        String* name = process->allocate_string((const char*)fields.name, fields.name_len);
+        if (!name) ALLOCATION_FAILED;
         array->at_put(2, name);
       }
 
@@ -1677,21 +1676,9 @@
   Object* ret_val = convert_mbuf_to_heap_object(process, mbuf);
   if (!ret_val) ALLOCATION_FAILED;
 
-<<<<<<< HEAD
   element->set_mbuf_received(null);
   return ret_val;
 }
-=======
-  if (next->data_length() > 0) {
-    struct ble_hs_adv_fields fields;
-    int rc = ble_hs_adv_parse_fields(&fields, next->data(), next->data_length());
-    if (rc == 0) {
-      if (fields.name_len > 0) {
-        String* name = process->allocate_string((const char*)fields.name, fields.name_len);
-        if (!name) ALLOCATION_FAILED;
-        array->at_put(2, name);
-      }
->>>>>>> ac6b3b3f
 
 PRIMITIVE(write_value) {
   ARGS(Resource, resource, Object, value, bool, with_response);
