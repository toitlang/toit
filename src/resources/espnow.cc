// Copyright (C) 2022 Toitware ApS.
//
// This library is free software; you can redistribute it and/or
// modify it under the terms of the GNU Lesser General Public
// License as published by the Free Software Foundation; version
// 2.1 only.
//
// This library is distributed in the hope that it will be useful,
// but WITHOUT ANY WARRANTY; without even the implied warranty of
// MERCHANTABILITY or FITNESS FOR A PARTICULAR PURPOSE.  See the GNU
// Lesser General Public License for more details.
//
// The license can be found in the file `LICENSE` in the top level
// directory of this repository.

#include "../top.h"

#if defined(TOIT_FREERTOS) && defined(CONFIG_TOIT_ENABLE_ESPNOW)

#include <esp_wifi.h>
#include <esp_event.h>
#include <esp_netif.h>
#include <esp_now.h>
#include <esp_log.h>

#include "../objects_inline.h"
#include "../process.h"
#include "../resource.h"
#include "../resource_pool.h"
#include "../vm.h"

#include "../event_sources/system_esp32.h"
#include "../event_sources/ev_queue_esp32.h"

#define ESPNOW_RX_DATAGRAM_LEN_MAX  250
#define ESPNOW_RX_DATAGRAM_NUM      8
// The size of the event queue.
// Can contain up to ESPNOW_RX_DATAGRAM_NUM receival events, and then
// one for informing that a sent message was handled.
// We rely on the fact that sending is blocking until it has been sent.
// As such there can only be one additional event in the queue.
#define ESPNOW_EVENT_NUM            (ESPNOW_RX_DATAGRAM_NUM + 1)

namespace toit {

class SpinLocker {
 public:
  explicit SpinLocker(spinlock_t* spinlock) : spinlock_(spinlock) { portENTER_CRITICAL(spinlock_); }
  ~SpinLocker() { portEXIT_CRITICAL(spinlock_); }
  spinlock_t* spinlock() const { return spinlock_; }
 private:
  spinlock_t* spinlock_;
};

struct Datagram {
  int len;
  uint8* mac[6];
  uint8* buffer[ESPNOW_RX_DATAGRAM_LEN_MAX];
};

class DatagramPool {
 public:
  DatagramPool() {
    spinlock_initialize(&spinlock_);
  }

  ~DatagramPool() {
    for (int i = 0; i < ESPNOW_RX_DATAGRAM_NUM; i++) {
      // If we didn't manage to allocate all datagrams, then some entries
      // will be 'null', as the 'datagrams_' array is initialized to null.
      free(datagrams_[i]);
    }
  }

  Object* init() {
    // We allocate the datagrams individually instead of as
    // a big array, so they don't need a contiguous memory area.
    for (int i = 0; i < ESPNOW_RX_DATAGRAM_NUM; i++) {
      auto datagram = unvoid_cast<Datagram*>(malloc(sizeof(Datagram)));
      if (datagram == null) {
        FAIL(MALLOC_FAILED);
      }
      datagrams_[i] = datagram;
    }
    return null;
  }

  Datagram* take() {
    SpinLocker locker(&spinlock_);
    int mask = 1;
    for (int i = 0; i < ESPNOW_RX_DATAGRAM_NUM; i++) {
      if ((used_ & mask) == 0) {
        used_ |= mask;
        return datagrams_[i];
      }
      mask <<= 1;
    }
    return null;
  }

  void release(Datagram* datagram) {
    int mask = 1;
    for (int i = 0; i < ESPNOW_RX_DATAGRAM_NUM; i++) {
      if (datagrams_[i] == datagram) {
        SpinLocker locker(&spinlock_);
        used_ &= ~mask;
        return;
      }
      mask <<= 1;
    }
  }

 private:
  spinlock_t spinlock_{};
  struct Datagram* datagrams_[ESPNOW_RX_DATAGRAM_NUM] = {};
  volatile int used_ = 0;
};

const int kInvalidEspNow = -1;

// These constants must be synchronized with the Toit code.
const int kDataAvailableState = 1 << 0;
const int kSendDoneState = 1 << 1;

enum class EspNowEvent {
  NEW_DATA_AVAILABLE,
  // Indicates that the sending has finished. Verify with 'status'
  // that it was successful.
  SEND_DONE,
};

// Only allow one instance to use espnow.
static  ResourcePool<int, kInvalidEspNow> espnow_pool(
  0
);

static DatagramPool* datagram_pool;
static esp_now_send_status_t tx_status;
static QueueHandle_t rx_queue;
static QueueHandle_t event_queue;

static void espnow_send_cb(const uint8* mac_addr, esp_now_send_status_t status) {
  tx_status = status;
  auto event = EspNowEvent::send_done;
  auto ret = xQueueSend(event_queue, &event, 0);
  if (ret != pdTRUE) {
    ESP_LOGE("ESPNow", "Failed to enqueue receive event");
  }
}

static void espnow_recv_cb(const uint8* mac_addr, const uint8* data, int data_len) {
  if (data_len > ESPNOW_RX_DATAGRAM_LEN_MAX) {
    ESP_LOGE("ESPNow", "Receive datagram length=%d is larger than max=%d", data_len, ESPNOW_RX_DATAGRAM_LEN_MAX);
    return ;
  }

  struct Datagram* datagram = datagram_pool->take();
  if (!datagram) {
    ESP_LOGE("ESPNow", "Failed to malloc datagram");
    return;
  }

  datagram->len = data_len;
  memcpy(datagram->mac, mac_addr, 6);
  memcpy(datagram->buffer, data, data_len);

  portBASE_TYPE ret = xQueueSend(rx_queue, &datagram, 0);
  if (ret != pdTRUE) {
    // This should never happen as the rx_queue has the same amount of
    // entries as the pool.
    datagram_pool->release(datagram);
    ESP_LOGE("ESPNow", "Failed to send datagram to rx_queue");
    return;
  }
  auto event = EspNowEvent::new_data_available;
  ret = xQueueSend(event_queue, &event, 0);
  if (ret != pdTRUE) {
    ESP_LOGE("ESPNow", "Failed to enqueue receive event");
  }
}

class EspNowResourceGroup : public ResourceGroup {
 public:
  TAG(EspNowResourceGroup);

  EspNowResourceGroup(Process* process, EventSource* event_source)
      : ResourceGroup(process, event_source) {}

  uint32_t on_event(Resource* r, word data, uint32_t state) {
    auto event = static_cast<EspNowEvent>(data);
    switch (event) {
      case EspNowEvent::NEW_DATA_AVAILABLE:
        state |= kDataAvailableState;
        break;

      case EspNowEvent::SEND_DONE:
        state |= kSendDoneState;
        break;
    };
    return state;
  }
};

class EspNowResource : public EventQueueResource {
 public:
  TAG(EspNowResource);

  EspNowResource(EspNowResourceGroup* group, int id, QueueHandle_t queue)
      : EventQueueResource(group, queue)
      , id_(id) {}

  ~EspNowResource() override;

  bool receive_event(word* data) override;

  // Returns null if the initializations succeeded.
  Object* init(Process* process, int mode, Blob pmk, wifi_phy_rate_t phy_rate);

 private:
  enum class State {
    constructed,
    pool_allocated,
    rx_queue_allocated,
    wifi_initted,
    wifi_started,
    esp_now_initted,
    send_callback_registered,
    receive_callback_registered,
    fully_initialized,
  };
  State state_ = State::constructed;
  int id_;
};

EspNowResource::~EspNowResource() {
  switch (state_) {
    case State::fully_initialized:
    case State::receive_callback_registered:
      esp_now_unregister_recv_cb();
      [[fallthrough]];
    case State::send_callback_registered:
      esp_now_unregister_send_cb();
      [[fallthrough]];
    case State::esp_now_initted:
      esp_now_deinit();
      [[fallthrough]];
    case State::wifi_started:
      esp_wifi_stop();
      [[fallthrough]];
    case State::wifi_initted:
      esp_wifi_deinit();
      [[fallthrough]];
    case State::rx_queue_allocated:
      vQueueDelete(rx_queue);
      rx_queue = null;
      [[fallthrough]];
    case State::pool_allocated:
      delete datagram_pool;
      datagram_pool = NULL;
      [[fallthrough]];
    case State::constructed:
      vQueueDelete(event_queue);
      event_queue = null;
  }

  espnow_pool.put(id_);
}

Object* EspNowResource::init(Process* process, int mode, Blob pmk, wifi_phy_rate_t phy_rate) {
  datagram_pool = _new DatagramPool();
  if (datagram_pool == null) {
    FAIL(MALLOC_FAILED);
  }
  state_ = State::pool_allocated;

  auto init_result = datagram_pool->init();
  if (init_result != null) {
    return init_result;
  }

  rx_queue = xQueueCreate(ESPNOW_RX_DATAGRAM_NUM, sizeof(Datagram*));
  if (rx_queue == null) {
    FAIL(MALLOC_FAILED);
  }
  state_ = State::rx_queue_allocated;

  wifi_init_config_t cfg = WIFI_INIT_CONFIG_DEFAULT();
  wifi_mode_t wifi_mode = mode == 0 ? WIFI_MODE_STA : WIFI_MODE_AP;

  esp_err_t err = esp_wifi_init(&cfg);
  if (err != ESP_OK) return Primitive::os_error(err, process);
  state_ = State::wifi_initted;

  err = esp_wifi_set_storage(WIFI_STORAGE_RAM);
  if (err != ESP_OK) return Primitive::os_error(err, process);
  err = esp_wifi_set_mode(wifi_mode);
  if (err != ESP_OK) return Primitive::os_error(err, process);

  err = esp_wifi_start();
  if (err != ESP_OK) return Primitive::os_error(err, process);
  state_ = State::wifi_started;

  wifi_interface_t interface = mode == 0 ? WIFI_IF_STA : WIFI_IF_AP;
  err = esp_wifi_config_espnow_rate(interface, phy_rate);
  if (err != ESP_OK) return Primitive::os_error(err, process);

  err = esp_now_init();
  if (err != ESP_OK) return Primitive::os_error(err, process);
  state_ = State::esp_now_initted;

  err = esp_now_register_send_cb(espnow_send_cb);
  if (err != ESP_OK) return Primitive::os_error(err, process);
  state_ = State::send_callback_registered;

<<<<<<< HEAD
=======
static void espnow_send_cb(const uint8_t *mac_addr, esp_now_send_status_t status) {
  tx_status = status;
  auto event = EspNowEvent::SEND_DONE;
  auto ret = xQueueSend(event_queue, &event, 0);
  if (ret != pdTRUE) {
    ESP_LOGE("ESPNow", "Failed to enqueue receive event");
  }
}
>>>>>>> dafdce23

  err = esp_now_register_recv_cb(espnow_recv_cb);
  if (err != ESP_OK) return Primitive::os_error(err, process);
  state_ = State::receive_callback_registered;

  if (pmk.length() > 0) {
    err = esp_now_set_pmk(pmk.address());
    if (err != ESP_OK) return Primitive::os_error(err, process);
  }

  state_ = State::fully_initialized;
  return null;
}

<<<<<<< HEAD
bool EspNowResource::receive_event(word* data) {
  EspNowEvent event;
  bool more = xQueueReceive(queue(), &event, 0);
  if (more) *data = static_cast<uword>(event);
  return more;
=======
  portBASE_TYPE ret = xQueueSend(rx_queue, &datagram, 0);
  if (ret != pdTRUE) {
    free_datagram(datagram);
    ESP_LOGE("ESPNow", "Failed to send datagram to rx_queue");
    return;
  }
  auto event = EspNowEvent::NEW_DATA_AVAILABLE;
  ret = xQueueSend(event_queue, &event, 0);
  if (ret != pdTRUE) {
    ESP_LOGE("ESPNow", "Failed to enqueue receive event");
  }
>>>>>>> dafdce23
}

static wifi_phy_rate_t map_toit_rate_to_esp_idf_rate(int toit_rate) {
  static_assert(WIFI_PHY_RATE_1M_L == 0x00, "WIFI_PHY_RATE_1M_L must be 0x00");
  static_assert(WIFI_PHY_RATE_2M_L == 0x01, "WIFI_PHY_RATE_2M_L must be 0x01");
  static_assert(WIFI_PHY_RATE_5M_L == 0x02, "WIFI_PHY_RATE_5M_L must be 0x02");
  static_assert(WIFI_PHY_RATE_11M_L == 0x03, "WIFI_PHY_RATE_11M_L must be 0x03");
  static_assert(WIFI_PHY_RATE_2M_S == 0x05, "WIFI_PHY_RATE_2M_S must be 0x05");
  static_assert(WIFI_PHY_RATE_5M_S == 0x06, "WIFI_PHY_RATE_5M_S must be 0x06");
  static_assert(WIFI_PHY_RATE_11M_S == 0x07, "WIFI_PHY_RATE_11M_S must be 0x07");
  static_assert(WIFI_PHY_RATE_48M == 0x08, "WIFI_PHY_RATE_48M must be 0x08");
  static_assert(WIFI_PHY_RATE_24M == 0x09, "WIFI_PHY_RATE_24M must be 0x09");
  static_assert(WIFI_PHY_RATE_12M == 0x0A, "WIFI_PHY_RATE_12M must be 0x0A");
  static_assert(WIFI_PHY_RATE_6M == 0x0B, "WIFI_PHY_RATE_6M must be 0x0B");
  static_assert(WIFI_PHY_RATE_54M == 0x0C, "WIFI_PHY_RATE_54M must be 0x0C");
  static_assert(WIFI_PHY_RATE_36M == 0x0D, "WIFI_PHY_RATE_36M must be 0x0D");
  static_assert(WIFI_PHY_RATE_18M == 0x0E, "WIFI_PHY_RATE_18M must be 0x0E");
  static_assert(WIFI_PHY_RATE_9M == 0x0F, "WIFI_PHY_RATE_9M must be 0x0F");
  static_assert(WIFI_PHY_RATE_MCS0_LGI == 0x10, "WIFI_PHY_RATE_MCS0_LGI must be 0x10");
  static_assert(WIFI_PHY_RATE_MCS1_LGI == 0x11, "WIFI_PHY_RATE_MCS1_LGI must be 0x11");
  static_assert(WIFI_PHY_RATE_MCS2_LGI == 0x12, "WIFI_PHY_RATE_MCS2_LGI must be 0x12");
  static_assert(WIFI_PHY_RATE_MCS3_LGI == 0x13, "WIFI_PHY_RATE_MCS3_LGI must be 0x13");
  static_assert(WIFI_PHY_RATE_MCS4_LGI == 0x14, "WIFI_PHY_RATE_MCS4_LGI must be 0x14");
  static_assert(WIFI_PHY_RATE_MCS5_LGI == 0x15, "WIFI_PHY_RATE_MCS5_LGI must be 0x15");
  static_assert(WIFI_PHY_RATE_MCS6_LGI == 0x16, "WIFI_PHY_RATE_MCS6_LGI must be 0x16");
  static_assert(WIFI_PHY_RATE_MCS7_LGI == 0x17, "WIFI_PHY_RATE_MCS7_LGI must be 0x17");
  static_assert(WIFI_PHY_RATE_MCS0_SGI == 0x18, "WIFI_PHY_RATE_MCS0_SGI must be 0x18");
  static_assert(WIFI_PHY_RATE_MCS1_SGI == 0x19, "WIFI_PHY_RATE_MCS1_SGI must be 0x19");
  static_assert(WIFI_PHY_RATE_MCS2_SGI == 0x1A, "WIFI_PHY_RATE_MCS2_SGI must be 0x1A");
  static_assert(WIFI_PHY_RATE_MCS3_SGI == 0x1B, "WIFI_PHY_RATE_MCS3_SGI must be 0x1B");
  static_assert(WIFI_PHY_RATE_MCS4_SGI == 0x1C, "WIFI_PHY_RATE_MCS4_SGI must be 0x1C");
  static_assert(WIFI_PHY_RATE_MCS5_SGI == 0x1D, "WIFI_PHY_RATE_MCS5_SGI must be 0x1D");
  static_assert(WIFI_PHY_RATE_MCS6_SGI == 0x1E, "WIFI_PHY_RATE_MCS6_SGI must be 0x1E");
  static_assert(WIFI_PHY_RATE_MCS7_SGI == 0x1F, "WIFI_PHY_RATE_MCS7_SGI must be 0x1F");
  static_assert(WIFI_PHY_RATE_LORA_250K == 0x29, "WIFI_PHY_RATE_LORA_250K must be 0x29");
  static_assert(WIFI_PHY_RATE_LORA_500K == 0x2A, "WIFI_PHY_RATE_LORA_500K must be 0x2A");
  if ((0x00 <= toit_rate && toit_rate <= 0x1F) ||
      (0x29 <= toit_rate && toit_rate <= 0x2A)) {
    return static_cast<wifi_phy_rate_t>(toit_rate);
  }
  return static_cast<wifi_phy_rate_t>(-1);
}

MODULE_IMPLEMENTATION(espnow, MODULE_ESPNOW)

PRIMITIVE(init) {
  // Not clear whether we should keep this call to esp_netif_init.
  // The lwip thread is supposed to do this (and normally does so).
  // However, it doesn't seem to be guaranteed.
  // The code looks safe to be executed multiple times, but it's
  // not clear whether it is thread-safe...
  esp_err_t err = esp_netif_init();
  if (err != ESP_OK) return Primitive::os_error(err, process);

  ByteArray* proxy = process->object_heap()->allocate_proxy();
  if (proxy == null) {
    FAIL(ALLOCATION_FAILED);
  }

  auto group = _new EspNowResourceGroup(process, EventQueueEventSource::instance());
  if (!group) {
    FAIL(MALLOC_FAILED);
  }

  proxy->set_external_address(group);
  return proxy;
}

PRIMITIVE(create) {
  ARGS(EspNowResourceGroup, group, int, mode, Blob, pmk, int, rate);

  wifi_phy_rate_t phy_rate = WIFI_PHY_RATE_1M_L;
  if (rate != -1) {
    phy_rate =  map_toit_rate_to_esp_idf_rate(rate);
    if (static_cast<int>(phy_rate) == -1) FAIL(INVALID_ARGUMENT);
  }

  if (pmk.length() > 0 && pmk.length() != 16) FAIL(INVALID_ARGUMENT);

  ByteArray* proxy = process->object_heap()->allocate_proxy();
  if (proxy == null) {
    FAIL(ALLOCATION_FAILED);
  }

  int id = espnow_pool.any();
  if (id == kInvalidEspNow) FAIL(ALREADY_IN_USE);

  event_queue = xQueueCreate(ESPNOW_EVENT_NUM, sizeof(EspNowEvent));
  if (!event_queue) {
    espnow_pool.put(id);
    FAIL(MALLOC_FAILED);
  }

  EspNowResource* resource = _new EspNowResource(group, id, event_queue);
  if (!resource) {
    espnow_pool.put(id);
    vQueueDelete(event_queue);
    FAIL(MALLOC_FAILED);
  }

  // From now on the resource is in charge of all allocations. The
  // event_queue, too, is now deleted by it.

  Object* init_result = resource->init(process, mode, pmk, phy_rate);
  if (init_result != null) {
    delete resource;
    return init_result;
  }

  group->register_resource(resource);
  proxy->set_external_address(resource);

  return proxy;
}

PRIMITIVE(close) {
  ARGS(EspNowResource, resource);
  resource->resource_group()->unregister_resource(resource);
  resource_proxy->clear_external_address();
  return process->null_object();
}

PRIMITIVE(send) {
  ARGS(EspNowResource, resource, Blob, mac, Blob, data);

  esp_err_t err = esp_now_send(mac.address(), data.address(), data.length());
  if (err != ESP_OK) return Primitive::os_error(err, process);

  return process->null_object();
}

PRIMITIVE(send_succeeded) {
  ARGS(EspNowResource, resource);
  return BOOL(tx_status == ESP_NOW_SEND_SUCCESS);
}

PRIMITIVE(receive) {
  ARGS(EspNowResource, resource, Object, output);

  Array* out = Array::cast(output);
  if (out->length() != 2) FAIL(INVALID_ARGUMENT);

  ByteArray* mac = null;
  mac = process->allocate_byte_array(6);
  if (mac == null) FAIL(ALLOCATION_FAILED);

  ByteArray* data = process->allocate_byte_array(ESPNOW_RX_DATAGRAM_LEN_MAX, true);
  if (data == null) FAIL(ALLOCATION_FAILED);

  struct Datagram* datagram;
  portBASE_TYPE ret = xQueueReceive(rx_queue, &datagram, 0);
  if (ret != pdTRUE) {
    return process->null_object();
  }

  data->resize_external(process, datagram->len);

  memcpy(ByteArray::Bytes(mac).address(), datagram->mac, 6);
  memcpy(ByteArray::Bytes(data).address(), datagram->buffer, datagram->len);
  datagram_pool->release(datagram);

  out->at_put(0, mac);
  out->at_put(1, data);

  return out;
}

PRIMITIVE(add_peer) {
  ARGS(EspNowResource, resource, Blob, mac, int, channel, Blob, key);

  wifi_mode_t wifi_mode;
  esp_err_t err = esp_wifi_get_mode(&wifi_mode);
  if (err != ESP_OK) return Primitive::os_error(err, process);

  esp_now_peer_info_t peer;
  memset(&peer, 0, sizeof(esp_now_peer_info_t));
  peer.channel = channel;
  peer.ifidx = wifi_mode == WIFI_MODE_AP ? WIFI_IF_AP : WIFI_IF_STA;
  memcpy(&peer.peer_addr, mac.address(), ESP_NOW_ETH_ALEN);
  if (key.length()) {
    peer.encrypt = true;
    memcpy(peer.lmk, key.address(), ESP_NOW_KEY_LEN);
  } else {
    peer.encrypt = false;
  }
  err = esp_now_add_peer(&peer);
  if (err != ESP_OK) return Primitive::os_error(err, process);

  return process->true_object();
}

} // namespace toit

#endif<|MERGE_RESOLUTION|>--- conflicted
+++ resolved
@@ -141,7 +141,7 @@
 
 static void espnow_send_cb(const uint8* mac_addr, esp_now_send_status_t status) {
   tx_status = status;
-  auto event = EspNowEvent::send_done;
+  auto event = EspNowEvent::SEND_DONE;
   auto ret = xQueueSend(event_queue, &event, 0);
   if (ret != pdTRUE) {
     ESP_LOGE("ESPNow", "Failed to enqueue receive event");
@@ -172,7 +172,7 @@
     ESP_LOGE("ESPNow", "Failed to send datagram to rx_queue");
     return;
   }
-  auto event = EspNowEvent::new_data_available;
+  auto event = EspNowEvent::NEW_DATA_AVAILABLE;
   ret = xQueueSend(event_queue, &event, 0);
   if (ret != pdTRUE) {
     ESP_LOGE("ESPNow", "Failed to enqueue receive event");
@@ -312,17 +312,6 @@
   if (err != ESP_OK) return Primitive::os_error(err, process);
   state_ = State::send_callback_registered;
 
-<<<<<<< HEAD
-=======
-static void espnow_send_cb(const uint8_t *mac_addr, esp_now_send_status_t status) {
-  tx_status = status;
-  auto event = EspNowEvent::SEND_DONE;
-  auto ret = xQueueSend(event_queue, &event, 0);
-  if (ret != pdTRUE) {
-    ESP_LOGE("ESPNow", "Failed to enqueue receive event");
-  }
-}
->>>>>>> dafdce23
 
   err = esp_now_register_recv_cb(espnow_recv_cb);
   if (err != ESP_OK) return Primitive::os_error(err, process);
@@ -337,25 +326,11 @@
   return null;
 }
 
-<<<<<<< HEAD
 bool EspNowResource::receive_event(word* data) {
   EspNowEvent event;
   bool more = xQueueReceive(queue(), &event, 0);
   if (more) *data = static_cast<uword>(event);
   return more;
-=======
-  portBASE_TYPE ret = xQueueSend(rx_queue, &datagram, 0);
-  if (ret != pdTRUE) {
-    free_datagram(datagram);
-    ESP_LOGE("ESPNow", "Failed to send datagram to rx_queue");
-    return;
-  }
-  auto event = EspNowEvent::NEW_DATA_AVAILABLE;
-  ret = xQueueSend(event_queue, &event, 0);
-  if (ret != pdTRUE) {
-    ESP_LOGE("ESPNow", "Failed to enqueue receive event");
-  }
->>>>>>> dafdce23
 }
 
 static wifi_phy_rate_t map_toit_rate_to_esp_idf_rate(int toit_rate) {
