--- conflicted
+++ resolved
@@ -85,7 +85,6 @@
       ASSERT(original_parameters.length() == arity);
       auto stub_parameters = duplicate_parameters(original_parameters);
       ir::MethodInstance* stub;
-<<<<<<< HEAD
 
       if (method->is_FieldStub()) {
         // Copy of what's happening in `resolver_method`.
@@ -131,11 +130,7 @@
         new_field_stub->set_return_type(method->return_type());
         stub = new_field_stub;
       } else if (method->is_IsInterfaceOrMixinStub()) {
-        // We copy over the method (used to know if a class is an interface or mixin).
-=======
-      if (method->is_IsInterfaceOrMixinStub()) {
         // We copy over the method (used to determine if a class is an interface or mixin).
->>>>>>> 664e8d0f
         // The body will not be compiled, so it's not important what we put in there.
         auto is_stub = method->as_IsInterfaceOrMixinStub();
         stub = _new ir::IsInterfaceOrMixinStub(method_name,
