--- conflicted
+++ resolved
@@ -1306,12 +1306,8 @@
                                            index + id_offset,
                                            i,
                                            parameter->default_value() != null,
-<<<<<<< HEAD
                                            default_value_range,
-                                           parameter->range());
-=======
                                            parameter->selection_range());
->>>>>>> 42e2ee13
 
     (*ir_parameters)[index] = ir_parameter;
 
@@ -1967,12 +1963,8 @@
                                            false,  // Not a block.
                                            id_offset,
                                            false,
-<<<<<<< HEAD
                                            Source::Range::invalid(),
-                                           node->range());
-=======
                                            node->selection_range());
->>>>>>> 42e2ee13
     it_scope.set_it(ir_parameter);
     scope_ = &it_scope;
   } else {
