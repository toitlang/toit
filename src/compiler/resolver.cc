// Copyright (C) 2018 Toitware ApS.
//
// This library is free software; you can redistribute it and/or
// modify it under the terms of the GNU Lesser General Public
// License as published by the Free Software Foundation; version
// 2.1 only.
//
// This library is distributed in the hope that it will be useful,
// but WITHOUT ANY WARRANTY; without even the implied warranty of
// MERCHANTABILITY or FITNESS FOR A PARTICULAR PURPOSE.  See the GNU
// Lesser General Public License for more details.
//
// The license can be found in the file `LICENSE` in the top level
// directory of this repository.

#include "resolver.h"

#include <algorithm>
#include <stdarg.h>

#include "cycle_detector.h"
#include "deprecation.h"
#include "diagnostic.h"
#include "lsp/lsp.h"
#include "map.h"
#include "token.h"
#include "tree_roots.h"
#include "resolver_method.h"
#include "resolver_scope.h"
#include "resolver_toitdoc.h"
#include "util.h"

#include "../entry_points.h"
#include "../utils.h"


namespace toit {
namespace compiler {

void Resolver::report_error(const ast::Node* position_node, const char* format, ...) {
  va_list arguments;
  va_start(arguments, format);
  diagnostics()->report_error(position_node->selection_range(), format, arguments);
  va_end(arguments);
}

void Resolver::report_error(ir::Node* position_node, const char* format, ...) {
  va_list arguments;
  va_start(arguments, format);
  diagnostics()->report_error(ir_to_ast_map_.at(position_node)->selection_range(), format, arguments);
  va_end(arguments);
}

void Resolver::report_note(const ast::Node* position_node, const char* format, ...) {
  va_list arguments;
  va_start(arguments, format);
  diagnostics()->report_note(position_node->selection_range(), format, arguments);
  va_end(arguments);
}

void Resolver::report_note(ir::Node* position_node, const char* format, ...) {
  va_list arguments;
  va_start(arguments, format);
  diagnostics()->report_note(ir_to_ast_map_.at(position_node)->selection_range(), format, arguments);
  va_end(arguments);
}

void Resolver::report_error(const char* format, ...) {
  va_list arguments;
  va_start(arguments, format);
  diagnostics()->report_error(format, arguments);
  va_end(arguments);
}

void Resolver::report_warning(const ast::Node* position_node, const char* format, ...) {
  va_list arguments;
  va_start(arguments, format);
  diagnostics()->report_warning(position_node->selection_range(), format, arguments);
  va_end(arguments);
}

void Resolver::report_warning(ir::Node* position_node, const char* format, ...) {
  va_list arguments;
  va_start(arguments, format);
  diagnostics()->report_warning(ir_to_ast_map_.at(position_node)->selection_range(), format, arguments);
  va_end(arguments);
}

// Forward declaration.
static ir::Method* resolve_entry_point(Symbol name, int arity, ModuleScope* scope);

ir::Program* Resolver::resolve(const std::vector<ast::Unit*>& units,
                               int entry_index,
                               int core_index) {
  auto modules = build_modules(units, entry_index, core_index);
  build_module_scopes(modules);

  mark_runtime(modules[core_index]);
  mark_non_returning(modules[core_index]);

  setup_inheritance(modules, core_index);

  fill_classes_with_skeletons(modules);

  check_clashing_or_conflicting(modules);

  check_future_reserved_globals(modules);

  // Mixins must be flattened before we report abstract classes
  // and check the interface implementations.
  flatten_mixins(modules);
  report_abstract_classes(modules);
  check_interface_implementations_and_flatten(modules);

  auto entry_module = modules[entry_index];
  auto core_module = modules[core_index];
  // We want to run through the entry_module first.
  for (int i = -1; i < static_cast<int>(modules.size()); i++) {
    if (i == entry_index) continue;
    Module* module = i == -1 ? entry_module : modules[i];
    resolve_fill_module(module, entry_module, core_module);
    if (lsp_ != null && lsp_->should_emit_semantic_tokens()) {
      ASSERT(module == entry_module);
      // Immediately print the tokens.
      // The function should exit, thus aborting the remaining resolutions.
      lsp_->emit_semantic_tokens(module, entry_module->unit()->absolute_path(), source_manager_);
      UNREACHABLE();
    }
  }

  if (lsp_ != null && lsp_->needs_summary()) {
    lsp_->emit_summary(modules, core_index, toitdocs_);
  }

  // Run through the modules again, and report deprecation warnings for imports.
  // We can't do this together with the other deprecation warnings, as we are
  // losing import information.
  for (int i = -1; i < static_cast<int>(modules.size()); i++) {
    if (i == entry_index) continue;
    Module* module = i == -1 ? entry_module : modules[i];
    for (auto imported : module->imported_modules()) {
      if (imported.module->is_deprecated()) {
        Symbol deprecation_message = imported.module->get_deprecation_message();
        auto import_node = imported.import;
        if (import_node) {
<<<<<<< HEAD
          auto range = import_node->range().extend(import_node->segments().last()->range());
          diagnostics()->report_warning(range, "Deprecated library%s", deprecation_message.c_str());
=======
          auto range = import_node->selection_range().extend(import_node->segments().last()->selection_range());
          diagnostics()->report_warning(range, "Importing deprecated library");
>>>>>>> 557d226a
        }
      }
    }
  }

  add_global_assignment_typechecks();

  ListBuilder<ir::Class*> all_classes;
  ListBuilder<ir::Method*> all_methods;
  ListBuilder<ir::Global*> all_globals;
  // Move factories, constructors and statics to the program level instead of
  // keeping them in the classes.
  for (auto module : modules) {
    all_classes.add(module->classes());
    all_methods.add(module->methods());
    for (auto klass : module->classes()) {
      all_methods.add(klass->unnamed_constructors());
      all_methods.add(klass->factories());
      for (auto node : klass->statics()->nodes()) {
        if (node->is_Global()) {
          all_globals.add(node->as_Global());
        } else {
          all_methods.add(node->as_Method());
        }
      }
    }
    all_globals.add(module->globals());
  }

  auto tree_roots = find_tree_roots(modules[core_index]);
  auto entry_points = find_entry_points(modules[core_index]);
  auto literal_types = find_literal_types(modules[core_index]);

  ir::Method* lookup_failure = null;
  for (auto method : entry_points) {
    if (method->name() == Symbols::lookup_failure) {
      lookup_failure = method;
      break;
    }
  }
  ASSERT(lookup_failure != null);

  auto as_check_failure_entry = modules[core_index]->scope()->lookup(Symbols::as_check_failure_).entry;
  ASSERT(as_check_failure_entry.is_single());
  auto as_check_failure = as_check_failure_entry.single()->as_Method();
  ASSERT(as_check_failure != null);

  auto lambda_box = core_module->scope()->lookup(Symbols::Box_).entry.klass();

  auto program = _new ir::Program(all_classes.build(),
                                  all_methods.build(),
                                  all_globals.build(),
                                  tree_roots,
                                  entry_points,
                                  literal_types,
                                  lookup_failure,
                                  as_check_failure,
                                  lambda_box);

  return program;
}

std::vector<Module*> Resolver::build_modules(const std::vector<ast::Unit*>& units,
                                             int entry_unit_index,
                                             int core_unit_index) {
  UnorderedMap<ast::Unit*, Module*> translated_units;

  std::vector<Module*> modules;
  for (const auto& unit : units) {
    ListBuilder<ir::Class*> classes;
    ListBuilder<ir::Method*> methods;
    ListBuilder<ir::Global*> globals;
    List<ast::Node*> declarations = unit->declarations();
    for (auto declaration : declarations) {
      if (auto method = declaration->as_Method()) {
        Symbol name = Symbol::invalid();
        ir::Method::MethodKind kind;
        // For top-level methods we don't weed out future-reserved identifiers
        // at this stage. We are not allowed to give warnings for identifiers that
        // come from the core libraries, and we don't (easily) know yet whether the
        // current method is part of the core libraries.
        bool allow_future_reserved = true;
        check_method(method, null, &name, &kind, allow_future_reserved);
        ASSERT(kind == ir::Method::GLOBAL_FUN);
        auto shape = ResolutionShape::for_static_method(method);
        ir::Method* ir = _new ir::MethodStatic(name,
                                               null,
                                               shape,
                                               kind,
                                               method->selection_range(),
                                               method->outline_range());
        ir_to_ast_map_[ir] = method;
        methods.add(ir);
      } else if (auto global = declaration->as_Field()) {
        check_field(global, null);
        auto ir = _new ir::Global(global->name()->data(),
                                  global->is_final(),
                                  global->selection_range(),
                                  global->outline_range());
        ir_to_ast_map_[ir] = global;
        globals.add(ir);
      } else if (auto klass = declaration->as_Class()) {
        check_class(klass);
        Symbol name = klass->name()->data();
        auto position = klass->selection_range();
        ir::Class::Kind kind = ir::Class::CLASS;  // Initialized with value to silence compiler warnings.
        switch (klass->kind()) {
          case ast::Class::CLASS: kind = ir::Class::CLASS; break;
          case ast::Class::INTERFACE: kind = ir::Class::INTERFACE; break;
          case ast::Class::MONITOR: kind = ir::Class::MONITOR; break;
          case ast::Class::MIXIN: kind = ir::Class::MIXIN; break;
        }
        bool is_abstract = kind == ir::Class::INTERFACE || klass->has_abstract_modifier();
        ir::Class* ir = _new ir::Class(name, kind, is_abstract, position, klass->outline_range());
        ir_to_ast_map_[ir] = klass;
        classes.add(ir);
      } else {
        UNREACHABLE();
      }
    }
    Set<Symbol> exported_identifiers;
    bool export_all = false;
    for (auto ast_export : unit->exports()) {
      if (ast_export->export_all()) {
        // We continue iterating, so we can check that all export identifiers
        // are actually found.
        export_all = true;
      }
      for (auto ast_identifier : ast_export->identifiers()) {
        exported_identifiers.insert(ast_identifier->data());
      }
    }
    auto module = _new Module(unit,
                              classes.build(),
                              methods.build(),
                              globals.build(),
                              export_all,
                              exported_identifiers);
    translated_units[unit] = module;
    modules.push_back(module);
  }

  UnorderedSet<Module*> finished_modules;

  Module* core_module = modules[core_unit_index];
  ast::Unit* core_unit = units[core_unit_index];

  // We go from the back to the front, since the units were discovered in a
  // DFS traversal. By going from the back to the front we make it more likely
  // that dependent modules have already been processed.
  for (int i = modules.size() - 1; i >= 0; i--) {
    auto unit = units[i];
    auto module = modules[i];

    ListBuilder<Module::PrefixedModule> imported_modules_builder;

    if (unit != core_unit) {
      // Every module automatically imports the core module.
      imported_modules_builder.add({
        .prefix = null,
        .module = core_module,
        .show_identifiers = List<ast::Identifier*>(),
        .import = null,
        .is_explicitly_imported = false,
      });
    }

    for (auto import : unit->imports()) {
      ast::Identifier* prefix;
      if (import->prefix() != null) {
        prefix = import->prefix();
      } else if (!import->show_identifiers().is_empty() || import->show_all()) {
        prefix = null;
      } else if (import->is_relative()) {
        prefix = null;
      } else {
        prefix = import->segments().last();
      }

      imported_modules_builder.add({
        .prefix = prefix,
        .module = translated_units.at(import->unit()),
        .show_identifiers = import->show_identifiers(),
        .import = import,
        .is_explicitly_imported = true,
      });
    }

    auto imported_modules = imported_modules_builder.build();
    // Sort the prefixed modules so that modules without prefix come first.
    std::stable_sort(imported_modules.begin(), imported_modules.end(),
              [](const Module::PrefixedModule& a, const Module::PrefixedModule& b) {
      if (a.prefix == null) return b.prefix != null;
      return false;
    });

    module->set_imported_modules(imported_modules);
  }
  return modules;
}

// Returns the method that appears earliest in the code.
// Assumes that all methods are in the same file, but is still
// deterministic if they aren't.
static ir::Method* find_earliest(const std::vector<ir::Method*>& methods) {
  Source::Range earliest_range = Source::Range::invalid();
  ir::Method* earliest_method = null;
  for (auto method : methods) {
    if (!earliest_range.is_valid() || method->range().is_before(earliest_range)) {
      earliest_range = method->range();
      earliest_method = method;
    }
  }
  return earliest_method;
}

// Sorts the given vector in place by location.
// Assumes that all methods are in the same file, but is still
// deterministic if they aren't.
static void sort_in_place(std::vector<ir::Method*>& methods) {
  std::sort(methods.begin(), methods.end(),
            [](const ir::Method* a, const ir::Method* b) {
    return a->range().is_before(b->range());
  });
}

/// Checks whether entries are consistent.
///
/// Ensures that:
/// - there aren't multiple conflicting entries of the same name.
///   * method overloads must be distinct.
///   * a name must be only of one type (no `class A` and function `A`).
///
/// Fields must be declared as [FieldStub].
void Resolver::check_clashing_or_conflicting(Symbol name, List<ir::Node*> declarations) {
  if (!name.is_valid()) return;
  if (declarations.length() <= 1) return;
  // Don't report any errors for '_'. We would have a different error anyway.
  if (name == Symbols::_) return;

  int classes_count = 0, methods_count = 0, globals_count = 0;
  for (const auto& declaration : declarations) {
    if (declaration->is_Class()) classes_count++;
    else if (declaration->is_Method()) methods_count++;
    else if (declaration->is_Global()) globals_count++;
  }
  if (classes_count == 0 && globals_count == 0) {
    // Verify no overlap between method signatures and fields (if they exist).
    // We only do this if there aren't any classes or globals, since we would have
    // conflicting declarations otherwise anyway (leading to an error).
    ASSERT(methods_count > 0);
    std::vector<ir::Method*> methods_with_optional_params;
    Map<Selector<ResolutionShape>, std::vector<ir::Method*>> declarations_per_selector;
    for (auto declaration : declarations) {
      ASSERT(declaration->is_Method());
      ir::Method* method = declaration->as_Method();
      // Ignore abstract methods. They are allowed to overlap.
      if (method->is_abstract()) continue;
      // For the purpose of conflict resolution we don't include implicit
      // this arguments.
      auto shape = method->resolution_shape_no_this();
      if (shape.has_optional_parameters()) {
        methods_with_optional_params.push_back(method);
      } else {
        Selector<ResolutionShape> selector(method->name(), shape);
        declarations_per_selector[selector].push_back(method);
      }
    }

    for (auto key : declarations_per_selector.keys()) {
      auto declarations = declarations_per_selector[key];
      if (declarations.size() != 1) {
        // If we have duplicate fields we don't want to report setter and getter
        // conflicts. However, we want to have different error messages, when
        // there is an independent getter/setter that clashes:
        //
        //  f := 1
        //  f
        //    return "getter"
        //  f= x
        //    return "setter"
        bool all_are_setters = true;
        for (auto node : declarations) {
          if (node->is_FieldStub() && !node->as_FieldStub()->is_getter()) continue;
          all_are_setters = false;
          break;
        }
        if (all_are_setters) continue;  // We report the clashes with the getters.

        ir::Method* earliest_method = find_earliest(declarations);
        for (auto declaration : declarations) {
          if (declaration == earliest_method) continue;
          diagnostics()->start_group();
          report_error(declaration, "Redefinition of '%s'", name.c_str());
          report_note(earliest_method, "First definition of '%s'", name.c_str());
          diagnostics()->end_group();
        }
      }
    }

    // Sort by location in the source.
    sort_in_place(methods_with_optional_params);

    for (size_t i = 0; i < methods_with_optional_params.size(); i++) {
      auto method = methods_with_optional_params[i];
      // For the purpose of conflict resolution we don't include implicit
      // this arguments.
      auto shape = method->resolution_shape_no_this();
      std::vector<ir::Method*> overlapping;
      // Unfortunately in O(n^2).
      for (size_t j = i + 1; j < methods_with_optional_params.size(); j++) {
        auto other_method = methods_with_optional_params[j];
        // For the purpose of conflict resolution we don't include implicit
        // this arguments.
        auto other_shape = other_method->resolution_shape_no_this();
        if (shape.overlaps_with(other_shape)) {
          overlapping.push_back(other_method);
        }
      }
      // We assume that most functions don't have optional parameters and we
      // just run through all declarations.
      for (auto other : declarations) {
        auto other_method = other->as_Method();
        auto other_shape = other_method->resolution_shape_no_this();
        if (other_shape.has_optional_parameters()) continue;
        if (shape.overlaps_with(other_shape)) {
          overlapping.push_back(other_method);
        }
      }
      if (!overlapping.empty()) {
        sort_in_place(overlapping);

        auto class_name = Symbol::invalid();
        if (method->holder() != null && method->holder()->name().is_valid()) {
          class_name = method->holder()->name();
        }
        diagnostics()->start_group();
        if (method->is_constructor() || method->is_factory()) {
          if (name != Symbols::constructor) {
            // Assume it's not a named constructor, and not the erroneous
            // `constructor.constructor`.
            report_error(method, "Constructor '%s' with overlapping signature", name.c_str());
          } else if (class_name.is_valid()) {
            report_error(method,
                         "Constructor of class '%s' with overlapping signature",
                         class_name.c_str());
          } else {
            report_error(method, "Constructor of with overlapping signature");
          }
        } else {
          ASSERT(!method->is_FieldStub());  // Field stubs don't have optional args.
          const char* method_or_fun = "Function";
          if (method->holder() != null) method_or_fun = "Method";
          report_error(method, "%s '%s' with overlapping signature", method_or_fun, name.c_str());
        }
        for (const auto& other : overlapping) {
          if (other->is_constructor() || other->is_factory()) {
            if (name != Symbols::constructor) {
              // Assume it's not a named constructor, and not the erroneous
              // `constructor.constructor`.
              report_note(other, "Overlaps with constructor '%s'", name.c_str());
            } else {
              report_note(other, "Overlapping constructor");
            }
          } else if (other->is_FieldStub()) {
            report_note(other, "Overlaps with field '%s'", name.c_str());
          } else if (other->is_initializer()) {
            const char* static_or_global = "global";
            if (other->holder() != null) static_or_global = "static field";
            report_note(other, "Overlaps with %s '%s'", static_or_global, name.c_str());
          } else {
            const char* method_or_fun = "function";
            if (other->holder() != null) method_or_fun = "method";
            report_note(other, "Overlaps with %s '%s'", method_or_fun, name.c_str());
          }
        }
        diagnostics()->end_group();
      }
    }
  } else if (classes_count + globals_count + methods_count != 1) {
    bool is_conflicting = true;
    if ((globals_count == 0 && methods_count == 0) ||
        (classes_count == 0 && methods_count == 0)) {
      is_conflicting = false;
    }
    ir::Node* earliest_node = null;
    Source::Range earliest_range = Source::Range::invalid();
    std::vector<ir::Class*> classes;
    std::vector<ir::Global*> globals;
    std::vector<ir::Method*> methods;
    for (const auto& declaration : declarations) {
      auto ast_node = ir_to_ast_map_.at(declaration);
      if (!earliest_range.is_valid() || ast_node->selection_range().is_before(earliest_range)) {
        earliest_range = ast_node->selection_range();
        earliest_node = declaration;
      }
      if (declaration->is_Class()) classes.push_back(declaration->as_Class());
      else if (declaration->is_Global()) globals.push_back(declaration->as_Global());
      else if (declaration->is_Method()) methods.push_back(declaration->as_Method());
    }
    // Just prints all of them, except the first one.
    if (!classes.empty()) {
      const char* error_string = is_conflicting ? "Redefinition of '%s' as class" : "Redefinition of '%s'";
      for (const auto& klass : classes) {
        if (klass == earliest_node) continue;
        diagnostics()->start_group();
        report_error(klass, error_string, name);
        report_note(earliest_node, "First definition of '%s'", name);
        diagnostics()->end_group();
      }
    }
    if (!globals.empty()) {
      const char* error_string = is_conflicting ? "Redefinition of '%s' as global" : "Redefinition of '%s'";
      for (const auto& global : globals) {
        if (global == earliest_node) continue;
        diagnostics()->start_group();
        report_error(global, error_string, name);
        report_note(earliest_node, "First definition of '%s'", name);
        diagnostics()->end_group();
      }
    }
    if (!methods.empty()) {
      const char* error_string = is_conflicting ? "Redefinition of '%s' as method" : "Redefinition of '%s'";
      for (const auto& method : methods) {
        if (method == earliest_node) continue;
        diagnostics()->start_group();
        report_error(method, error_string, name);
        report_note(earliest_node, "First definition of '%s'", name);
        diagnostics()->end_group();
      }
    }
  }
}

void Resolver::check_clashing_or_conflicting(std::vector<Module*> modules) {
  for (auto module : modules) {
    // Check the top-level entries first.
    auto module_entries = module->scope()->entries();
    for (auto key : module_entries.keys()) {
      auto resolution_entry = module_entries[key];
      if (resolution_entry.kind() != ResolutionEntry::NODES) continue;
      check_clashing_or_conflicting(key, resolution_entry.nodes());
    }

    for (auto klass : module->classes()) {
      auto constructors = klass->unnamed_constructors();
      auto factories = klass->factories();
      auto unnamed_factories_and_constructors =
          ListBuilder<ir::Node*>::allocate(constructors.length() + factories.length());
      int index = 0;
      for (auto constructor : constructors) unnamed_factories_and_constructors[index++] = constructor;
      for (auto factory : factories) unnamed_factories_and_constructors[index++] = factory;
      check_clashing_or_conflicting(Symbols::constructor, unnamed_factories_and_constructors);

      Map<Symbol, std::vector<ir::Node*>> member_declarations;
      for (auto method : klass->methods()) {
        auto name = method->name();
        member_declarations[name].push_back(method);
      }
      // Add statics to the scope of the class.
      // We also add named constructors/factories, even though they can only be accessed
      //   through a class-prefix.
      for (auto node : klass->statics()->nodes()) {
        member_declarations[node->name()].push_back(node);
      }
      for (auto name : member_declarations.keys()) {
        auto& vector = member_declarations[name];
        auto list = ListBuilder<ir::Node*>::build_from_vector(vector);
        check_clashing_or_conflicting(name, list);
      }
    }
  }
}

void Resolver::check_future_reserved_globals(std::vector<Module*> modules) {
  // We have checked already all identifiers except for globals. This is,
  // because we didn't know yet which methods were from the core libraries.
  // This information is present now.
  for (auto module : modules) {
    for (auto method : module->methods()) {
      if (method->is_runtime_method()) continue;
      auto name = method->name();
      if (Symbols::is_future_reserved(name)) {
        auto ast_name = ir_to_ast_map_.at(method)->as_Method()->name_or_dot();
        report_warning(ast_name,
                       "Name '%s' will be reserved in future releases",
                       name.c_str());
      }
    }
  }
}

// Finds the error-reporting node for the given name.
static ast::Node* find_export_node(Module* module, Symbol name) {
  ast::Node* result = null;
  for (auto ast_export : module->unit()->exports()) {
    if (ast_export->export_all()) {
      // Don't return yet. Maybe we find a better export.
      result = ast_export;
    }
    for (auto identifier : ast_export->identifiers()) {
      if (identifier->data() == name) return identifier;
    }
  }
  if (result == null) FATAL("Couldn't find exported identifier");
  return result;
}

// Finds the error-reporting node for the given name.
static ast::Identifier* find_show_node(Module::PrefixedModule& prefixed_module, Symbol name) {
  ast::Identifier* result = null;
  for (auto ast_identifier : prefixed_module.show_identifiers) {
    if (ast_identifier->data() == name) {
      result = ast_identifier;
      break;
    }
  }
  if (result == null) FATAL("Couldn't find show node");
  return result;
}

static void report_unresolved_show(Module::PrefixedModule& prefixed_module,
                                   Symbol name,
                                   UnorderedSet<ast::Identifier*>* already_reported_shows,
                                   Diagnostics* diagnostics) {
  auto ast_identifier = find_show_node(prefixed_module, name);
  if (already_reported_shows->contains(ast_identifier)) return;
  already_reported_shows->insert(ast_identifier);
  diagnostics->report_error(ast_identifier, "Unresolved show '%s'", name.c_str());
}

static void report_cyclic_export(std::vector<Module*> cyclic_modules,
                                 Symbol name,
                                 UnorderedSet<Module*>* already_reported_modules,
                                 Diagnostics* diagnostics) {
  bool already_reported = true;
  for (auto cyclic_module : cyclic_modules) {
    if (!already_reported_modules->contains(cyclic_module)) {
      already_reported = false;
      already_reported_modules->insert(cyclic_module);
    }
  }
  if (already_reported) return;

  Symbol error_lookup_name = name.is_valid() ? name : Symbol::synthetic("<export *>");
  // Since cyclic export dependencies work over different files, report the same error
  // for each file.
  // Otherwise editors would only show the error in one of the files.
  for (auto current_module : cyclic_modules) {
    diagnostics->start_group();
    auto error_node = find_export_node(current_module, error_lookup_name);
    diagnostics->report_error(error_node, "Cyclic export dependency");
    for (auto cyclic : cyclic_modules) {
      if (cyclic == current_module) continue;
      auto error_node = find_export_node(cyclic, name);
      diagnostics->report_note(error_node, "This clause contributes to the 'export' cycle");
    }
    diagnostics->end_group();
  }
}

/// For every module resolve the shown identifiers and add it to the dictionaries.
/// For every export resolve it and check that there aren't any issues.
void Resolver::resolve_shows_and_exports(std::vector<Module*>& modules) {
  bool is_lsp_show = true;
  ast::Identifier* lsp_node = null;
  Symbol lsp_name = Symbol::invalid();
  Module* lsp_module = null;
  ResolutionEntry lsp_resolution_entry;
  ModuleScope* lsp_scope = null;

  // First build up a map for each module, where we map show-imports to their corresponding
  // prefixed-module.
  Map<Module*, Map<Symbol, Module::PrefixedModule>> show_map;
  for (auto module : modules) {
    auto& identifier_map = show_map[module];
    for (auto imported_module : module->imported_modules()) {
      // The imported modules are sorted so that the ones without prefix are in front.
      // We can stop as soon as there is one that has a prefix.
      if (imported_module.prefix != null) break;
      if (imported_module.show_identifiers.is_empty()) continue;
      for (auto ast_identifier : imported_module.show_identifiers) {
        auto name = ast_identifier->data();

        if (ast_identifier->is_LspSelection()) {
          // Remember which "show" identifier was the LSP-selection.
          lsp_node = ast_identifier;
          lsp_name = name;
          lsp_module = module;
          is_lsp_show = true;
        }

        auto identifier_probe = identifier_map.find(name);
        if (identifier_probe != identifier_map.end() &&
            identifier_probe->second.module != imported_module.module) {
          for (auto other_ast_identifier : identifier_probe->second.show_identifiers) {
            if (other_ast_identifier->data() == ast_identifier->data()) {
              auto earlier = ast_identifier->selection_range().is_before(other_ast_identifier->selection_range())
                ? ast_identifier
                : other_ast_identifier;
              auto later = ast_identifier == earlier ? other_ast_identifier : ast_identifier;
              diagnostics()->start_group();
              report_error(later, "Ambiguous 'show' import for '%s'", name.c_str());
              report_note(earlier, "First show of identifier '%s'", name.c_str());
              diagnostics()->end_group();
            }
          }
          continue;
        }
        identifier_map[name] = imported_module;
        // Also check whether this identifier is a prefix or toplevel in this module.
        auto entry = module->scope()->lookup_module(name);
        if (!entry.is_empty()) {
          auto other = ir_to_ast_map_[entry.nodes()[0]];
          diagnostics()->start_group();
          report_error(ast_identifier, "Name clash with toplevel declaration '%s'", name.c_str());
          report_note(other, "Toplevel declaration of '%s'", name.c_str());
          diagnostics()->end_group();
          continue;
        }
        auto prefix_entry = module->scope()->non_prefixed_imported()->lookup_prefix_and_explicit(name);
        // Since we haven't added any explicit entries (i.e. the shows) yet, we can only
        // find prefixes here.
        ASSERT(prefix_entry.is_empty() || prefix_entry.is_prefix());
        if (prefix_entry.is_prefix()) {
          diagnostics()->start_group();
          report_error(ast_identifier, "Name clash with prefix '%s'", name.c_str());
          auto ast_unit = module->unit();
          for (auto import : ast_unit->imports()) {
            if (import->prefix() != null && import->prefix()->data() == name) {
              report_error(import->prefix(), "Definition of prefix '%s'", name.c_str());
            }
          }
          diagnostics()->end_group();
          continue;
        }
      }
    }
    if (lsp_ != null) {
      // Run through the export nodes to find any LSP selection.
      for (auto ast_export : module->unit()->exports()) {
        for (auto ast_identifier : ast_export->identifiers()) {
          if (ast_identifier->is_LspSelection()) {
            lsp_node = ast_identifier;
            lsp_name = ast_identifier->data();
            lsp_module = module;
            is_lsp_show = false;
          }
        }
      }
    }
  }


  UnorderedMap<Module*, UnorderedMap<Symbol, ResolutionEntry>> resolved_exports;

  // The set of modules for which we already reported a cycle in the export chain.
  UnorderedSet<Module*> reported_cyclic_modules;

  // The set of show nodes for which we already reported an issue.
  UnorderedSet<ast::Identifier*> reported_show_nodes;

  CycleDetector<Module*> cycle_detector;

  // When an export-cycle is encountered, this variable is set to the beginning of
  // the cycle, so that callers can avoid printing additional error messages for
  // nodes that are in the cycle.
  Module* export_cycle_start_node = null;

  // Looks for `name` in the module.
  // If `name` comes from an export recursively continues.
  std::function<ResolutionEntry (Module* module, Symbol name)> resolve_identifier;

  // If there is an error during resolution always returns the empty entry.
  resolve_identifier = [&](Module* module, Symbol name) {
    // Start by seeing if the name is in this module.
    auto scope = module->scope();
    auto entry = scope->lookup_module(name);
    // Common case: the identifier was declared in this module.
    if (!entry.is_empty()) return entry;

    bool explicitly_exported = module->exported_identifiers().contains(name);

    // Not transitively exported.
    if (!module->export_all() && !explicitly_exported) return ResolutionEntry();

    // If we have seen this module before, we are in a cycle of exports.
    bool has_cycle = cycle_detector.check_cycle(module, [&](const std::vector<Module*>& cycle) {
      report_cyclic_export(cycle, name, &reported_cyclic_modules, diagnostics());
    });
    if (has_cycle) {
      export_cycle_start_node = module;
      return ResolutionEntry();
    }

    // Check whether we already resolved this export-identifier.
    auto module_probe = resolved_exports.find(module);
    if (module_probe != resolved_exports.end()) {
      auto probe = module_probe->second.find(name);
      if (probe != module_probe->second.end()) {
        // The export was already resolved.
        return probe->second;
      }
    }
    // Initialize the resolved_export as empty.
    // If we find better, we will update it. This way we won't report errors
    //   multiple times for the same nodes.
    resolved_exports[module][name] = ResolutionEntry();

    // Check whether we are trying to export a prefix.
    if (explicitly_exported) {
      // Check whether the `name` is a prefix.
      entry = scope->non_prefixed_imported()->lookup_prefix_and_explicit(name);
      if (entry.is_prefix()) {
        auto error_node = find_export_node(module, name);
        report_error(error_node, "Can't export prefix '%s'", name.c_str());
        return ResolutionEntry();
      }
    }

    if (entry.is_empty()) {
      // See if there is an explicit show in this module which would take precedence.
      auto probe = show_map[module].find(name);
      if (probe != show_map[module].end()) {
        cycle_detector.start(module);
        entry = resolve_identifier(probe->second.module, name);
        cycle_detector.stop(module);
        if (export_cycle_start_node != null) {
          // We are in an export cycle. Don't continue looking for the identifier.
          if (export_cycle_start_node == module) {
            export_cycle_start_node = null;
          }
          return ResolutionEntry();
        }
      }
    }

    if (entry.is_empty()) {
      // Transitively search through all modules.
      // The search is at most one level deep unless the module exports the
      // identifier (in which case we recursively continue).
      auto non_prefixed = module->scope()->non_prefixed_imported();
      cycle_detector.start(module);
      ResolutionEntry resolved_entry;
      bool should_return = false;
      for (auto module_scope : non_prefixed->imported_scopes()) {
        resolved_entry = resolve_identifier(module_scope->module(), name);
        if (!resolved_entry.is_empty() && entry.is_empty()) {
          entry = resolved_entry;
        } else if (!resolved_entry.is_empty() &&
            entry.nodes()[0] != resolved_entry.nodes()[0]) {
          auto error_node = find_export_node(module, name);
          diagnostics()->start_group();
          report_error(error_node, "Ambiguous export of '%s'", name.c_str());
          report_error(entry.nodes()[0], "Definition of '%s'", name.c_str());
          report_error(resolved_entry.nodes()[0], "Definition of '%s'", name.c_str());
          diagnostics()->end_group();
          should_return = true;
          break;
        }
      }
      cycle_detector.stop(module);
      if (export_cycle_start_node != null) {
        // We are in an export cycle. Don't continue looking for the identifier.
        if (export_cycle_start_node == module) {
          export_cycle_start_node = null;
        }
        return ResolutionEntry();
      }
      // From the outside, it's as if the resolution just didn't find anything.
      if (should_return) return ResolutionEntry();
    }

    if (explicitly_exported && entry.is_empty()) {
      auto identifier = find_export_node(module, name);
      report_error(identifier, "Unresolved export '%s'", name.c_str());
      return ResolutionEntry();
    }
    resolved_exports[module][name] = entry;
    return entry;
  };

  for (auto module : show_map.keys()) {
    // If a module has an `export *`, all `show` identifiers count as
    // explicit exports. They also disambiguate which element should be
    // exported if there are multiple modules that provide a toplevel element
    // with that name.
    ASSERT(!module->scope()->exported_identifiers_map_has_been_set());
    Scope::ResolutionEntryMap exported_identifiers_map;
    bool export_all = module->export_all();
    ModuleScope* scope = module->scope();
    auto shows = show_map.at(module);
    for (auto name : shows.keys()) {
      Module::PrefixedModule prefix = shows.at(name);
      if (prefix.module->unit()->is_error_unit()) continue;
      auto resolved_entry = resolve_identifier(prefix.module, name);
      if (resolved_entry.is_empty()) {
        report_unresolved_show(prefix, name, &reported_show_nodes, diagnostics());
      } else {
        scope->non_prefixed_imported()->add(name, resolved_entry);
        if (export_all) exported_identifiers_map[name] = resolved_entry;
      }

      if (module == lsp_module && name == lsp_name) {
        // We can't yet invoke the lsp-handler, as the exports haven't been resolved yet.
        lsp_resolution_entry = resolved_entry;
        lsp_scope = prefix.module->scope();
      }
    }
    module->scope()->set_exported_identifiers_map(exported_identifiers_map);
  }
  for (auto module : modules) {
    Scope::ResolutionEntryMap exported_identifiers_map = module->scope()->exported_identifiers_map();
    for (auto exported : module->exported_identifiers()) {
      auto scope = module->scope();
      auto entry = scope->lookup_module(exported);
      // We are not allowed to export a local identifier.
      // These are exported automatically.
      if (!entry.is_empty()) {
        auto identifier = find_export_node(module, exported);
        report_error(identifier, "Can't export local '%s'", exported.c_str());
        // Even if there was a 'show' with that name, we overwrite the entry in the export map.
        exported_identifiers_map[exported] = ResolutionEntry();
      } else {
        auto probe = exported_identifiers_map.find(exported);
        if (probe == exported_identifiers_map.end()) {
          // No explicit 'show' with that name, so we need to find it in all imports.
          ASSERT(cycle_detector.in_progress_size() == 0);
          auto resolved = resolve_identifier(module, exported);
          exported_identifiers_map[exported] = resolved;
          if (module == lsp_module && exported == lsp_name) {
            // We could invoke the lsp-handler here, but we need to handle the case where
            // the entry isn't resolved anyway.
            lsp_resolution_entry = resolved;
          }
        }
      }
    }
    module->scope()->set_exported_identifiers_map(exported_identifiers_map);
  }

  // Finally check whether we have a cycle in export-alls.
  // These aren't checked earlier if we didn't look for a specific identifier.
  UnorderedMap<Module*, int> export_all_modules_map;
  std::vector<Module*> export_all_modules;
  std::function<void (Module*)> traverse;
  traverse = [&](Module* module) {
    if (!module->export_all()) return;
    if (export_all_modules_map.find(module) != export_all_modules_map.end()) {
      // Cycle.
      auto sub = std::vector<Module*>(export_all_modules.begin() + export_all_modules_map.at(module),
                                      export_all_modules.end());
      report_cyclic_export(sub, Symbol::invalid(), &reported_cyclic_modules, diagnostics());
      return;
    }
    export_all_modules_map[module] = export_all_modules.size();
    export_all_modules.push_back(module);
    auto non_prefixed = module->scope()->non_prefixed_imported();
    for (auto module_scope : non_prefixed->imported_scopes()) {
      traverse(module_scope->module());
    }
    export_all_modules_map.remove(module);
    export_all_modules.pop_back();
  };
  for (auto module : modules) {
    traverse(module);
  }

  if (lsp_node != null) {
    if (is_lsp_show) {
      lsp_->selection_handler()->show(lsp_node, lsp_resolution_entry, lsp_scope);
    } else {
      lsp_->selection_handler()->expord(lsp_node, lsp_resolution_entry, lsp_module->scope());
    }
  }
}

void Resolver::build_module_scopes(std::vector<Module*>& modules) {
  // Start by collecting all top-level declarations of a module and store it
  // in a ModuleScope.
  for (auto module : modules) {
    Map<Symbol, std::vector<ir::Node*>> declarations;

    // Build the local module scope.
    ModuleScope* scope = _new ModuleScope(module, module->export_all());
    bool discard_invalid_symbols = true;  // And ignores them.
    ScopeFiller filler(discard_invalid_symbols);
    filler.add_all(module->classes());
    filler.add_all(module->methods());
    filler.add_all(module->globals());
    filler.fill(scope);

    // TODO(florian): check that entries aren't conflicting. ?
    module->set_scope(scope);
  }

  // Set the imports (as "Prefix") in the Module scope.
  // Every imported module is in a Prefix instance. There is one that has a prefix
  // of "".
  for (auto module : modules) {
    auto module_scope = module->scope();

    auto non_prefixed = _new NonPrefixedImportScope();

    for (auto prefixed_module : module->imported_modules()) {
      auto ast_prefix = prefixed_module.prefix;
      auto show_identifiers = prefixed_module.show_identifiers;

      if (ast_prefix != null) {
        ASSERT(prefixed_module.is_explicitly_imported);
        auto prefix_name = ast_prefix->data();
        // Check whether the prefix clashes with a toplevel identifier.
        auto module_entry = module_scope->lookup_module(prefix_name);
        if (!module_entry.is_empty()) {
          diagnostics()->start_group();
          report_error(ast_prefix, "Prefix clashes with toplevel declaration '%s'", prefix_name.c_str());
          report_error(module_entry.nodes()[0], "Toplevel declaration '%s'", prefix_name.c_str());
          diagnostics()->end_group();
          continue;
        }

        auto entry = non_prefixed->lookup_prefix_and_explicit(prefix_name);
        // So far we can only find imported since we haven't set any explicit
        // identifiers yet.
        ASSERT(entry.is_empty() || entry.is_prefix());
        ImportScope* current = null;
        if (entry.is_empty()) {
          // First time we see this prefix.
          auto new_prefix = _new ImportScope(prefix_name);
          non_prefixed->add(prefix_name, ResolutionEntry(new_prefix));
          current = new_prefix;
        } else {
          current = entry.prefix();
        }
        // If there are no show-identifiers we add the scope. Show-identifiers will be
        // added explicitly later.
        if (show_identifiers.is_empty()) {
          current->add(prefixed_module.module->scope(), prefixed_module.is_explicitly_imported);
        }
      } else {
        // If there are no show-identifiers we add the scope. Show-identifiers will be
        // added explicitly later.
        if (show_identifiers.is_empty()) {
          non_prefixed->add(prefixed_module.module->scope(), prefixed_module.is_explicitly_imported);
        }
      }
    }
    module_scope->set_non_prefixed_imported(non_prefixed);
  }

  resolve_shows_and_exports(modules);
}

void Resolver::mark_runtime(Module* core_module) {
  UnorderedSet<Module*> finished_modules;

  std::function<void (Module*)> mark;
  mark = [&](Module* module) {
    if (finished_modules.contains(module)) return;
    finished_modules.insert(module);

    for (auto klass : module->classes()) {
      klass->mark_runtime_class();
    }
    for (auto method : module->methods()) {
      method->mark_runtime_method();
    }

    for (auto imported : module->imported_modules()) {
      mark(imported.module);
    }
  };

  mark(core_module);
}

void Resolver::mark_non_returning(Module* core_module) {
  // TODO(florian): instead of having an allowlist here, we should mark the methods
  //   in the source somehow.
  std::vector<Symbol> non_returning{
    Symbols::throw_,
    Symbols::rethrow,
    Symbols::lookup_failure_,
    Symbols::as_check_failure_,
    Symbols::unreachable,
    Symbols::uninitialized_global_failure_,
  };
  for (auto name : non_returning) {
    auto entry = core_module->scope()->lookup(name).entry;
    ASSERT(entry.is_single());
    auto method = entry.single()->as_Method();
    ASSERT(method != null);
    method->mark_does_not_return();
  }
}

ir::Class* Resolver::resolve_class_interface_or_mixin(ast::Expression* ast_node,
                                                      Scope* scope,
                                                      ir::Class* holder,
                                                      bool needs_interface,
                                                      bool needs_mixin) {
  ResolutionEntry type_declaration;
  if (ast_node->is_Identifier()) {
    auto type_name = ast_node->as_Identifier()->data();
    type_declaration = scope->lookup_shallow(type_name);
    if (ast_node->is_LspSelection()) {
      ir::Node* ir_resolved = type_declaration.is_single() ? type_declaration.single() : null;
      lsp_->selection_handler()->class_interface_or_mixin(ast_node,
                                                          scope,
                                                          holder,
                                                          ir_resolved,
                                                          needs_interface,
                                                          needs_mixin);
    }
  } else if (ast_node->is_Dot()) {
    auto ast_dot = ast_node->as_Dot();
    type_declaration = scope->lookup_prefixed(ast_dot);
    if (ast_dot->name()->is_LspSelection()) {
      ir::Node* ir_resolved = type_declaration.is_single() ? type_declaration.single() : null;
      auto prefix_lookup_result = scope->lookup(ast_dot->receiver()->as_Identifier()->data());
      // If the LHS is not a prefix, we just provide an empty scope instead.
      SimpleScope empty_scope(null);
      auto prefix_scope = prefix_lookup_result.entry.is_prefix()
          ? static_cast<IterableScope*>(prefix_lookup_result.entry.prefix())
          : static_cast<IterableScope*>(&empty_scope);
      lsp_->selection_handler()->class_interface_or_mixin(ast_dot->name(),
                                                          prefix_scope,
                                                          holder,
                                                          ir_resolved,
                                                          needs_interface,
                                                          needs_mixin);
    } else if (ast_dot->receiver()->is_LspSelection()) {
      auto receiver_as_type_name = ast_dot->receiver()->as_Identifier()->data();
      auto receiver_as_type_declaration = scope->lookup_shallow(receiver_as_type_name);
      ir::Node* ir_resolved = receiver_as_type_declaration.is_single()
          ? receiver_as_type_declaration.single()
          : null;
      lsp_->selection_handler()->class_interface_or_mixin(ast_node,
                                                          scope,
                                                          holder,
                                                          ir_resolved,
                                                          needs_interface,
                                                          needs_mixin);
    }
  } else {
    ASSERT(ast_node->is_Error());
    return null;
  }

  if (type_declaration.is_class()) return type_declaration.klass();
  return null;
}

/// Sets up the inheritance chain of all classes.
///
/// Checks that:
/// - the supers of classes exist.
/// - the class hierarchy isn't cyclic.
/// - there aren't any mismatches (classes extending interfaces, ...)
void Resolver::setup_inheritance(std::vector<Module*> modules, int core_module_index) {
  Module* core_module = modules[core_module_index];
  auto core_scope = core_module->scope();
  ir::Class* top = core_scope->lookup_shallow(Symbols::Object).klass();
  ir::Class* interface_top = core_scope->lookup_shallow(Symbols::Interface_).klass();
  ir::Class* mixin_top = core_scope->lookup_shallow(Symbols::Mixin_).klass();
  ASSERT(top != null);

  ir::Class* monitor = core_scope->lookup_shallow(Symbols::__Monitor__).klass();
  ASSERT(monitor != null);

  for (auto module : modules) {
    Scope* scope = module->scope();

    // -- Check that super classes exist.
    for (auto klass : module->classes()) {
      ast::Class* ast_class = ast_for(klass);

      // When the class doesn't have a super, or there is an error, the default_super is used.
      ir::Class* default_super = null;
      switch (ast_class->kind()) {
        case ast::Class::CLASS:
          default_super = top;
          break;
        case ast::Class::INTERFACE:
          default_super = interface_top;
          break;
        case ast::Class::MONITOR:
          default_super = monitor;
          break;
        case ast::Class::MIXIN:
          default_super = mixin_top;
          break;
      }

      if (!ast_class->has_super() || ast_class->super()->is_Error()) {
        if (klass != top && klass != interface_top && klass != mixin_top) {
          klass->set_super(default_super);
        }
      } else {
        bool detected_error = false;
        auto ast_super = ast_class->super();
        auto ir_super_class = resolve_class_interface_or_mixin(ast_super,
                                                               scope,
                                                               klass,
                                                               klass->is_interface(),
                                                               klass->is_mixin());

        if (ast_class->is_monitor()) {
          report_error(ast_class->super(), "Monitors may not have a super class");
          detected_error = true;
        }
        if (ir_super_class != null) {
          bool super_matches_kind =
              klass->is_interface() == ir_super_class->is_interface() &&
              klass->is_mixin() == ir_super_class->is_mixin();
          if (!super_matches_kind) {
            detected_error = true;
            if (klass->is_interface()) {
              report_error(ast_class->super(), "Super of an interface must be an interface");
            } else if (klass->is_mixin()) {
              report_error(ast_class->super(), "Super of a mixin must be a mixin");
            } else {
              report_error(ast_class->super(), "Super of a class must be a class");
            }
          } else if (ir_super_class == monitor) {
            detected_error = true;
            report_error(ast_class->super(), "Cannot extend builtin Monitor class");
          } else if (!detected_error) {
            klass->set_super(ir_super_class);
          }
        } else {
          detected_error = true;
          const char* class_type = "";
          switch (ast_class->kind()) {
            case ast::Class::CLASS:
            case ast::Class::MONITOR:
              class_type = "class";
              break;
            case ast::Class::INTERFACE:
              class_type = "interface";
              break;
            case ast::Class::MIXIN:
              class_type = "mixin";
              break;
          }
          report_error(ast_class->super(), "Unresolved super %s", class_type);
        }
        if (detected_error) {
          klass->set_super(default_super);
        }
      }

      auto ast_mixins = ast_class->mixins();
      if (klass->is_interface() && !ast_mixins.is_empty()) {
        report_error(ast_mixins[0], "Interfaces may not have mixins");
      }
      ListBuilder<ir::Class*> ir_mixins;
      for (int i = 0; i < ast_mixins.length(); i++) {
        auto ast_mixin = ast_mixins[i];
        auto ir_mixin = resolve_class_interface_or_mixin(ast_mixin, scope, klass, false, true);
        if (ir_mixin == null) {
          report_error(ast_mixin, "Unresolved mixin");
        } else if (!ir_mixin->is_mixin()) {
          report_error(ast_mixin, "Not a mixin");
        } else {
          ir_mixins.add(ir_mixin);
        }
      }
      klass->set_mixins(ir_mixins.build());

      auto ast_interfaces = ast_class->interfaces();
      ListBuilder<ir::Class*> ir_interfaces;
      for (int i = 0; i < ast_interfaces.length(); i++) {
        auto ast_interface = ast_interfaces[i];
        auto ir_interface = resolve_class_interface_or_mixin(ast_interface, scope, klass, true, false);
        if (ir_interface == null) {
          report_error(ast_interface, "Unresolved interface");
        } else if (!ir_interface->is_interface()) {
          report_error(ast_interface, "Not an interface");
        } else {
          ir_interfaces.add(ir_interface);
        }
      }
      klass->set_interfaces(ir_interfaces.build());
    }
  }

  // Now check for cycles.
  UnorderedSet<ir::Class*> checked_classes;
  // Keep track of all classes in cycles.
  // At the end we reset their supers/interfaces, so that we don't trip up the
  // rest of the compiler.
  UnorderedSet<ir::Class*> cycling_classes;
  Set<ir::Class*> sub_classes;

  checked_classes.insert(top);

  std::function<void (ir::Class*)> check_cycles;
  check_cycles = [&](ir::Class* klass) {
    if (klass == null) return;
    if (checked_classes.contains(klass)) return;
    if (sub_classes.contains(klass)) {
      // Cycle detected.
      std::vector<ir::Class*> cycle_nodes;
      bool in_cycle = false;
      for (auto sub_class : sub_classes) {
        if (sub_class == klass) in_cycle = true;
        if (in_cycle) cycle_nodes.push_back(sub_class);
      }
      diagnostics()->start_group();
      const char* chain_kind = null;
      switch (cycle_nodes[0]->kind()) {
        case ir::Class::CLASS:
        case ir::Class::MONITOR:
          chain_kind = "super";
          break;
        case ir::Class::INTERFACE:
          chain_kind = "interface";
          break;
        case ir::Class::MIXIN:
          chain_kind = "mixin";
          break;
      }
      report_error(cycle_nodes[0], "Cycle in %s chain", chain_kind);
      for (size_t i = 0; i < cycle_nodes.size(); i++) {
        auto current = cycle_nodes[i];
        cycling_classes.insert(current);
        auto ast_current = ast_for(current);
        auto next = cycle_nodes[(i + 1) % cycle_nodes.size()];
        auto error_range = Source::Range::invalid();
        if (next == current->super()) {
          error_range = ast_current->super()->selection_range();
        } else {
          List<ir::Class*> ir_nodes;
          List<ast::Expression*> ast_nodes;
          if (next->is_interface()) {
            ir_nodes = current->interfaces();
            ast_nodes = ast_current->interfaces();
          } else {
            ASSERT(next->is_mixin());
            ir_nodes = current->mixins();
            ast_nodes = ast_current->mixins();
          }
          // If interfaces/mixins are not resolved the length of the IR and AST interfaces
          // may differ. In that case, we don't have an easy 1:1 relationship between
          // the resolved interfaces/mixins and the AST nodes.
          // In that case, we take the range of all interfaces/mixins.
          if (ir_nodes.length() < ast_nodes.length()) {
            auto first = ast_nodes[0];
            auto last = ast_nodes.last();
            error_range = first->selection_range().extend(last->selection_range());
          } else {
            ast::Node* ast_position_node = null;
            for (int j = 0; j < ir_nodes.length(); j++) {
              if (ir_nodes[j] == next) {
                ast_position_node = ast_nodes[j];
                break;
              }
            }
            ASSERT(ast_position_node != null);
            error_range = ast_position_node->selection_range();
          }
        }
        diagnostics()->report_error(error_range, "This clause contributes to the cycle");
      }
      diagnostics()->end_group();
      return;
    }
    sub_classes.insert(klass);
    check_cycles(klass->super());
    for (auto ir_interface : klass->interfaces()) {
      check_cycles(ir_interface);
    }
    for (auto ir_mixin : klass->mixins()) {
      check_cycles(ir_mixin);
    }
    sub_classes.erase_last(klass);
    checked_classes.insert(klass);
  };

  for (auto module : modules) {
    for (const auto& klass : module->classes()) {
      check_cycles(klass);
    }
  }
  for (auto klass : cycling_classes.underlying_set()) {
    // When the class doesn't have a super, or there is an error, the default_super is used.
    ir::Class* default_super = null;
    if (klass->super() == monitor) {
      default_super = monitor;
    } else if (klass->is_interface()) {
      default_super = interface_top;
    } else if (klass->is_mixin()) {
      default_super = mixin_top;
    } else {
      default_super = top;
    }
    klass->replace_super(default_super);
    klass->replace_interfaces(List<ir::Class*>());
    klass->replace_mixins(List<ir::Class*>());
  }
}

static bool is_operator_name(Symbol name) {
  return name == Token::symbol(Token::EQ) ||
      name == Token::symbol(Token::LT) ||
      name == Token::symbol(Token::LTE) ||
      name == Token::symbol(Token::GTE) ||
      name == Token::symbol(Token::GT) ||
      name == Token::symbol(Token::ADD) ||
      name == Token::symbol(Token::SUB) ||
      name == Token::symbol(Token::MUL) ||
      name == Token::symbol(Token::DIV) ||
      name == Token::symbol(Token::MOD) ||
      name == Token::symbol(Token::BIT_NOT) ||
      name == Token::symbol(Token::BIT_AND) ||
      name == Token::symbol(Token::BIT_OR) ||
      name == Token::symbol(Token::BIT_XOR) ||
      name == Token::symbol(Token::BIT_SHR) ||
      name == Token::symbol(Token::BIT_USHR) ||
      name == Token::symbol(Token::BIT_SHL) ||
      name == Symbols::index ||
      name == Symbols::index_put ||
      name == Symbols::index_slice;
}

static bool is_valid_operator_shape(Symbol name, const ResolutionShape& shape) {
  if (shape.total_block_count() != 0) return false;

  if (name == Symbols::index_slice) {
    // Only unnamed is the receiver.
    if (shape.max_unnamed_non_block() != 1) return false;

    // Slice operator must have two named parameters: 'from' and 'to'.
    // They can be optional (but we don't need to test that here).
    if (shape.names().length() != 2) return false;
    if (shape.names()[0] != Symbols::from && shape.names()[1] != Symbols::from) return false;
    if (shape.names()[0] != Symbols::to && shape.names()[1] != Symbols::to) return false;
    return true;
  }

  if (shape.has_optional_parameters()) return false;
  if (!shape.names().is_empty()) return false;

  int parameter_count = shape.max_arity();
  if (name == Token::symbol(Token::EQ) ||
      name == Token::symbol(Token::LT) ||
      name == Token::symbol(Token::LTE) ||
      name == Token::symbol(Token::GTE) ||
      name == Token::symbol(Token::GT) ||
      name == Token::symbol(Token::ADD) ||
      name == Token::symbol(Token::MUL) ||
      name == Token::symbol(Token::DIV) ||
      name == Token::symbol(Token::MOD) ||
      name == Token::symbol(Token::BIT_AND) ||
      name == Token::symbol(Token::BIT_OR) ||
      name == Token::symbol(Token::BIT_XOR) ||
      name == Token::symbol(Token::BIT_SHR) ||
      name == Token::symbol(Token::BIT_USHR) ||
      name == Token::symbol(Token::BIT_SHL)) {
    return parameter_count == 2;
  }
  if (name == Token::symbol(Token::SUB)) {
    return parameter_count == 1 || parameter_count == 2;
  }
  if (name == Token::symbol(Token::BIT_NOT)) {
    return parameter_count == 1;
  }
  if (name == Symbols::index) {
    return parameter_count > 1;
  }
  if (name == Symbols::index_put) {
    return parameter_count > 2;
  }
  UNREACHABLE();
  return false;
}


class HasExplicitReturnVisitor : public ast::TraversingVisitor {
 public:
  void visit_Return(ast::Return* node) {
    result_ = true;
    // No need to traverse the rest of the expression.
  }

  void visit_Call(ast::Call* node) {
    if (node->is_call_primitive()) result_ = true;
    if (!result_) {
      TraversingVisitor::visit_Call(node);
    }
  }

  void visit_Sequence(ast::Sequence* node) {
    auto expressions = node->expressions();
    // Go through the sequence in reverse order, since returns are generally last.
    for (int i = expressions.length() - 1; i >= 0; i--) {
      expressions[i]->accept(this);
      // No need to continue, once we found a return.
      if (result_) return;
    }
  }

  bool result() { return result_; }

 private:
   bool result_ = false;
};

void Resolver::check_method(ast::Method* method, ir::Class* holder,
                            Symbol* name, ir::Method::MethodKind* kind,
                            bool allow_future_reserved) {
  bool is_toplevel = holder == null;
  bool class_is_interface = is_toplevel ? false : holder->is_interface();
  auto class_name = is_toplevel ? Symbol::invalid() : holder->name();
  auto name_or_dot = method->name_or_dot();
  bool is_operator = false;

  bool is_named_constructor_or_factory = name_or_dot->is_Dot();
  ast::Identifier* ast_name_node;
  if (is_named_constructor_or_factory) {
    ast_name_node = name_or_dot->as_Dot()->name();
    ASSERT(!is_operator_name(*name));
  } else {
    ast_name_node = name_or_dot->as_Identifier();
  }
  *name = ast_name_node->data();
  is_operator = is_operator_name(*name);

  if (!is_named_constructor_or_factory && *name == Symbols::constructor) {
    if (method->is_setter()) {
      report_error(ast_name_node,
                   "Constructors can't be followed by '='");
    }
    // Allowed.
  } else if (Symbols::is_reserved(*name)) {
    report_error(ast_name_node,
                 "Can't use '%s' as name for a %s",
                 name->c_str(),
                 is_named_constructor_or_factory ? "constructor" : "method");
  }
  if (Symbols::is_future_reserved(*name)) {
    // Some core methods are allowed to have the reserved identifier for now.
    if (!is_toplevel || !allow_future_reserved) {
      diagnostics()->report_warning(ast_name_node,
                                    "Name '%s' will be reserved in future releases",
                                    name->c_str());
    }
  }
  auto method_is_abstract = method->is_abstract();
  auto is_static = method->is_static();
  if (is_toplevel) {
    if (is_static) {
      report_error(name_or_dot, "Toplevel functions can't have the 'static' modifier");
    }
    // For the rest of the checking we treat toplevel functions as if they were static.
    is_static = true;
  }

  if (!class_is_interface && !method_is_abstract && method->body() == null) {
    report_error(name_or_dot, "Missing body");
  }
  if (is_operator) {
    if (is_static) {
      report_error(name_or_dot, "Operators may not be static");
    } else if (*name == Symbols::index || *name == Symbols::index_put) {
      int min_param_count = *name == Symbols::index ? 2 : 3;  // Including 'this'.
      auto shape = ResolutionShape::for_instance_method(method);
      if (shape.has_optional_parameters() ||
          !shape.names().is_empty() ||
          shape.max_arity() < min_param_count) {
        report_error(name_or_dot,
                     "Invalid method shape for '%s'",
                     name->c_str());
      }
    } else {
      auto shape = ResolutionShape::for_instance_method(method);
      if (!is_valid_operator_shape(*name, shape)) {
        report_error(name_or_dot,
                     "Invalid method shape for '%s'",
                     name->c_str());
      }
    }
  }

  if (is_named_constructor_or_factory ||
      (name->is_valid() && *name == class_name) ||
      (name->is_valid() && *name == Symbols::constructor)) {
    if (*name == class_name) {
      diagnostics()->report_warning(name_or_dot->selection_range(),
                                    "Class-name constructors are deprecated");
    }
    bool is_valid = true;
    if (is_toplevel) {
      is_valid = false;
    } else if (is_named_constructor_or_factory) {
      auto receiver_name = name_or_dot->as_Dot()->receiver()->as_Identifier()->data();
      if (receiver_name == class_name) {
        diagnostics()->report_warning(name_or_dot->selection_range(),
                                      "Class-name constructors are deprecated");
      }
      is_valid = receiver_name == Symbols::constructor || receiver_name == class_name;
    }
    if (!is_valid) {
      report_error(name_or_dot, "Invalid name");
      *kind = ir::Method::GLOBAL_FUN;
    } else {
      if (is_static) {
        report_error(name_or_dot, "Constructors can't be static");
      }
      if (method_is_abstract) {
        report_error(name_or_dot, "Constructors can't be abstract");
      }

      HasExplicitReturnVisitor visitor;
      visitor.visit(method);
      bool has_explicit_return = visitor.result();

      if (!has_explicit_return) {
        if (class_is_interface) {
          report_error(name_or_dot, "Interfaces can't have constructors");
        } else if (holder->is_mixin()) {
          if (method->arity() != 0) {
            report_error(name_or_dot, "Mixins can only have default constructors");
          }
        }
      }
      if (has_explicit_return) {
        *kind = ir::Method::FACTORY;
      } else {
        *kind = ir::Method::CONSTRUCTOR;
      }
    }
  } else if (is_static) {
    if (method_is_abstract) {
      report_error(name_or_dot, "Static functions can't be abstract");
    }
    *kind = ir::Method::GLOBAL_FUN;

  // TODO: we shouldn't make synchronization dependent on the first character.
  //       Or if we do, it should be documented.
  } else if (ast_for(holder)->is_monitor() && !name->is_private_identifier()) {
    if (method_is_abstract) {
      report_error(name_or_dot, "Monitor functions can't be abstract");
    }
    *kind = ir::Method::INSTANCE;
  } else {
    if (class_is_interface && method_is_abstract) {
      report_error(name_or_dot, "Interface members can't be declared abstract");
    } else if (!holder->is_abstract() && method_is_abstract) {
      const char* kind_name = holder->is_mixin() ? "mixin" : "class";
      report_error(name_or_dot, "Members can't be abstract in non-abstract %s", kind_name);
    }
    if (class_is_interface && method->body() != null) {
      report_error(name_or_dot, "Interface members can't have bodies");
    } else if (method_is_abstract && method->body() != null) {
      report_error(name_or_dot, "Abstract members can't have bodies");
    }
    *kind = ir::Method::INSTANCE;
  }
}

void Resolver::check_field(ast::Field* field, ir::Class* holder) {
  auto name = field->name()->data();
  if (Symbols::is_reserved(name)) {
    report_error(field->name(), "Can't use '%s' as name for a field", name.c_str());
  }
  if (Symbols::is_future_reserved(name)) {
    diagnostics()->report_warning(field->name(),
                                  "Name '%s' will be reserved in future releases",
                                  name.c_str());
  }
  if (field->is_abstract()) {
    report_error(field, "Fields can't be abstract");
  }
  if (!field->is_static() && holder != null && holder->is_interface()) {
    report_error(field, "Interfaces can't have fields");
  }
  if (holder == null && field->is_static()) {
    report_error(field, "Globals can't have 'static' modifier");
  }
}

void Resolver::check_class(ast::Class* klass) {
  auto name = klass->name()->data();
  if (Symbols::is_reserved(name)) {
    report_error(klass->name(), "Can't use '%s' as name for a %s",
                 name.c_str(),
                 klass->is_interface() ? "interface" : "class");
  }
  if (Symbols::is_future_reserved(name)) {
    diagnostics()->report_warning(klass->name(),
                                  "Name '%s' will be reserved in future releases",
                                  name.c_str());
  }
}

/// Fills in skeleton information of classes.
///
/// Fills in all members.
void Resolver::fill_classes_with_skeletons(std::vector<Module*> modules) {
  for (auto module : modules) {
    // Fill in all members.
    for (auto ir_class : module->classes()) {
      auto ast_class = ast_for(ir_class);
      Symbol class_name = ast_class->name()->data();
      ListBuilder<ir::Method*> constructors;
      ListBuilder<ir::Method*> factories;
      ListBuilder<ir::MethodInstance*> methods;
      ListBuilder<ir::Field*> fields;

      bool class_is_interface = ast_class->is_interface();
      bool class_has_constructors = false;
      bool class_has_factories = false;

      ScopeFiller statics_scope_filler;

      if (ir_class->is_task_class()) {
        // Add the implicit stack field.
        auto stack_field = _new ir::Field(Symbols::stack_,
                                          ir_class,
                                          false,
                                          ir_class->range(),
                                          ir_class->range());
        fields.add(stack_field);
        // TODO(florian): find field type for `stack_` field.
        ir_to_ast_map_[stack_field] =
            _new ast::Field(_new ast::Identifier(Symbols::stack_),
                            null,    // No type.
                            _new ast::LiteralNull(),
                            false,   // Not static.
                            false,   // Not abstract.
                            false,   // Not final.
                            Source::Range::invalid());
      }
      for (auto member : ast_class->members()) {
        auto name_or_dot = member->name_or_dot();

        if (member->is_Method()) {
          Symbol member_name = Symbol::invalid();
          ir::Method::MethodKind kind;
          auto method = member->as_Method();
          auto method_is_abstract = method->is_abstract();

          bool allow_future_reserved;
          check_method(method, ir_class, &member_name, &kind, allow_future_reserved = false);

          auto position = method->selection_range();
          auto outline_range = method->outline_range();
          ir::Method* ir_method = null;
          switch (kind) {
            case ir::Method::CONSTRUCTOR: {
              auto shape = ResolutionShape::for_instance_method(method);
              ir_method = _new ir::Constructor(member_name, ir_class, shape, position, outline_range);
              class_has_constructors = true;
              if (method->name_or_dot()->is_Identifier()) {
                ASSERT(member_name == class_name || member_name == Symbols::constructor);
                constructors.add(ir_method);
              } else {
                statics_scope_filler.add(member_name, ir_method);
              }
              break;
            }
            case ir::Method::FACTORY: {
              auto shape = ResolutionShape::for_static_method(method);
              ir_method = _new ir::MethodStatic(member_name, ir_class, shape, kind, position, outline_range);
              class_has_factories = true;
              if (method->name_or_dot()->is_Identifier()) {
                ASSERT(member_name == class_name || member_name == Symbols::constructor);
                factories.add(ir_method);
              } else {
                statics_scope_filler.add(member_name, ir_method);
              }
              break;
            }
            case ir::Method::GLOBAL_FUN: {
              auto shape = ResolutionShape::for_static_method(method);
              ir_method = _new ir::MethodStatic(member_name, ir_class, shape, kind, position, outline_range);
              statics_scope_filler.add(member_name, ir_method);
              break;
            }
            case ir::Method::INSTANCE: {
              // TODO: we shouldn't make synchronization dependent on the first character.
              //       Or if we do, it should be documented.
              if (ast_class->is_monitor() && !member_name.is_private_identifier()) {
                auto shape = ResolutionShape::for_instance_method(method);
                ir_method = _new ir::MonitorMethod(member_name, ir_class, shape, position, outline_range);
                methods.add(ir_method->as_MethodInstance());
              } else {
                auto shape = ResolutionShape::for_instance_method(method);
                ir_method = _new ir::MethodInstance(member_name, ir_class, shape, method_is_abstract, position, outline_range);
                methods.add(ir_method->as_MethodInstance());
              }
              break;
            }
            case ir::Method::GLOBAL_INITIALIZER:
            case ir::Method::FIELD_INITIALIZER:
              UNREACHABLE();
          }
          ir_to_ast_map_[ir_method] = member;
        } else {
          ASSERT(name_or_dot->is_Identifier());
          Symbol member_name = name_or_dot->as_Identifier()->data();
          auto ast_field = member->as_Field();
          auto position = ast_field->selection_range();
          auto outline_range = ast_field->outline_range();
          check_field(ast_field, ir_class);
          if (ast_field->is_static()) {
            auto ir_global = _new ir::Global(member_name,
                                             ir_class,
                                             ast_field->is_final(),
                                             position,
                                             ast_field->outline_range());
            ir_to_ast_map_[ir_global] = member;
            statics_scope_filler.add(ir_global->name(), ir_global);
          } else {
            auto ir_field = _new ir::Field(member_name,
                                           ir_class,
                                           ast_field->is_final(),
                                           ast_field->selection_range(),
                                           ast_field->outline_range());
            ir_to_ast_map_[ir_field] = member;
            fields.add(ir_field);
            auto ir_getter = _new ir::FieldStub(ir_field, ir_class, true, position, outline_range);
            auto ir_setter = _new ir::FieldStub(ir_field, ir_class, false, position, outline_range);
            methods.add(ir_getter);
            methods.add(ir_setter);
            ir_to_ast_map_[ir_getter] = member;
            ir_to_ast_map_[ir_setter] = member;
          }
        }
      }

      if (!class_has_constructors && class_has_factories) {
        if (!ir_class->is_runtime_class() && !ir_class->is_interface()) {
          // The internal `Array` class only has factories, which is why we exclude
          // runtime classes.
          const char* kind_name = ir_class->is_mixin() ? "mixin" : "class";
          report_error(ir_class, "A %s with factories must have a constructor", kind_name);
        }
      } else if (!class_is_interface && !class_has_constructors) {
        // Create default-constructor place-holder (which takes `this` as argument).
        auto position = ast_class->selection_range();
        auto outline_range = ast_class->outline_range();
        ir::Constructor* constructor =
            _new ir::Constructor(Symbols::constructor, ir_class, position, outline_range);
        constructors.add(constructor);
      }

      ir_class->set_unnamed_constructors(constructors.build());
      ir_class->set_factories(factories.build());
      ir_class->set_methods(methods.build());
      ir_class->set_fields(fields.build());

      auto scope = _new StaticsScope();
      statics_scope_filler.fill(scope);
      ir_class->set_statics(scope);
    }
  }
}

/// Fills the given [abstract_methods] map with the abstract methods of klass. At the same
/// time fills in the abstract methods of super classes.
///
/// Abstract methods are initially set to the abstract method, and are then replaced with
///   the implementation methods (if they exist).
/// We need an ordered map, which is why we can't remove the entries.
///
/// Reuses existing entries in the [abstract_methods] map.
///
/// This approach is not complete, as it uses selectors for map keys. Methods with
///   optional arguments might not be a complete match but still shadow abstract methods.
/// Callers of this method thus need to do a more expensive check when it looks like
///   an abstract method isn't implemented.
static void fill_abstract_methods_map(ir::Class* ir_class,
                                      UnorderedMap<ir::Class*, Map<Selector<ResolutionShape>, ir::Method*>>* abstract_methods,
                                      Diagnostics* diagnostics) {
  auto probe = abstract_methods->find(ir_class);
  if (probe != abstract_methods->end()) return;
  auto super = ir_class->super();
  Map<Selector<ResolutionShape>, ir::Method*> super_abstracts;
  // If the super or the class' mixins are not abstract, we assume that this
  //   `ir_class` doesn't need to implement anything from any of its parents.
  //   If necessary, we will provide error messages on the super/mixin, as they
  //   should have been marked 'abstract' otherwise.
  if (super != null && super->is_abstract()) {
    fill_abstract_methods_map(super, abstract_methods, diagnostics);
    super_abstracts = abstract_methods->at(super);
  }
  bool all_mixins_are_non_abstract = true;
  for (auto mixin : ir_class->mixins()) {
    if (mixin->is_abstract()) {
      all_mixins_are_non_abstract = false;
      break;
    }
  }
  if (super_abstracts.empty() && all_mixins_are_non_abstract && !ir_class->is_abstract()) {
    // Handle the most common case.
    (*abstract_methods)[ir_class] = Map<Selector<ResolutionShape>, ir::Method*>();
    return;
  }

  Map<Selector<ResolutionShape>, ir::Method*> class_abstracts;
  for (auto selector : super_abstracts.keys()) {
    ir::Method* method = super_abstracts.at(selector);
    if (method->is_abstract()) {
      class_abstracts[selector] = method;
    }
  }
  for (auto mixin : ir_class->mixins()) {
    fill_abstract_methods_map(mixin, abstract_methods, diagnostics);
    auto mixin_abstracts = abstract_methods->at(mixin);
    for (auto selector : mixin_abstracts.keys()) {
      ir::Method* method = mixin_abstracts.at(selector);
      class_abstracts[selector] = method;
    }
  }
  if (ir_class->is_abstract() || !class_abstracts.empty()) {
    // This doesn't work if the methods don't have the exact same signature.
    // With optional parameters the selectors might not match 100%. This means
    // that we need to do another check before reporting errors.
    for (auto method : ir_class->methods()) {
      Selector<ResolutionShape> selector(method->name(), method->resolution_shape());
      if (method->is_abstract()) {
        if (method->name().is_valid()) {
          class_abstracts[selector] = method;
        } else {
          ASSERT(diagnostics->encountered_error());
        }
      } else {
        auto probe = class_abstracts.find(selector);
        if (probe != class_abstracts.end()) {
          class_abstracts[selector] = method;
        }
      }
    }
  }
  (*abstract_methods)[ir_class] = class_abstracts;
}

/// Checks that the klass has its mixins flattened.
/// Only does a conservative check.
static bool mixins_are_flattened(std::vector<Module*> modules) {
  for (auto module : modules) {
    for (auto klass : module->classes()) {
      if (klass->mixins().is_empty()) continue;
      UnorderedSet<ir::Class*> mixins;
      for (auto mixin : klass->mixins()) {
        mixins.insert(mixin);
      }
      for (auto mixin : klass->mixins()) {
        // Require that the super is in the mixins list, unless it is
        // the 'Mixin_' top.
        if (mixin->has_super()) {
          auto super = mixin->super();
          bool is_top = !super->has_super();
          if (!is_top && !mixins.contains(super)) {
            return false;
          }
        }
        // Require that all its mixins are in the mixins list.
        for (auto mixin_mixin : mixin->mixins()) {
          if (!mixins.contains(mixin_mixin)) {
            return false;
          }
        }
      }
    }
  }
  return true;
}

void Resolver::report_abstract_classes(std::vector<Module*> modules) {
  ASSERT(mixins_are_flattened(modules));
  UnorderedMap<ir::Class*, Map<Selector<ResolutionShape>, ir::Method*>> abstract_methods;

  Map<ir::Class*, Map<Symbol, std::vector<ResolutionShape>>> all_method_shapes;
  // Lazily fill the method shapes.
  auto method_shapes_for = [&](ir::Class* klass) {
    auto probe = all_method_shapes.find(klass);
    if (probe != all_method_shapes.end()) return probe->second;
    Map<Symbol, std::vector<ResolutionShape>> result;
    for (auto method : klass->methods()) {
      if (method->is_abstract()) continue;
      auto name = method->name();
      result[name].push_back(method->resolution_shape());
    }
    return result;
  };

  UnorderedMap<ir::Class*, Set<ir::Class*>> all_contributing;
  // Lazily fill the contributing classes.
  std::function<Set<ir::Class*> (ir::Class*)> contributing_for;
  contributing_for = [&](ir::Class* klass) {
    auto probe = all_contributing.find(klass);
    if (probe != all_contributing.end()) return probe->second;
    Set<ir::Class*> result;
    if (klass->has_super()) {
      auto super_probe = all_contributing.find(klass->super());
      Set<ir::Class*> super_contributing = (super_probe != all_contributing.end())
          ? super_probe->second
          : contributing_for(klass->super());

      result.insert_all(super_contributing);
    }
    for (auto mixin : klass->mixins()) {
      result.insert(mixin);
    }
    // The class itself also contributes.
    result.insert(klass);
    all_contributing[klass] = result;
    return result;
  };

  for (auto module : modules) {
    for (auto ir_class : module->classes()) {
      fill_abstract_methods_map(ir_class, &abstract_methods, diagnostics());
    }
  }

  for (auto module : modules) {
    for (auto ir_class : module->classes()) {
      if (ir_class->is_interface()) continue;
      if (ir_class->is_abstract()) continue;
      auto class_abstracts = abstract_methods.at(ir_class);
      if (class_abstracts.empty()) continue;
      bool has_abstract_method = false;
      for (auto selector : class_abstracts.keys()) {
        if (class_abstracts[selector]->is_abstract()) {
          has_abstract_method = true;
          break;
        }
      }
      if (!has_abstract_method) continue;

      Map<ir::Method*, CallShape> missing_methods;

      // We might have a non-implemented abstract method.
      // Do a more thorough check that handles optional arguments as well.
      // We also look at super classes of the abstract class now.
      for (auto selector : class_abstracts.keys()) {
        auto method = class_abstracts[selector];
        if (method->is_abstract()) {
          auto shape = method->resolution_shape();
          auto name = method->name();
          std::vector<ResolutionShape> potentially_implementing;

          // Classes that can contribute methods.
          auto contributing_classes = contributing_for(ir_class);

          for (auto contributing : contributing_classes) {
            auto shapes = method_shapes_for(contributing);
            auto probe = shapes.find(name);
            if (probe != shapes.end()) {
              for (auto shape : probe->second) {
                potentially_implementing.push_back(shape);
              }
            }
          }
          if (potentially_implementing.empty()) {
            missing_methods.set(method, CallShape::invalid());
            continue;
          }
          auto missing_shape = CallShape::invalid();
          if (!shape.is_fully_shadowed_by(potentially_implementing, &missing_shape)) {
            // If the missing_shape is valid, then we have partial shadowing.
            missing_methods.set(method, missing_shape);
          }
        }
      }

      if (missing_methods.empty()) continue;

      diagnostics()->start_group();
      report_error(ir_class,
                   "Non-abstract class '%s' is missing implementations",
                   ir_class->name().c_str());
      for (auto missing_method : missing_methods.keys()) {
        auto missing_shape = missing_methods.at(missing_method);
        if (missing_shape.is_valid()) {
          // TODO(florian): report which shape is missing.
          report_note(missing_method,
                      "Method '%s' is only partially implemented",
                      missing_method->name().c_str());
        } else {
          report_note(missing_method,
                      "Missing implementation for '%s'",
                      missing_method->name().c_str());
        }
      }
      diagnostics()->end_group();
    }
  }
}

void Resolver::check_interface_implementations_and_flatten(std::vector<Module*> modules) {
  ASSERT(mixins_are_flattened(modules));
  // For each interface, the set it represents.
  UnorderedMap<ir::Class*, Set<ir::Class*>> flattened_interfaces;

  std::function<Set<ir::Class*> (ir::Class*)> flatten;
  flatten = [&](ir::Class* klass) {
    auto probe = flattened_interfaces.find(klass);
    if (probe != flattened_interfaces.end()) return probe->second;

    Set<ir::Class*> flattened;
    if (klass->is_interface()) flattened.insert(klass);
    if (klass->has_super()) flattened.insert_all(flatten(klass->super()));
    for (auto mixin : klass->mixins()) {
      flattened.insert_all(flatten(mixin));
    }
    for (auto ir_interface : klass->interfaces()) {
      flattened.insert_all(flatten(ir_interface));
    }
    flattened_interfaces[klass] = flattened;
    return flattened;
  };
  for (auto module : modules) {
    for (auto ir_class : module->classes()) {
      flatten(ir_class);
    }
  }

  UnorderedMap<ir::Class*, UnorderedSet<Selector<ResolutionShape>>> interface_methods;

  for (auto module : modules) {
    for (auto ir_class : module->classes()) {
      auto interfaces = flattened_interfaces.at(ir_class);
      if (interfaces.empty()) continue;

      ir_class->replace_interfaces(interfaces.to_list());

      UnorderedSet<Selector<ResolutionShape>> maybe_missing_methods;
      for (auto ir_interface : interfaces) {
        for (auto method : ir_interface->methods()) {
          Selector<ResolutionShape> selector(method->name(), method->resolution_shape());
          maybe_missing_methods.insert(selector);
        }
      }
      if (maybe_missing_methods.empty()) continue;

      Map<Symbol, std::vector<ResolutionShape>> all_existing_shapes;

      // Find the methods in this class and the superclasses.
      // TODO(florian): we could cache super methods.
      auto current = ir_class;
      while (current != null) {
        for (int i = -1; i < current->mixins().length(); i++) {
          ir::Class* current_or_mixin = i == -1
              ? current
              : current->mixins()[i];
          for (auto class_method : current_or_mixin->methods()) {
            auto name = class_method->name();
            auto shape = class_method->resolution_shape();
            all_existing_shapes[name].push_back(shape);
            Selector<ResolutionShape> selector(name, shape);
            maybe_missing_methods.erase(selector);
            if (maybe_missing_methods.empty()) break;
          }
          if (maybe_missing_methods.empty()) break;
        }
        current = current->super();
        if (maybe_missing_methods.empty()) break;
      }
      if (!maybe_missing_methods.empty()) {
        // Do a more expensive check.
        UnorderedMap<Selector<ResolutionShape>, CallShape> really_missing_methods;

        for (auto method_selector : maybe_missing_methods.underlying_set())  {
          auto name = method_selector.name();
          auto shape = method_selector.shape();
          auto probe = all_existing_shapes.find(name);
          if (probe == all_existing_shapes.end()) {
            really_missing_methods.add(method_selector, CallShape::invalid());
            continue;
          }
          auto missing_shape = CallShape::invalid();
          bool is_fully_shadowed = shape.is_fully_shadowed_by(probe->second, &missing_shape);
          if (!is_fully_shadowed) {
            really_missing_methods.add(method_selector, missing_shape);
          }
        }

        if (!really_missing_methods.empty()) {
          diagnostics()->start_group();
          report_error(ir_class, "Missing implementations for interface methods");

          for (auto ir_interface : interfaces) {
            for (auto method : ir_interface->methods()) {
              Selector<ResolutionShape> selector(method->name(), method->resolution_shape());
              auto probe = really_missing_methods.find(selector);
              if (probe != really_missing_methods.end()) {
                // TODO(florian): report which shape is missing.
                if (probe->second.is_valid()) {
                  report_note(method, "Method '%s' is only partially implemented", method->name().c_str());
                } else {
                  report_note(method, "Missing implementation for '%s'", method->name().c_str());
                }
              }
            }
          }
          diagnostics()->end_group();
        }
      }
    }
  }
}

void Resolver::flatten_mixins(std::vector<Module*> modules) {
  // For each mixin, the flatten list of mixins it represents.
  // For example:
  //     mixin Mix1:
  //     mixin Mix2 extends Mix1:
  //     mixin Mix3:
  //     mixin Mix4 extends Mix3 with Mix2:
  //     class A extends Object with Mix4:
  // Here the flattened list of mixins for A is [Mix4, Mix2, Mix1, Mix3]
  // The mixins are ordered so that earlier mixins shadow methods of later mixins.
  // Note that mixins may appear multiple times.
  // For mixins their own set does not include the super mixins.
  // In our example the list of mixins for Mix4 is [Mix2, Mix1].
  UnorderedMap<ir::Class*, List<ir::Class*>> flattened_mixins;

  // Recursively flattens the mixins of the given class.
  // Drop any 'Mixin_' class, since it doesn't add anything.
  // If the given class is a mixin, also remembers the full list of
  // mixins that are mixed in in the 'flattened_mixins' map.
  std::function<List<ir::Class*> (ir::Class*)> flatten;
  flatten = [&](ir::Class* klass) {
    auto probe = flattened_mixins.find(klass);
    if (probe != flattened_mixins.end()) return probe->second;

    ListBuilder<ir::Class*> flattened_builder;
    for (int i = klass->mixins().length() - 1; i >= 0; i--) {
      auto ir_mixin = klass->mixins()[i];
      if (!ir_mixin->has_super()) {
        // Skip the Mixin_ top.
        continue;
      }
      flattened_builder.add(flatten(ir_mixin));
    }
    // Contrary to the 'flattened_mixins' map, each class only has the set
    // of mixins between itself and super as mixin list.
    // The map contains all the mixins (including the class and super mixins).
    klass->replace_mixins(flattened_builder.build());

    if (!klass->is_mixin()) return List<ir::Class*>();

    if (klass->has_super()) flattened_builder.add(flatten(klass->super()));
    auto flattened = flattened_builder.build();
    // Now add ourselves to the front, unless we are the `Mixin_` class.
    ListBuilder<ir::Class*> with_self;
    if (klass->has_super()) with_self.add(klass);
    with_self.add(flattened);
    auto flattened_with_self = with_self.build();
    flattened_mixins[klass] = flattened_with_self;
    return flattened_with_self;
  };

  for (auto module : modules) {
    for (auto ir_class : module->classes()) {
      flatten(ir_class);
    }
  }
}

void Resolver::resolve_fill_method(ir::Method* method,
                                   ir::Class* holder,
                                   Scope* scope,
                                   Module* entry_module,
                                   Module* core_module) {
  // Skip synthetic methods already compiled.
  if (method->body() != null) {
    ASSERT(ir_to_ast_map_.find(method) == ir_to_ast_map_.end());
    return;
  }

  MethodResolver resolver(method, holder, scope, &ir_to_ast_map_, entry_module, core_module,
                          lsp_, source_manager_, diagnostics_);
  resolver.resolve_fill();
  auto& new_assignments = resolver.global_assignments();
  global_assignments_.insert(global_assignments_.end(),
                             new_assignments.begin(),
                             new_assignments.end());

  if (!method->is_synthetic()) {
    auto ast_node = ir_to_ast_map_.at(method)->as_Declaration();
    if (ast_node->toitdoc().is_valid()) {
      LocalScope scope_with_parameters(scope);
      for (auto parameter : method->parameters()) {
        scope_with_parameters.add(parameter->name(), ResolutionEntry(parameter));
      }
      auto toitdoc = resolve_toitdoc(ast_node->toitdoc(),
                                     ast_node,
                                     &scope_with_parameters,
                                     lsp_,
                                     ir_to_ast_map_,
                                     diagnostics());
      toitdocs_.set_toitdoc(method, toitdoc);
      method->set_deprecation(extract_deprecation_message(toitdoc));
    }
  }
}

void Resolver::resolve_field(ir::Field* field,
                             ir::Class* holder,
                             Scope* scope,
                             Module* entry_module,
                             Module* core_module) {
  // We pick a random resolution-shape. It's not used anyway.
  ResolutionShape fake_shape(0);
  ir::MethodInstance fake_method(ir::Method::MethodKind::FIELD_INITIALIZER,
                                 Symbol::synthetic("<field-init>"),
                                 holder,
                                 fake_shape,
                                 false,
                                 field->range(),
                                 field->outline_range());
  MethodResolver resolver(&fake_method, holder, scope, &ir_to_ast_map_, entry_module, core_module,
                          lsp_, source_manager_, diagnostics_);
  resolver.resolve_field(field);

  auto ast_node = ir_to_ast_map_.at(field)->as_Declaration();
  if (ast_node->toitdoc().is_valid()) {
    auto toitdoc = resolve_toitdoc(ast_node->toitdoc(),
                                   ast_node,
                                   scope,
                                   lsp_,
                                   ir_to_ast_map_,
                                   diagnostics());
    toitdocs_.set_toitdoc(field, toitdoc);
    field->set_deprecation(extract_deprecation_message(toitdoc));
  }
}

void Resolver::resolve_fill_toplevel_methods(Module* module,
                                             Module* entry_module,
                                             Module* core_module) {
  auto scope = module->scope();
  for (auto method : module->methods()) {
    resolve_fill_method(method, null, scope, entry_module, core_module);
  }
}

void Resolver::resolve_fill_globals(Module* module,
                                    Module* entry_module,
                                    Module* core_module) {

  auto scope = module->scope();
  for (auto global : module->globals()) {
    ASSERT(global->body() == null);
    resolve_fill_method(global, null, scope, entry_module, core_module);
  }
}

static ir::Class* resolve_tree_root(Symbol name, ModuleScope* scope) {
  auto lookup_result = scope->lookup_shallow(name);
  if (!lookup_result.is_class()) FATAL("Missing tree root");
  return lookup_result.klass();
}

List<ir::Class*> Resolver::find_tree_roots(Module* core_module) {

  ListBuilder<ir::Class*> tree_roots;

  auto core_scope = core_module->scope();

#define T(_, n) tree_roots.add(resolve_tree_root(Symbols:: n, core_scope));
TREE_ROOT_CLASSES(T)
#undef T

  return tree_roots.build();
}

static ir::Method* resolve_entry_point(Symbol name, int arity, ModuleScope* scope) {
  CallShape shape(arity);
  auto lookup_result = scope->lookup_shallow(name);
  for (auto candidate : lookup_result.nodes()) {
    if (!candidate->is_Method()) continue;
    auto method = candidate->as_Method();
    if (!method->resolution_shape().accepts(shape)) continue;
    return method;
  }
  FATAL("Missing entry point %s", name.c_str());
  return null;
}

List<ir::Method*> Resolver::find_entry_points(Module* core_module) {
  auto core_scope = core_module->scope();

  ListBuilder<ir::Method*> entries;

#define E(n, lib_name, a) \
  entries.add(resolve_entry_point(Symbols:: n, a, core_scope));
ENTRY_POINTS(E)
#undef E

  return entries.build();
}

List<ir::Type> Resolver::find_literal_types(Module* core_module) {
  static Symbol literal_type_symbols[] = {
    Symbols::bool_,
    Symbols::True,
    Symbols::False,
    Symbols::int_,
    Symbols::float_,
    Symbols::string,
    Symbols::Null_,
  };
  int literal_type_count = sizeof(literal_type_symbols) / sizeof(*literal_type_symbols);
  auto result = ListBuilder<ir::Type>::allocate(literal_type_count);

  auto core_scope = core_module->scope();
  for (int i = 0; i < literal_type_count; i++) {
    auto lookup_entry = core_scope->lookup(literal_type_symbols[i]).entry;
    if (!lookup_entry.is_class()) FATAL("MISSING LITERAL TYPE");
    result[i] = ir::Type(lookup_entry.klass());
  }
  return result;
}

void Resolver::resolve_fill_module(Module* module,
                                   Module* entry_module,
                                   Module* core_module) {
  auto unit = module->unit();
  if (unit->toitdoc().is_valid()) {
    auto toitdoc = resolve_toitdoc(unit->toitdoc(),
                                   unit,
                                   module->scope(),
                                   lsp_,
                                   ir_to_ast_map_,
                                   diagnostics());
    toitdocs_.set_toitdoc(module, toitdoc);
    module->set_deprecation(extract_deprecation_message(toitdoc));
  }
  resolve_fill_toplevel_methods(module, entry_module, core_module);
  resolve_fill_classes(module, entry_module, core_module);
  resolve_fill_globals(module, entry_module, core_module);
}

void Resolver::resolve_fill_classes(Module* module,
                                    Module* entry_module,
                                    Module* core_module) {
  auto module_scope = module->scope();
  for (auto klass : module->classes()) {
    resolve_fill_class(klass, module_scope, entry_module, core_module);
  }
}

void Resolver::resolve_fill_class(ir::Class* klass,
                                  ModuleScope* module_scope,
                                  Module* entry_module,
                                  Module* core_module) {
  auto ast_node = ir_to_ast_map_.at(klass)->as_Class();

  // Note that we build up the super-chain multiple times. That is, we
  // visit a super class as often as the super class is present.
  // We could only compute a super class once (especially, if the classes
  // are sorted by inheritance).
  // If this section ever shows up on profiles it would be easy to change.

  Map<Symbol, std::vector<ir::Node*>> declarations;

  for (auto current = klass; current != null; current = current->super()) {
    for (auto method : current->methods()) {
      auto name = method->name();
      if (!name.is_valid()) continue;
      declarations[name].push_back(method);
    }
    // Add statics to the scope of the class.
    if (current == klass) {
      for (auto node : current->statics()->nodes()) {
        if (!node->name().is_valid()) continue;
        // Named constructors/factories can not be accessed directly. (They need to
        // be prefixed with the classes name).
        if (node->is_constructor()) continue;
        if (node->is_factory()) continue;
        declarations[node->name()].push_back(node);
      }
      // Add the SUPER_CLASS_SEPARATOR so that `super` resolution can
      // find super class entries.
      for (auto name : declarations.keys()) {
        declarations[name].push_back(ClassScope::SUPER_CLASS_SEPARATOR);
      }
    }
    // The mixins must happen after the `SUPER_CLASS_SEPARATOR`.
    // Note that the mixins are already in the correct order:
    // For `class A extends B with C D`, the `mixins` are [D, C].
    for (auto mixin : current->mixins()) {
      for (auto method : mixin->methods()) {
        auto name = method->name();
        if (!name.is_valid()) continue;
        declarations[name].push_back(method);
      }
    }
  }

  ClassScope class_scope(klass, module_scope);

  for (auto name : declarations.keys()) {
    auto& vector = declarations[name];
    // Note that overridden members are multiple times in the vector.
    // We use those for super-resolution, and they don't take up that much
    // space. In general they don't affect the resolution: either we find the
    // overridden member first (since subclasses have the members added
    // first), or we skip over them when searching for a valid member.
    // Either way they won't matter, unless we search for them in the super
    // resolution.
    auto list = ListBuilder<ir::Node*>::build_from_vector(vector);
    class_scope.add(name, ResolutionEntry(list));
  }

  if (ast_node->toitdoc().is_valid()) {
    auto toitdoc = resolve_toitdoc(ast_node->toitdoc(),
                                   ast_node,
                                   &class_scope,
                                   lsp_,
                                   ir_to_ast_map_,
                                   diagnostics());
    toitdocs_.set_toitdoc(klass, toitdoc);
    klass->set_deprecation(extract_deprecation_message(toitdoc));
  }

  for (auto field : klass->fields()) {
    // Fields must be resolved first, as their type is used for
    // setting parameters.
    resolve_field(field, klass, &class_scope, entry_module, core_module);
  }
  // Resolve the methods.
  for (auto constructor : klass->unnamed_constructors()) {
    resolve_fill_method(constructor, klass, &class_scope, entry_module, core_module);
  }
  for (auto factory : klass->factories()) {
    resolve_fill_method(factory, klass, &class_scope, entry_module, core_module);
  }
  for (auto statik : klass->statics()->nodes()) {
    resolve_fill_method(statik, klass, &class_scope, entry_module, core_module);
  }
  for (auto method : klass->methods()) {
    resolve_fill_method(method, klass, &class_scope, entry_module, core_module);
  }
}

void Resolver::add_global_assignment_typechecks() {
  for (auto assignment : global_assignments_) {
    auto global = assignment->global();
    if (!global->has_explicit_type()) continue;
    auto type = global->return_type();
    if (!type.is_class()) continue;
    auto value = assignment->right();
    value = _new ir::Typecheck(ir::Typecheck::GLOBAL_AS_CHECK,
                               value,
                               type,
                               type.klass()->name(),
                               value->range());
    assignment->replace_right(value);
  }
}

} // namespace toit::compiler
} // namespace toit<|MERGE_RESOLUTION|>--- conflicted
+++ resolved
@@ -143,13 +143,8 @@
         Symbol deprecation_message = imported.module->get_deprecation_message();
         auto import_node = imported.import;
         if (import_node) {
-<<<<<<< HEAD
-          auto range = import_node->range().extend(import_node->segments().last()->range());
-          diagnostics()->report_warning(range, "Deprecated library%s", deprecation_message.c_str());
-=======
           auto range = import_node->selection_range().extend(import_node->segments().last()->selection_range());
-          diagnostics()->report_warning(range, "Importing deprecated library");
->>>>>>> 557d226a
+          diagnostics()->report_warning(range, "Importing deprecated library%s", deprecation_message.c_str());
         }
       }
     }
