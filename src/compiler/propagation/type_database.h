// Copyright (C) 2022 Toitware ApS.
//
// This library is free software; you can redistribute it and/or
// modify it under the terms of the GNU Lesser General Public
// License as published by the Free Software Foundation; version
// 2.1 only.
//
// This library is distributed in the hope that it will be useful,
// but WITHOUT ANY WARRANTY; without even the implied warranty of
// MERCHANTABILITY or FITNESS FOR A PARTICULAR PURPOSE.  See the GNU
// Lesser General Public License for more details.
//
// The license can be found in the file `LICENSE` in the top level
// directory of this repository.

#pragma once

#include "type_set.h"

#include "../ir.h"
#include "../../objects.h"

#include <unordered_map>
#include <vector>
#include <string>

namespace toit {

class Program;

namespace compiler {

class TypeStack;
class SourceMapper;

class TypeDatabase {
 public:
  static TypeDatabase* compute(Program* program, SourceMapper* source_mapper);
  ~TypeDatabase();

  const std::vector<Method> methods() const;
  const std::vector<TypeSet> arguments(Method method) const;
  const TypeSet usage(int position) const;
  const TypeSet return_type(int position) const;

  std::string as_json() const;

<<<<<<< HEAD
  // ...
  bool is_dead(ir::Method* method) const;
  bool does_not_return(ir::Call* call) const;
=======
  void check_top(uint8* bcp, Object* top) const;
  void check_return(uint8* bcp, Object* value) const;
  void check_method_entry(Method method, Object** sp) const;
>>>>>>> 15095545

 private:
  Program* const program_;
  SourceMapper* const source_mapper_;

  const int words_per_type_;
  std::vector<TypeStack*> types_;

  std::unordered_map<int, TypeStack*> methods_;
  std::unordered_map<int, TypeSet> usage_;
<<<<<<< HEAD
  std::unordered_map<int, TypeSet> return_types_;
=======
  std::unordered_map<int, TypeSet> returns_;

  static std::unordered_map<Program*, TypeDatabase*> cache_;
>>>>>>> 15095545

  TypeDatabase(Program* program, SourceMapper* source_mapper, int words_per_type);

  void add_method(Method method);
  void add_argument(Method method, int n, const TypeSet type);
  void add_usage(int position, const TypeSet type);

  TypeSet copy_type(const TypeSet type);
  TypeStack* add_types_block();

  friend class TypePropagator;
};

} // namespace toit::compiler
} // namespace toit<|MERGE_RESOLUTION|>--- conflicted
+++ resolved
@@ -45,15 +45,13 @@
 
   std::string as_json() const;
 
-<<<<<<< HEAD
   // ...
   bool is_dead(ir::Method* method) const;
   bool does_not_return(ir::Call* call) const;
-=======
+
   void check_top(uint8* bcp, Object* top) const;
   void check_return(uint8* bcp, Object* value) const;
   void check_method_entry(Method method, Object** sp) const;
->>>>>>> 15095545
 
  private:
   Program* const program_;
@@ -64,13 +62,9 @@
 
   std::unordered_map<int, TypeStack*> methods_;
   std::unordered_map<int, TypeSet> usage_;
-<<<<<<< HEAD
-  std::unordered_map<int, TypeSet> return_types_;
-=======
   std::unordered_map<int, TypeSet> returns_;
 
   static std::unordered_map<Program*, TypeDatabase*> cache_;
->>>>>>> 15095545
 
   TypeDatabase(Program* program, SourceMapper* source_mapper, int words_per_type);
 
