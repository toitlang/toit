--- conflicted
+++ resolved
@@ -940,39 +940,8 @@
 
   OPCODE_BEGIN(INVOKE_BLOCK);
     B_ARG1(index);
-<<<<<<< HEAD
-    TypeSet receiver = stack->local(index - 1);
-    BlockTemplate* block = receiver.block();
-    // If we're passing too few arguments to the block, this will
-    // throw and we should not continue analyzing on this path.
-    if (index < block->arity()) {
-      scope->throw_maybe();
-      return scope;
-    }
-    for (int i = 1; i < block->arity(); i++) {
-      TypeSet argument = stack->local(index - (i + 1));
-      // Merge the argument type. If the type changed, we enqueue
-      // the block's surrounding method because it has used the
-      // argument type variable. We always start at the method,
-      // so we have the full scope available to all blocks when
-      // propagating types through them.
-      block->argument(i)->merge(propagator, argument);
-    }
-    for (int i = 0; i < index; i++) stack->pop();
-    // If the return type of this block changes, we enqueue the
-    // surrounding method again.
-    TypeSet value = block->invoke(propagator, scope, bcp);
-    // For all we know, invoking the block can throw. We can
-    // improve on this by propagating information about which
-    // blocks throw.
-    propagator->ensure_code_failure();
-    scope->throw_maybe();
-
-    if (value.is_empty(propagator->words_per_type())) {
-=======
     propagator->call_block(scope, bcp, index);
-    if (stack->local(0).is_empty(program)) {
->>>>>>> c4e2bb9f
+    if (stack->top_is_empty()) {
       if (!linked) return scope;
       // We've just invoked a try-block that is guaranteed
       // to unwind as indicated by the empty return type.
