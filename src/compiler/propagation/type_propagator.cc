// Copyright (C) 2022 Toitware ApS.
//
// This library is free software; you can redistribute it and/or
// modify it under the terms of the GNU Lesser General Public
// License as published by the Free Software Foundation; version
// 2.1 only.
//
// This library is distributed in the hope that it will be useful,
// but WITHOUT ANY WARRANTY; without even the implied warranty of
// MERCHANTABILITY or FITNESS FOR A PARTICULAR PURPOSE.  See the GNU
// Lesser General Public License for more details.
//
// The license can be found in the file `LICENSE` in the top level
// directory of this repository.

#include "type_propagator.h"
#include "type_primitive.h"
#include "type_scope.h"

#include "../../top.h"
#include "../../bytecodes.h"
#include "../../objects.h"
#include "../../program.h"
#include "../../interpreter.h"
#include "../../printing.h"

#include <sstream>

namespace toit {
namespace compiler {

// Dispatching helper macros.
#define DISPATCH(n)                                                                \
    { ASSERT(program->bytecodes.data() <= bcp + n);                                \
      ASSERT(bcp + n < program->bytecodes.data() + program->bytecodes.length());   \
      Opcode next = static_cast<Opcode>(bcp[n]);                                   \
      bcp += n;                                                                    \
      goto *dispatch_table[next];                                                  \
    }

#define DISPATCH_TO(opcode)                                 \
    goto interpret_##opcode

// Opcode definition macros.
#define OPCODE_BEGIN(opcode)                                \
  interpret_##opcode: {                                     \
    static const int _length_ = opcode##_LENGTH

#define OPCODE_END()                                        \
    DISPATCH(_length_);                                     \
  }

// Definition of byte code with wide variant.
#define OPCODE_BEGIN_WITH_WIDE(opcode, arg) {               \
  uword arg;                                                \
  int _length_;                                             \
  interpret_##opcode##_WIDE:                                \
    _length_ = opcode##_WIDE_LENGTH;                        \
    arg = Utils::read_unaligned_uint16(bcp + 1);            \
    goto interpret_##opcode##_impl;                         \
  interpret_##opcode:                                       \
    _length_ = opcode##_LENGTH;                             \
    arg = bcp[1];                                           \
  interpret_##opcode##_impl:

#define B_ARG1(name) uint8 name = bcp[1];
#define S_ARG1(name) uint16 name = Utils::read_unaligned_uint16(bcp + 1);

TypePropagator::TypePropagator(Program* program)
    : program_(program)
    , words_per_type_(TypeSet::words_per_type(program)) {
  TypePrimitive::set_up();
}

void TypePropagator::propagate() {
  TypeStack stack(-1, 1, words_per_type());

  // Initialize the types of pre-initialized global variables.
  for (int i = 0; i < program()->global_variables.length(); i++) {
    Object* value = program()->global_variables.at(i);
    if (is_instance(value)) {
      Instance* instance = Instance::cast(value);
      if (instance->class_id() == program()->lazy_initializer_class_id()) continue;
    }
    stack.push(program(), value);
    global_variable(i)->merge(this, stack.local(0));
    stack.pop();
  }

  // Initialize the fields of Task_. We allocate instances of these in
  // the VM, so we need to make sure the type propagator knows about the
  // types we store in the fields.
  int task_fields = program()->instance_size_for(program()->task_class_id());
  for (int i = 0; i < task_fields; i++) {
    if (i == Task::STACK_INDEX) {
      continue;  // Skip the 'stack' field.
    } else if (i == Task::ID_INDEX) {
      stack.push_smi(program());
    } else {
      stack.push_null(program());
    }
    field(program()->task_class_id()->value(), i)->merge(this, stack.local(0));
    stack.pop();
  }

  // Initialize Exception_.value
  ASSERT(program()->instance_fields_for(program()->exception_class_id()) == 2);
  stack.push_any();
  field(program()->exception_class_id()->value(), 0)->merge(this, stack.local(0));
  stack.pop();

  // Initialize Exception_.trace
  stack.push_byte_array(program(), true);
  field(program()->task_class_id()->value(), 1)->merge(this, stack.local(0));
  stack.pop();

  // TODO(kasper): Also teach the system about the type of the argument to
  // __entry__spawn. Only do this if we're actually spawning processes.
  std::vector<ConcreteType> main_arguments;
  main_arguments.push_back(ConcreteType(program()->task_class_id()->value()));
  MethodTemplate* entry = instantiate(program()->entry_main(), main_arguments);
  enqueue(entry);
  while (enqueued_.size() != 0) {
    MethodTemplate* last = enqueued_.back();
    enqueued_.pop_back();
    last->clear_enqueued();
    last->propagate();
  }

  stack.push_empty();
  TypeSet type = stack.get(0);

  std::stringstream out;
  out << "[\n";
  bool first = true;

  sites_.for_each([&](uint8* site, Set<TypeVariable*>& results) {
    type.clear(words_per_type());
    for (auto it = results.begin(); it != results.end(); it++) {
      type.add_all((*it)->type(), words_per_type());
    }
    if (first) {
      first = false;
    } else {
      out << ",\n";
    }
    int position = program()->absolute_bci_from_bcp(site);
    std::string type_string = type.as_json(program());
    out << "  {\"position\": " << position;
    out << ", \"type\": " << type_string << "}";
  });

  std::unordered_map<uint8*, std::vector<BlockTemplate*>> blocks;
  for (auto it = templates_.begin(); it != templates_.end(); it++) {
    std::vector<MethodTemplate*>& templates = it->second;
    for (unsigned i = 0; i < templates.size(); i++) {
      templates[i]->collect_blocks(blocks);
    }

    if (first) {
      first = false;
    } else {
      out << ",\n";
    }

    MethodTemplate* method = templates[0];
    int position = method->method_id();
    out << "  {\"position\": " << position;
    out << ", \"arguments\": [";

    int arity = method->arity();
    for (int n = 0; n < arity; n++) {
      type.clear(words_per_type());
      for (unsigned i = 0; i < templates.size(); i++) {
        ConcreteType argument_type = templates[i]->argument(n);
        if (argument_type.is_block()) {
          break;
        } else if (argument_type.is_any()) {
          type.add_any(program());
          break;
        } else {
          type.add(argument_type.id());
        }
      }
      if (n != 0) {
        out << ",";
      }
      std::string type_string = type.as_json(program());
      out << type_string;
    }
    out << "]}";
  }

  for (auto it = blocks.begin(); it != blocks.end(); it++) {
    if (first) {
      first = false;
    } else {
      out << ",\n";
    }
    std::vector<BlockTemplate*>& blocks = it->second;
    BlockTemplate* block = blocks[0];

    int position = block->method_id(program());
    out << "  {\"position\": " << position;
    out << ", \"arguments\": [\"[]\"";

    int arity = block->arity();
    for (int n = 1; n < arity; n++) {
      type.clear(words_per_type());
      for (unsigned i = 0; i < blocks.size(); i++) {
        TypeVariable* argument = blocks[i]->argument(n);
        type.add_all(argument->type(), words_per_type());
      }
      std::string type_string = type.as_json(program());
      out << "," << type_string;
    }
    out << "]}";
  }

  out << "\n]\n";
  printf("%s", out.str().c_str());
}

void TypePropagator::call_method(
    MethodTemplate* caller,
    TypeScope* scope,
    uint8* site,
    Method target,
    std::vector<ConcreteType>& arguments) {
  TypeStack* stack = scope->top();
  int arity = target.arity();
  int index = arguments.size();
  if (index == arity) {
    MethodTemplate* callee = find(target, arguments);
    TypeSet result = callee->call(this, caller, site);
    stack->merge_top(result);
    // For all we know, the call might throw. We should
    // propagate more information, so we know that certain
    // methods never throw.
    scope->throw_maybe();
    return;
  }

  // This is the heart of the Cartesian Product Algorithm (CPA). We
  // compute the cartesian product of all the argument types and
  // instantiate a method template for each possible combination. This
  // is essentially <arity> nested loops with a few cut-offs for blocks
  // and megamorphic types that tend to blow up the analysis.
  Program* program = this->program();
  TypeSet type = stack->local(arity - index);
  if (type.is_block()) {
    arguments.push_back(type.block()->pass_as_argument(scope));
    call_method(caller, scope, site, target, arguments);
    arguments.pop_back();
  } else if (type.size(program) > 5) {
    // If one of the arguments is megamorphic, we analyze the target
    // method with the any type for that argument instead. This cuts
    // down on the number of separate analysis at the cost of more
    // mixing of types and worse propagated types.
    arguments.push_back(ConcreteType::any());
    call_method(caller, scope, site, target, arguments);
    arguments.pop_back();
  } else {
    for (int id = 0; id < program->class_bits.length(); id++) {
      if (!type.contains(id)) continue;
      arguments.push_back(ConcreteType(id));
      call_method(caller, scope, site, target, arguments);
      arguments.pop_back();
    }
  }
}

void TypePropagator::call_static(MethodTemplate* caller, TypeScope* scope, uint8* site, Method target) {
  TypeStack* stack = scope->top();
  std::vector<ConcreteType> arguments;
  stack->push_empty();
  call_method(caller, scope, site, target, arguments);
  stack->drop_arguments(target.arity());
}

void TypePropagator::call_virtual(MethodTemplate* caller, TypeScope* scope, uint8* site, int arity, int offset) {
  TypeStack* stack = scope->top();
  TypeSet receiver = stack->local(arity - 1);

  std::vector<ConcreteType> arguments;
  stack->push_empty();

  Program* program = this->program();
  for (int id = 0; id < program->class_bits.length(); id++) {
    if (!receiver.contains(id)) continue;
    int entry_index = id + offset;
    int entry_id = program->dispatch_table[entry_index];
    Method target = (entry_id >= 0)
        ? Method(program->bytecodes, entry_id)
        : Method::invalid();
    if (!target.is_valid() || target.selector_offset() != offset) {
      // There is a chance we'll get a lookup error thrown here.
      scope->throw_maybe();
      continue;
    }
    arguments.push_back(ConcreteType(id));
    call_method(caller, scope, site, target, arguments);
    arguments.pop_back();
  }

  stack->drop_arguments(arity);
}

void TypePropagator::propagate_through_lambda(Method method) {
  ASSERT(method.is_lambda_method());
  std::vector<ConcreteType> arguments;
  // TODO(kasper): Can we at least push an instance of the Lambda class
  // as the receiver type?
  for (int i = 0; i < method.arity(); i++) {
    arguments.push_back(ConcreteType::any());
  }
  find(method, arguments);
}

void TypePropagator::load_field(MethodTemplate* user, TypeStack* stack, uint8* site, int index) {
  TypeSet instance = stack->local(0);
  stack->push_empty();

  Program* program = this->program();
  for (int id = 0; id < program->class_bits.length(); id++) {
    if (!instance.contains(id)) continue;
    TypeSet result = field(id, index)->use(this, user, site);
    stack->merge_top(result);
  }

  stack->drop_arguments(1);
}

void TypePropagator::store_field(MethodTemplate* user, TypeStack* stack, int index) {
  TypeSet value = stack->local(0);
  TypeSet instance = stack->local(1);

  Program* program = this->program();
  for (int id = 0; id < program->class_bits.length(); id++) {
    if (!instance.contains(id)) continue;
    field(id, index)->merge(this, value);
  }

  stack->drop_arguments(1);
}

void TypePropagator::load_outer(TypeScope* scope, uint8* site, int index) {
  TypeStack* stack = scope->top();
  TypeSet block = stack->local(0);
  TypeSet value = scope->load_outer(block, index);
  stack->pop();
  stack->push(value);
  if (value.is_block()) return;
  // We keep track of the types we've seen for outer locals for
  // this particular access site. We use this merged type exclusively
  // for the output of the type propagator, so we don't actually
  // use the merged type anywhere in the analysis.
  TypeVariable* merged = this->outer(site);
  merged->merge(this, value);
}

TypeVariable* TypePropagator::field(unsigned type, int index) {
  auto it = fields_.find(type);
  if (it != fields_.end()) {
    std::unordered_map<int, TypeVariable*>& map = it->second;
    auto itx = map.find(index);
    if (itx != map.end()) return itx->second;
    TypeVariable* variable = new TypeVariable(words_per_type());
    map[index] = variable;
    return variable;
  }

  std::unordered_map<int, TypeVariable*> map;
  TypeVariable* variable = new TypeVariable(words_per_type());
  map[index] = variable;
  fields_[type] = map;
  return variable;
}

TypeVariable* TypePropagator::global_variable(int index) {
  auto it = globals_.find(index);
  if (it == globals_.end()) {
    TypeVariable* variable = new TypeVariable(words_per_type());
    globals_[index] = variable;
    return variable;
  } else {
    return it->second;
  }
}

TypeVariable* TypePropagator::outer(uint8* site) {
  auto it = outers_.find(site);
  if (it == outers_.end()) {
    TypeVariable* variable = new TypeVariable(words_per_type());
    outers_[site] = variable;
    add_site(site, variable);
    return variable;
  } else {
    return it->second;
  }
}

void TypePropagator::enqueue(MethodTemplate* method) {
  if (!method || method->enqueued()) return;
  method->mark_enqueued();
  enqueued_.push_back(method);
}

void TypePropagator::add_site(uint8* site, TypeVariable* result) {
  sites_[site].insert(result);
}

MethodTemplate* TypePropagator::find(Method target, std::vector<ConcreteType> arguments) {
  uint8* key = target.header_bcp();
  auto it = templates_.find(key);
  if (it == templates_.end()) {
    std::vector<MethodTemplate*> templates;
    MethodTemplate* result = instantiate(target, arguments);
    templates.push_back(result);
    templates_[key] = templates;
    result->propagate();
    return result;
  } else {
    std::vector<MethodTemplate*>& templates = it->second;
    for (unsigned i = 0; i < templates.size(); i++) {
      MethodTemplate* candidate = templates[i];
      if (candidate->matches(target, arguments)) {
        return candidate;
      }
    }
    MethodTemplate* result = instantiate(target, arguments);
    templates.push_back(result);
    result->propagate();
    return result;
  }
}

MethodTemplate* TypePropagator::instantiate(Method method, std::vector<ConcreteType> arguments) {
  MethodTemplate* result = new MethodTemplate(this, method, arguments);
  return result;
}

// TODO(kasper): Poor name.
struct WorkItem {
  uint8* bcp;
  TypeScope* scope;
};

class Worklist {
 public:
  Worklist(uint8* entry, TypeScope* scope) {
    // TODO(kasper): We should be able to get away
    // with not copying the initial scope at all and
    // just use it as the working scope.
    scopes_[entry] = scope;
    unprocessed_.push_back(entry);
  }

  void add(uint8* bcp, TypeScope* scope) {
    auto it = scopes_.find(bcp);
    if (it == scopes_.end()) {
      // Make a full copy of the scope so we can use it
      // to collect merged types from all the different
      // paths that can end up in here.
      scopes_[bcp] = scope->copy();
      unprocessed_.push_back(bcp);
    } else {
      TypeScope* existing = it->second;
      if (existing->merge(scope, TypeScope::MERGE_LOCAL)) {
        unprocessed_.push_back(bcp);
      }
    }
  }

  bool has_next() const {
    return !unprocessed_.empty();
  }

  WorkItem next() {
    uint8* bcp = unprocessed_.back();
    unprocessed_.pop_back();
    return WorkItem {
      .bcp = bcp,
      // The working scope is copied lazily.
      .scope = scopes_[bcp]->copy_lazily()
    };
  }

  ~Worklist() {
    for (auto it = scopes_.begin(); it != scopes_.end(); it++) {
      delete it->second;
    }
  }

 private:
  std::vector<uint8*> unprocessed_;
  std::unordered_map<uint8*, TypeScope*> scopes_;
};

// Propagates the type stack starting at the given bcp in this method context.
// The bcp could be the beginning of the method, a block entry, a branch target, ...
static void process(TypeScope* scope, uint8* bcp, Worklist& worklist) {
#define LABEL(opcode, length, format, print) &&interpret_##opcode,
  static void* dispatch_table[] = {
    BYTECODES(LABEL)
  };
#undef LABEL

  bool linked = false;
  MethodTemplate* method = scope->method();
  TypePropagator* propagator = method->propagator();
  Program* program = propagator->program();
  TypeStack* stack = scope->top();
  DISPATCH(0);

  OPCODE_BEGIN_WITH_WIDE(LOAD_LOCAL, stack_offset);
    TypeSet local = stack->local(stack_offset);
    stack->push(local);
  OPCODE_END();

  OPCODE_BEGIN(LOAD_LOCAL_0);
    stack->push(stack->local(0));
  OPCODE_END();

  OPCODE_BEGIN(LOAD_LOCAL_1);
    stack->push(stack->local(1));
  OPCODE_END();

  OPCODE_BEGIN(LOAD_LOCAL_2);
    stack->push(stack->local(2));
  OPCODE_END();

  OPCODE_BEGIN(LOAD_LOCAL_3);
    stack->push(stack->local(3));
  OPCODE_END();

  OPCODE_BEGIN(LOAD_LOCAL_4);
    stack->push(stack->local(4));
  OPCODE_END();

  OPCODE_BEGIN(LOAD_LOCAL_5);
    stack->push(stack->local(5));
  OPCODE_END();

  OPCODE_BEGIN(POP_LOAD_LOCAL);
    B_ARG1(stack_offset);
    TypeSet local = stack->local(stack_offset + 1);
    stack->set_local(0, local);
  OPCODE_END();

  OPCODE_BEGIN(STORE_LOCAL);
    B_ARG1(stack_offset);
    TypeSet top = stack->local(0);
    stack->set_local(stack_offset, top);
  OPCODE_END();

  OPCODE_BEGIN(STORE_LOCAL_POP);
    B_ARG1(stack_offset);
    stack->set_local(stack_offset, stack->local(0));
    stack->pop();
  OPCODE_END();

  OPCODE_BEGIN(LOAD_OUTER);
    B_ARG1(stack_offset);
    propagator->load_outer(scope, bcp, stack_offset);
  OPCODE_END();

  OPCODE_BEGIN(STORE_OUTER);
    B_ARG1(stack_offset);
    TypeSet value = stack->local(0);
    TypeSet block = stack->local(1);
    scope->store_outer(block, stack_offset, value);
    stack->pop();
    stack->pop();
    stack->push(value);
  OPCODE_END();

  OPCODE_BEGIN_WITH_WIDE(LOAD_FIELD, field_index);
    propagator->load_field(method, stack, bcp, field_index);
    if (stack->local(0).is_empty(program)) return;
  OPCODE_END();

  OPCODE_BEGIN(LOAD_FIELD_LOCAL);
    B_ARG1(encoded);
    int local = encoded & 0x0f;
    int field_index = encoded >> 4;
    TypeSet instance = stack->local(local);
    stack->push(instance);
    propagator->load_field(method, stack, bcp, field_index);
    if (stack->local(0).is_empty(program)) return;
  OPCODE_END();

  OPCODE_BEGIN(POP_LOAD_FIELD_LOCAL);
    B_ARG1(encoded);
    int local = encoded & 0x0f;
    int field_index = encoded >> 4;
    TypeSet instance = stack->local(local + 1);
    stack->set_local(0, instance);
    propagator->load_field(method, stack, bcp, field_index);
    if (stack->local(0).is_empty(program)) return;
  OPCODE_END();

  OPCODE_BEGIN_WITH_WIDE(STORE_FIELD, field_index);
    propagator->store_field(method, stack, field_index);
  OPCODE_END();

  OPCODE_BEGIN(STORE_FIELD_POP);
    B_ARG1(field_index);
    propagator->store_field(method, stack, field_index);
    stack->pop();
  OPCODE_END();

  OPCODE_BEGIN_WITH_WIDE(LOAD_LITERAL, literal_index);
    Object* literal = program->literals.at(literal_index);
    stack->push(program, literal);
  OPCODE_END();

  OPCODE_BEGIN(LOAD_NULL);
    stack->push_null(program);
  OPCODE_END();

  OPCODE_BEGIN(LOAD_SMI_0);
    stack->push_smi(program);
  OPCODE_END();

  OPCODE_BEGIN(LOAD_SMIS_0);
    B_ARG1(number_of_zeros);
    for (int i = 0; i < number_of_zeros; i++) stack->push_smi(program);
  OPCODE_END();

  OPCODE_BEGIN(LOAD_SMI_1);
    stack->push_smi(program);
  OPCODE_END();

  OPCODE_BEGIN(LOAD_SMI_U8);
    stack->push_smi(program);
  OPCODE_END();

  OPCODE_BEGIN(LOAD_SMI_U16);
    stack->push_smi(program);
  OPCODE_END();

  OPCODE_BEGIN(LOAD_SMI_U32);
    stack->push_smi(program);
  OPCODE_END();

  OPCODE_BEGIN(LOAD_METHOD);
    Method inner = Method(program->bytecodes, Utils::read_unaligned_uint32(bcp + 1));
    // Finds or creates a block-template for the given block.
    // The block's parameters are marked such that a change in their type enqueues this
    // current method template.
    // Note that the method template is for a specific combination of parameter types. As
    // such we evaluate the contained blocks independently too.
<<<<<<< HEAD
    if (inner.is_block_method()) {
      BlockTemplate* block = method->find_block(inner, scope->level(), bcp);
      stack->push_block(block);
      block->propagate(method, scope);
    } else {
      propagator->propagate_through_lambda(inner);
      stack->push_smi(program);
    }
=======
    BlockTemplate* block = method->find_block(inner, scope->level(), bcp);
    stack->push_block(block);
    // If the block might be used in a try-block, we need to know
    // so we can correctly merge the type of outer locals. If we're
    // not in a try-block, changes to outer locals cannot be seen
    // when we unwind, but potentially being in a try block changes that.
    bool is_inner_linked = bcp[LOAD_BLOCK_METHOD_LENGTH] == LINK;
    block->propagate(scope, is_inner_linked || block->is_invoked_from_try_block());
>>>>>>> 97c818b0
  OPCODE_END();

  OPCODE_BEGIN_WITH_WIDE(LOAD_GLOBAL_VAR, index);
    TypeVariable* variable = propagator->global_variable(index);
    stack->push(variable->use(propagator, method, bcp));
    if (stack->local(0).is_empty(program)) return;
  OPCODE_END();

  OPCODE_BEGIN(LOAD_GLOBAL_VAR_DYNAMIC);
    UNIMPLEMENTED();
  OPCODE_END();

  OPCODE_BEGIN_WITH_WIDE(LOAD_GLOBAL_VAR_LAZY, index);
    Instance* initializer = Instance::cast(program->global_variables.at(index));
    int method_id = Smi::cast(initializer->at(0))->value();
    Method target(program->bytecodes, method_id);
    propagator->call_static(method, scope, bcp, target);
    if (stack->local(0).is_empty(program)) return;
  OPCODE_END();

  OPCODE_BEGIN_WITH_WIDE(STORE_GLOBAL_VAR, index);
    TypeVariable* variable = propagator->global_variable(index);
    TypeSet top = stack->local(0);
    variable->merge(propagator, top);
  OPCODE_END();

  OPCODE_BEGIN(STORE_GLOBAL_VAR_DYNAMIC);
    UNIMPLEMENTED();
  OPCODE_END();

  OPCODE_BEGIN(LOAD_BLOCK);
    B_ARG1(index);
    TypeSet block = stack->local(index);
    ASSERT(block.is_block());
    stack->push(block);
  OPCODE_END();

  OPCODE_BEGIN(LOAD_OUTER_BLOCK);
    B_ARG1(stack_offset);
    propagator->load_outer(scope, bcp, stack_offset);
    TypeSet value = stack->local(0);
    ASSERT(value.is_block());
  OPCODE_END();

  OPCODE_BEGIN(POP);
    B_ARG1(index);
    for (int i = 0; i < index; i++) stack->pop();
  OPCODE_END();

  OPCODE_BEGIN(POP_1);
    stack->pop();
  OPCODE_END();

  OPCODE_BEGIN_WITH_WIDE(ALLOCATE, class_index);
    // TODO(kasper): Can we check if the fields we
    // mark as being nullable are guaranteed to be overwritten?
    int fields = program->instance_fields_for(Smi::from(class_index));
    for (int i = 0; i < fields; i++) {
      stack->push_null(program);
      propagator->field(class_index, i)->merge(propagator, stack->local(0));
      stack->pop();
    }
    stack->push_instance(class_index);
    // Allocating an instance can throw.
    scope->throw_maybe();
  OPCODE_END();

  OPCODE_BEGIN_WITH_WIDE(IS_CLASS, encoded);
    USE(encoded);
    stack->pop();
    stack->push_bool(program);
  OPCODE_END();

  OPCODE_BEGIN_WITH_WIDE(IS_INTERFACE, encoded);
    USE(encoded);
    stack->pop();
    stack->push_bool(program);
  OPCODE_END();

  OPCODE_BEGIN_WITH_WIDE(AS_CLASS, encoded);
    int class_index = encoded >> 1;
    bool is_nullable = (encoded & 1) != 0;
    TypeSet top = stack->local(0);
    // For all we know, doing the 'as' check can throw.
    scope->throw_maybe();
    if (!top.remove_typecheck_class(program, class_index, is_nullable)) return;
  OPCODE_END();

  OPCODE_BEGIN_WITH_WIDE(AS_INTERFACE, encoded);
    int interface_selector_index = encoded >> 1;
    bool is_nullable = (encoded & 1) != 0;
    TypeSet top = stack->local(0);
    // For all we know, doing the 'as' check can throw.
    scope->throw_maybe();
    if (!top.remove_typecheck_interface(program, interface_selector_index, is_nullable)) return;
  OPCODE_END();

  OPCODE_BEGIN(AS_LOCAL);
    B_ARG1(encoded);
    int stack_offset = encoded >> 5;
    bool is_nullable = false;
    int class_index = encoded & 0x1F;
    TypeSet local = stack->local(stack_offset);
    // For all we know, doing the 'as' check can throw.
    scope->throw_maybe();
    if (!local.remove_typecheck_class(program, class_index, is_nullable)) return;
  OPCODE_END();

  OPCODE_BEGIN(INVOKE_STATIC);
    S_ARG1(offset);
    Method target(program->bytecodes, program->dispatch_table[offset]);
    propagator->call_static(method, scope, bcp, target);
    if (stack->local(0).is_empty(program)) return;
  OPCODE_END();

  OPCODE_BEGIN(INVOKE_STATIC_TAIL);
    S_ARG1(offset);
    Method target(program->bytecodes, program->dispatch_table[offset]);
    propagator->call_static(method, scope, bcp, target);
    if (stack->local(0).is_empty(program)) return;
    if (scope->level() > 0) {
      TypeSet receiver = stack->get(0);
      BlockTemplate* block = receiver.block();
      block->ret(propagator, stack);
      scope->outer()->merge(scope, TypeScope::MERGE_RETURN);
    } else {
      method->ret(propagator, stack);
    }
    return;
  OPCODE_END();

  OPCODE_BEGIN(INVOKE_BLOCK);
    B_ARG1(index);
    TypeSet receiver = stack->local(index - 1);
    BlockTemplate* block = receiver.block();
    for (int i = 1; i < block->arity(); i++) {
      TypeSet argument = stack->local(index - (i + 1));
      // Merge the argument type. If the type changed, we enqueue
      // the block's surrounding method because it has used the
      // argument type variable. We always start at the method,
      // so we have the full scope available to all blocks when
      // propagating types through them.
      block->argument(i)->merge(propagator, argument);
    }
    for (int i = 0; i < index; i++) stack->pop();
    // If the return type of this block changes, we enqueue the
    // surrounding method again.
    TypeSet value = block->invoke(propagator, scope, bcp);
    // For all we know, invoking the block can throw. We can
    // improve on this by propagating information about which
    // blocks throw.
    scope->throw_maybe();

    if (value.is_empty(program)) {
      if (!linked) return;
      // We've just invoked a try-block that is guaranteed
      // to unwind as indicated by the empty return type.
      // We propagate this information to the 'unwind' bytecode which is
      // guaranteed to follow this bytecode after a few other bytecodes (like
      // POP and UNLINK). This way it can avoid propagating types through the
      // code that follows it (fall through) because there are
      // cases (like the monitor methods that call 'locked_')
      // where the compiler assumes that we will not execute
      // that part and avoids terminating the method with a
      // 'return' bytecode.
      TypeSet reason = stack->local(1);
      reason.add_smi(program);  // TODO(kasper): Should this be something better?
    }
    stack->push(value);
  OPCODE_END();

  OPCODE_BEGIN(INVOKE_INITIALIZER_TAIL);
    UNIMPLEMENTED();
  OPCODE_END();

  OPCODE_BEGIN_WITH_WIDE(INVOKE_VIRTUAL, arity);
    int offset = Utils::read_unaligned_uint16(bcp + 2);
    propagator->call_virtual(method, scope, bcp, arity + 1, offset);
    if (stack->local(0).is_empty(program)) return;
  OPCODE_END();

  OPCODE_BEGIN(INVOKE_VIRTUAL_GET);
    int offset = Utils::read_unaligned_uint16(bcp + 1);
    propagator->call_virtual(method, scope, bcp, 1, offset);
    if (stack->local(0).is_empty(program)) return;
  OPCODE_END();

  OPCODE_BEGIN(INVOKE_VIRTUAL_SET);
    int offset = Utils::read_unaligned_uint16(bcp + 1);
    propagator->call_virtual(method, scope, bcp, 2, offset);
    if (stack->local(0).is_empty(program)) return;
  OPCODE_END();

#define INVOKE_VIRTUAL_BINARY(opcode)                         \
  OPCODE_BEGIN(opcode);                                       \
    int offset = program->invoke_bytecode_offset(opcode);     \
    propagator->call_virtual(method, scope, bcp, 2, offset);  \
    if (stack->local(0).is_empty(program)) return;            \
  OPCODE_END();

  INVOKE_VIRTUAL_BINARY(INVOKE_EQ)
  INVOKE_VIRTUAL_BINARY(INVOKE_LT)
  INVOKE_VIRTUAL_BINARY(INVOKE_LTE)
  INVOKE_VIRTUAL_BINARY(INVOKE_GT)
  INVOKE_VIRTUAL_BINARY(INVOKE_GTE)

  INVOKE_VIRTUAL_BINARY(INVOKE_BIT_OR)
  INVOKE_VIRTUAL_BINARY(INVOKE_BIT_XOR)
  INVOKE_VIRTUAL_BINARY(INVOKE_BIT_AND)

  INVOKE_VIRTUAL_BINARY(INVOKE_ADD)
  INVOKE_VIRTUAL_BINARY(INVOKE_SUB)
  INVOKE_VIRTUAL_BINARY(INVOKE_MUL)
  INVOKE_VIRTUAL_BINARY(INVOKE_DIV)
  INVOKE_VIRTUAL_BINARY(INVOKE_MOD)
  INVOKE_VIRTUAL_BINARY(INVOKE_BIT_SHL)
  INVOKE_VIRTUAL_BINARY(INVOKE_BIT_SHR)
  INVOKE_VIRTUAL_BINARY(INVOKE_BIT_USHR)

  INVOKE_VIRTUAL_BINARY(INVOKE_AT)
#undef INVOKE_VIRTUAL_BINARY

  OPCODE_BEGIN(INVOKE_AT_PUT);
    int offset = program->invoke_bytecode_offset(INVOKE_AT_PUT);
    propagator->call_virtual(method, scope, bcp, 3, offset);
  OPCODE_END();

  OPCODE_BEGIN(BRANCH);
    uint8* target = bcp + Utils::read_unaligned_uint16(bcp + 1);
    worklist.add(target, scope);
    return;
  OPCODE_END();

  OPCODE_BEGIN(BRANCH_IF_TRUE);
    stack->pop();
    uint8* target = bcp + Utils::read_unaligned_uint16(bcp + 1);
    worklist.add(target, scope);
  OPCODE_END();

  OPCODE_BEGIN(BRANCH_IF_FALSE);
    stack->pop();
    uint8* target = bcp + Utils::read_unaligned_uint16(bcp + 1);
    worklist.add(target, scope);
  OPCODE_END();

  OPCODE_BEGIN(BRANCH_BACK);
    uint8* target = bcp - Utils::read_unaligned_uint16(bcp + 1);
    worklist.add(target, scope);
    return;
  OPCODE_END();

  OPCODE_BEGIN(BRANCH_BACK_IF_TRUE);
    stack->pop();
    uint8* target = bcp - Utils::read_unaligned_uint16(bcp + 1);
    worklist.add(target, scope);
  OPCODE_END();

  OPCODE_BEGIN(BRANCH_BACK_IF_FALSE);
    stack->pop();
    uint8* target = bcp - Utils::read_unaligned_uint16(bcp + 1);
    worklist.add(target, scope);
  OPCODE_END();

  OPCODE_BEGIN(INVOKE_LAMBDA_TAIL);
    // TODO(kasper): This can throw if we're passing too few arguments.
    stack->push_any();
    method->ret(propagator, stack);
    return;
  OPCODE_END();

  OPCODE_BEGIN(PRIMITIVE);
    B_ARG1(primitive_module);
    unsigned primitive_index = Utils::read_unaligned_uint16(bcp + 2);
    const TypePrimitiveEntry* primitive = TypePrimitive::at(primitive_module, primitive_index);
    if (primitive == null) return;
    TypePrimitive::Entry* entry = reinterpret_cast<TypePrimitive::Entry*>(primitive->function);
    stack->push_empty();
    stack->push_empty();
    entry(program, stack->local(0), stack->local(1));
    method->ret(propagator, stack);
    if (stack->local(0).is_empty(program)) return;
  OPCODE_END();

  OPCODE_BEGIN(THROW);
    scope->throw_maybe();
    return;
  OPCODE_END();

  OPCODE_BEGIN(RETURN);
    if (scope->level() > 0) {
      TypeSet receiver = stack->get(0);
      BlockTemplate* block = receiver.block();
      block->ret(propagator, stack);
      scope->outer()->merge(scope, TypeScope::MERGE_RETURN);
    } else {
      method->ret(propagator, stack);
    }
    return;
  OPCODE_END();

  OPCODE_BEGIN(RETURN_NULL);
    stack->push_null(program);
    if (scope->level() > 0) {
      TypeSet receiver = stack->get(0);
      BlockTemplate* block = receiver.block();
      block->ret(propagator, stack);
      scope->outer()->merge(scope, TypeScope::MERGE_RETURN);
    } else {
      method->ret(propagator, stack);
    }
    return;
  OPCODE_END();

  OPCODE_BEGIN(NON_LOCAL_RETURN);
    stack->pop();  // Pop block.
    method->ret(propagator, stack);
    scope->outer()->merge(scope, TypeScope::MERGE_UNWIND);
    return;
  OPCODE_END();

  OPCODE_BEGIN(NON_LOCAL_RETURN_WIDE);
    stack->pop();  // Pop block.
    method->ret(propagator, stack);
    scope->outer()->merge(scope, TypeScope::MERGE_UNWIND);
    return;
  OPCODE_END();

  OPCODE_BEGIN(NON_LOCAL_BRANCH);
    UNIMPLEMENTED();
  OPCODE_END();

  OPCODE_BEGIN(IDENTICAL);
    stack->pop();
    stack->pop();
    stack->push_bool(program);
  OPCODE_END();

  OPCODE_BEGIN(LINK);
    stack->push_instance(program->exception_class_id()->value());
    stack->push_empty();       // Unwind target.
    stack->push_empty();       // Unwind reason.
    stack->push_smi(program);  // Unwind chain next.
    // Try/finally is implemented as:
    //   LINK, LOAD BLOCK, INVOKE BLOCK, POP, UNLINK, <finally code>, UNWIND.
    // As such we can never have nested linked code, as the block would be
    // evaluated independently.
    ASSERT(!linked);
    linked = true;
  OPCODE_END();

  OPCODE_BEGIN(UNLINK);
    stack->pop();
    linked = false;
  OPCODE_END();

  OPCODE_BEGIN(UNWIND);
    // If the try-block is guaranteed to cause unwinding,
    // we avoid analyzing the bytecodes following this one.
    TypeSet reason = stack->local(0);
    bool unwind = !reason.is_empty(program);
    if (unwind) return;
    stack->pop();
    stack->pop();
    stack->pop();
  OPCODE_END();

  OPCODE_BEGIN(HALT);
    return;
  OPCODE_END();

  OPCODE_BEGIN(INTRINSIC_SMI_REPEAT);
    // Fall-through to generic case.
    stack->pop();
  OPCODE_END();

  OPCODE_BEGIN(INTRINSIC_ARRAY_DO);
    // Fall-through to generic case.
    stack->pop();
  OPCODE_END();

  OPCODE_BEGIN(INTRINSIC_HASH_DO);
    // Fall-through to generic case.
    stack->pop();
  OPCODE_END();

  OPCODE_BEGIN(INTRINSIC_HASH_FIND);
    // Fall-through to generic case.
    for (int i = 0; i < 7; i++) stack->pop();
  OPCODE_END();
}

BlockTemplate* MethodTemplate::find_block(Method method, int level, uint8* site) {
  auto it = blocks_.find(site);
  if (it == blocks_.end()) {
    BlockTemplate* block = new BlockTemplate(this, method, level, propagator_->words_per_type());
    for (int i = 1; i < method.arity(); i++) {
      block->argument(i)->use(propagator_, this, null);
    }
    blocks_[site] = block;
    return block;
  } else {
    return it->second;
  }
}

void MethodTemplate::collect_blocks(std::unordered_map<uint8*, std::vector<BlockTemplate*>>& map) {
  for (auto it = blocks_.begin(); it != blocks_.end(); it++) {
    auto inner = map.find(it->first);
    if (inner == map.end()) {
      std::vector<BlockTemplate*> blocks;
      blocks.push_back(it->second);
      map[it->first] = blocks;
      continue;
    }
    std::vector<BlockTemplate*>& blocks = inner->second;
    blocks.push_back(it->second);
  }
}

int MethodTemplate::method_id() const {
  return propagator_->program()->absolute_bci_from_bcp(method_.header_bcp());
}

void MethodTemplate::propagate() {
  TypeScope* scope = new TypeScope(this);

  Worklist worklist(method_.entry(), scope);
  while (worklist.has_next()) {
    WorkItem item = worklist.next();
    process(item.scope, item.bcp, worklist);
    delete item.scope;
  }
}

int BlockTemplate::method_id(Program* program) const {
  return program->absolute_bci_from_bcp(method_.header_bcp());
}

void BlockTemplate::invoke_from_try_block() {
  if (is_invoked_from_try_block_) return;
  // If we find that this block may have been invoked from
  // within a try-block, we re-analyze the surrounding
  // method, so we can track stores to outer locals that
  // may be visible because of caught exceptions or
  // stopped unwinding.
  is_invoked_from_try_block_ = true;
  origin_->propagator()->enqueue(origin_);
}

void BlockTemplate::propagate(TypeScope* scope, bool linked) {
  TypeScope* inner = new TypeScope(this, scope, linked);

  Worklist worklist(method_.entry(), inner);
  while (worklist.has_next()) {
    WorkItem item = worklist.next();
    process(item.scope, item.bcp, worklist);
    delete item.scope;
  }
}

} // namespace toit::compiler
} // namespace toit<|MERGE_RESOLUTION|>--- conflicted
+++ resolved
@@ -646,30 +646,24 @@
 
   OPCODE_BEGIN(LOAD_METHOD);
     Method inner = Method(program->bytecodes, Utils::read_unaligned_uint32(bcp + 1));
-    // Finds or creates a block-template for the given block.
-    // The block's parameters are marked such that a change in their type enqueues this
-    // current method template.
-    // Note that the method template is for a specific combination of parameter types. As
-    // such we evaluate the contained blocks independently too.
-<<<<<<< HEAD
     if (inner.is_block_method()) {
+      // Finds or creates a block-template for the given block.
+      // The block's parameters are marked such that a change in their type enqueues this
+      // current method template.
+      // Note that the method template is for a specific combination of parameter types. As
+      // such we evaluate the contained blocks independently too.
       BlockTemplate* block = method->find_block(inner, scope->level(), bcp);
       stack->push_block(block);
-      block->propagate(method, scope);
+      // If the block might be used in a try-block, we need to know
+      // so we can correctly merge the type of outer locals. If we're
+      // not in a try-block, changes to outer locals cannot be seen
+      // when we unwind, but potentially being in a try block changes that.
+      bool is_inner_linked = bcp[LOAD_METHOD_LENGTH] == LINK;
+      block->propagate(scope, is_inner_linked || block->is_invoked_from_try_block());
     } else {
       propagator->propagate_through_lambda(inner);
       stack->push_smi(program);
     }
-=======
-    BlockTemplate* block = method->find_block(inner, scope->level(), bcp);
-    stack->push_block(block);
-    // If the block might be used in a try-block, we need to know
-    // so we can correctly merge the type of outer locals. If we're
-    // not in a try-block, changes to outer locals cannot be seen
-    // when we unwind, but potentially being in a try block changes that.
-    bool is_inner_linked = bcp[LOAD_BLOCK_METHOD_LENGTH] == LINK;
-    block->propagate(scope, is_inner_linked || block->is_invoked_from_try_block());
->>>>>>> 97c818b0
   OPCODE_END();
 
   OPCODE_BEGIN_WITH_WIDE(LOAD_GLOBAL_VAR, index);
