--- conflicted
+++ resolved
@@ -408,6 +408,12 @@
   if (is_static) {
     call_method(caller, scope, site, target, arguments);
   } else {
+    // Run over all receiver type variants like we do for
+    // virtual calls. If and only if the target method
+    // can be looked up on the receiver we analyze the case.
+    // Otherwise, we ignore it and avoid marking this as
+    // a possible lookup error, because we trust the compiler
+    // to be right about the types.
     Program* program = this->program();
     TypeSet receiver = stack->local(arity);
     TypeSet::Iterator it(receiver, words_per_type_);
@@ -416,6 +422,10 @@
       unsigned id = it.next();
       int entry_index = id + offset;
       int entry_id = program->dispatch_table[entry_index];
+      // If the type propagator knows less about the types we
+      // can encounter than the compiler, we risk loading
+      // from areas of the dispatch table the compiler didn't
+      // anticipate. Guard against that.
       if (entry_id < 0) continue;
       Method entry = Method(program->bytecodes, entry_id);
       if (entry.header_bcp() != target.header_bcp()) continue;
@@ -1287,7 +1297,7 @@
 
 void MethodTemplate::propagate() {
   TypeScope* scope = new TypeScope(this);
-<<<<<<< HEAD
+  TypeStack* stack = scope->top();
   analyzed_ = true;
 
   // Check that virtual methods are always called with a
@@ -1301,10 +1311,6 @@
     ASSERT(!receiver.is_any());
     ASSERT(!receiver.is_block());
   }
-=======
-  TypeStack* stack = scope->top();
-  analyzed_ = true;
->>>>>>> c2fbdd20
 
   // We need to special case the 'operator ==' method, because the interpreter
   // does a manual null check on both arguments, which means that null never
