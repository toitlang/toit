--- conflicted
+++ resolved
@@ -44,9 +44,6 @@
   }
 }
 
-<<<<<<< HEAD
-TypeDatabase* TypeDatabase::compute(Program* program, SourceMapper* source_mapper) {
-=======
 void TypeDatabase::check_top(uint8* bcp, Object* value) const {
   int position = program_->absolute_bci_from_bcp(bcp);
   auto probe = usage_.find(position);
@@ -123,13 +120,12 @@
   }
 }
 
-TypeDatabase* TypeDatabase::compute(Program* program) {
+TypeDatabase* TypeDatabase::compute(Program* program, SourceMapper* source_mapper) {
   auto probe = cache_.find(program);
   if (probe != cache_.end()) return probe->second;
 
   AllowThrowingNew allow;
   uint64 start = OS::get_monotonic_time();
->>>>>>> 15095545
   TypePropagator propagator(program);
   TypeDatabase* types = new TypeDatabase(program, source_mapper, propagator.words_per_type());
   propagator.propagate(types);
@@ -184,8 +180,8 @@
 bool TypeDatabase::does_not_return(ir::Call* call) const {
   int id = source_mapper_->id_for_call(call);
   if (id < 0) return true;
-  auto probe = return_types_.find(id);
-  if (probe == return_types_.end()) return true;
+  auto probe = returns_.find(id);
+  if (probe == returns_.end()) return true;
   TypeSet type = probe->second;
   return type.is_empty(words_per_type_);
 }
@@ -252,15 +248,9 @@
 void TypeDatabase::add_usage(int position, const TypeSet type) {
   ASSERT(usage_.find(position) == usage_.end());
   TypeSet copy = copy_type(type);
-<<<<<<< HEAD
-  usage_.emplace(position, copy);
-  uint8 opcode = *(program_->bcp_from_absolute_bci(position));
-  return_types_.emplace(position + opcode_length[opcode], copy);
-=======
   uint8 opcode = *(program_->bcp_from_absolute_bci(position));
   usage_.emplace(position, copy);
   returns_.emplace(position + opcode_length[opcode], copy);
->>>>>>> 15095545
 }
 
 TypeSet TypeDatabase::copy_type(const TypeSet type) {
