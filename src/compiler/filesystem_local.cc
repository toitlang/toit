// Copyright (C) 2020 Toitware ApS.
//
// This library is free software; you can redistribute it and/or
// modify it under the terms of the GNU Lesser General Public
// License as published by the Free Software Foundation; version
// 2.1 only.
//
// This library is distributed in the hope that it will be useful,
// but WITHOUT ANY WARRANTY; without even the implied warranty of
// MERCHANTABILITY or FITNESS FOR A PARTICULAR PURPOSE.  See the GNU
// Lesser General Public License for more details.
//
// The license can be found in the file `LICENSE` in the top level
// directory of this repository.

#include <libgen.h>
#include <limits.h>
#include <sys/stat.h>
#include <unistd.h>
// For checking whether a path is a regular file.
#include <sys/types.h>
#include <dirent.h>


#include "filesystem_local.h"
#include "lock.h"
#include "util.h"
#include "../flags.h"
#include "../top.h"
#include "../utils.h"

// Old C library version of stat.
extern "C" {

extern int __xstat64(int ver, const char* path, struct stat64* stat_buf);

}

<<<<<<< HEAD
#if !defined(__riscv) && !defined(TOIT_LINUX)
=======
#if defined(TOIT_LINUX) && !defined(__riscv)
>>>>>>> 94756174
  #define USE_XSTAT64 1
#endif

#ifdef BUILD_64
# define STAT_VERSION 1
#else
# define STAT_VERSION 3
#endif

namespace toit {
namespace compiler {

char* get_executable_path();

bool FilesystemLocal::do_exists(const char* path) {
#ifdef USE_XSTAT64
  // Use an older version of stat, so that we can run in docker
  // containers with older glibc.
  struct stat64 path_stat;
  int stat_result = __xstat64(STAT_VERSION, path, &path_stat);
#else
  struct stat path_stat;
  int stat_result = stat(path, &path_stat);
#endif
  return stat_result == 0;
}


bool FilesystemLocal::do_is_regular_file(const char* path) {
#ifdef USE_XSTAT64
  // Use an older version of stat, so that we can run in docker
  // containers with older glibc.
  struct stat64 path_stat;
  int stat_result = __xstat64(STAT_VERSION, path, &path_stat);
#else
  struct stat path_stat;
  int stat_result = stat(path, &path_stat);
#endif
  if (stat_result == 0) {
    return S_ISREG(path_stat.st_mode);
  } else {
    perror("is_regular_file");
    return false;
  }
}

bool FilesystemLocal::do_is_directory(const char* path) {
#ifdef USE_XSTAT64
  // Use an older version of stat, so that we can run in docker
  // containers with older glibc.
  struct stat64 path_stat;
  int stat_result = __xstat64(STAT_VERSION, path, &path_stat);
#else
  struct stat path_stat;
  int stat_result = stat(path, &path_stat);
#endif
  if (stat_result == 0) {
    return S_ISDIR(path_stat.st_mode);
  } else {
    perror("is_directory");
    return false;
  }
}

const char* FilesystemLocal::sdk_path() {
  if (_sdk_path == null) {
    if (Flags::lib_path != null) {
      _sdk_path = Flags::lib_path;
    } else {
      // Compute the library_root based on the executable path.
      char* path = get_executable_path();
      // TODO: We should check if the current folder contains a lib folder and if not,
      //   return an appropriate error code.
      char* toit_root = ::dirname(path);
      int root_len = strlen(toit_root);
      // `dirname` might return its result in a static buffer (especially on macos), and we
      // have to copy the result back into path. (+1 for the terminating '\0' character).
      memmove(path, toit_root, root_len + 1);
      _sdk_path = path;
    }
  }
  return _sdk_path;
}

List<const char*> FilesystemLocal::package_cache_paths() {
  if (!_has_computed_cache_paths) {
    _has_computed_cache_paths = true;
    char* cache_paths = getenv("TOIT_PACKAGE_CACHE_PATHS");
    if (cache_paths != null) {
      _package_cache_paths = string_split(strdup(cache_paths), ":");
    } else {
      char* home_path = getenv("HOME");
      if (home_path == null) {
        // TODO(florian): we could use getpwuid(getuid())->pw_dir instead.
        // However, the LSP server currently only looks at the env var.
        FATAL("Couldn't determine home");
      }
      _package_cache_paths = ListBuilder<const char*>::build(
        compute_package_cache_path_from_home(home_path, this));
    }
  }
  return _package_cache_paths;
}

const char* FilesystemLocal::getcwd(char* buffer, int buffer_size) {
  return ::getcwd(buffer, buffer_size);
}

const uint8* FilesystemLocal::do_read_content(const char* path, int* size) {
  // Open the file.
  FILE* file = fopen(path, "rb");
  if (file == null) {
    return null;
  }

  // Determine the size of the file.
  if (fseek(file, 0, SEEK_END) != 0) {
    // TODO(florian): This should be returned as error-code to the compiler.
    fprintf(stderr, "ERROR: Can't seek in file %s\n", path);
    fclose(file);
    return null;
  }
  int byte_count = ftell(file);
  rewind(file);

  // Read in the entire file.
  uint8* buffer = unvoid_cast<uint8*>(malloc(byte_count + 1));
  int result = fread(buffer, 1, byte_count, file);
  fclose(file);
  if (result != byte_count) {
    fprintf(stderr, "ERROR: Unable to read entire file '%s'\n", path);
    return null;
  }
  buffer[byte_count] = '\0';
  *size = byte_count;
  return buffer;
}

void FilesystemLocal::list_directory_entries(const char* path,
                                             const std::function<void (const char*)> callback) {
  if (!is_directory(path)) return;
  DIR* dir = opendir(path);
  if (dir == null) return;
  while (true) {
    struct dirent* entry = readdir(dir);
    if (entry == null) break;
    callback(entry->d_name);
  }
  closedir(dir);
}

} // namespace compiler
} // namespace toit<|MERGE_RESOLUTION|>--- conflicted
+++ resolved
@@ -36,11 +36,7 @@
 
 }
 
-<<<<<<< HEAD
-#if !defined(__riscv) && !defined(TOIT_LINUX)
-=======
 #if defined(TOIT_LINUX) && !defined(__riscv)
->>>>>>> 94756174
   #define USE_XSTAT64 1
 #endif
 
