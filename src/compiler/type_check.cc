// Copyright (C) 2018 Toitware ApS.
//
// This library is free software; you can redistribute it and/or
// modify it under the terms of the GNU Lesser General Public
// License as published by the Free Software Foundation; version
// 2.1 only.
//
// This library is distributed in the hope that it will be useful,
// but WITHOUT ANY WARRANTY; without even the implied warranty of
// MERCHANTABILITY or FITNESS FOR A PARTICULAR PURPOSE.  See the GNU
// Lesser General Public License for more details.
//
// The license can be found in the file `LICENSE` in the top level
// directory of this repository.

#include "type_check.h"

#include <stdarg.h>

#include "cycle_detector.h"
#include "deprecation.h"
#include "diagnostic.h"
#include "ir.h"
#include "lsp/lsp.h"
#include "no_such_method.h"
#include "queryable_class.h"
#include "toitdoc.h"

namespace toit {
namespace compiler {

using namespace ir;

static bool is_arithmetic_operation(const Selector<CallShape>& selector) {
  if (selector.shape() != CallShape(1).with_implicit_this()) return false;
  auto name = selector.name();
  return name == Token::symbol(Token::ADD) ||
         name == Token::symbol(Token::SUB) ||
         name == Token::symbol(Token::MUL) ||
         name == Token::symbol(Token::DIV) ||
         name == Token::symbol(Token::MOD);
}

class TypeChecker : public ReturningVisitor<Type> {
 public:
  TypeChecker(List<Type> literal_types,
              List<ir::Class*> classes,
              const UnorderedMap<ir::Class*, QueryableClass>* queryables,
              Lsp* lsp,
              Diagnostics* diagnostics)
      : classes_(classes)
      , queryables_(queryables)
      , lsp_(lsp)
      , diagnostics_(diagnostics)
      , method_(null)
      , boolean_type_(Type::invalid())
      , true_type_(Type::invalid())
      , false_type_(Type::invalid())
      , integer_type_(Type::invalid())
      , float_type_(Type::invalid())
      , string_type_(Type::invalid())
      , null_type_(Type::invalid()) {

    auto find_type = [=](Symbol symbol) {
      for (auto literal_type : literal_types) {
        if (literal_type.klass()->name() == symbol) return literal_type;
      }
      FATAL("Couldn't find literal type");
      return Type::invalid();
    };

    boolean_type_ = find_type(Symbols::bool_);
    true_type_ = find_type(Symbols::True);
    false_type_ = find_type(Symbols::False);
    integer_type_ = find_type(Symbols::int_);
    float_type_ = find_type(Symbols::float_);
    string_type_ = find_type(Symbols::string);
    null_type_ = find_type(Symbols::Null_).to_nullable();
  }

  Type visit(Node* node) {
    return node->accept(this);
  }


  Type visit_Program(Program* node) {
    // Visit globals first.
    // While traversing we are inferring their type which will then be used in the
    // other visits.
    for (auto global: node->globals()) visit(global);
    for (auto klass: node->classes()) visit(klass);
    for (auto method: node->methods()) visit(method);
    return Type::invalid();
  }

  Type visit_Class(Class* node) {
    // Constructors and factories are already visited in `visit_Program` as
    // global methods.
    // Fields don't have any code anymore, since all of the initialization is
    // in the constructors.
    for (auto method: node->methods()) visit(method);
    return Type::invalid();
  }

  Type visit_Field(Field* node) { UNREACHABLE(); return Type::invalid(); }

  // Methods are only visited for their side-effect.
  // In theory there should be no user of these types, and they all return `Type::invalid`.
  // The return-type is extracted when the methods are referenced.
  Type visit_Method(Method* node) {
    method_ = node;
    if (node->has_body()) visit(node->body());
    return Type::invalid();
  }
  // Globals are handled like methods. As such, they are only visited for the side-effect.
  // Their return type should not be used and they all return `Type::invalid`.
  // References to globals extract the return-type.
  Type visit_Global(Global* node) {
    if (handled_globals_.contains(node)) return Type::invalid();
    if (node->has_explicit_type()) {
      visit_Method(node);
      handled_globals_.insert(node);
      return Type::invalid();
    }
    if (reported_cyclic_globals_.contains(node)) {
      return Type::invalid();
    }
    bool detected_cycle = globals_cycle_detector_.check_cycle(node, [&](const std::vector<ir::Global*>& cycle) {
      report_cyclic_global_types(cycle);
      reported_cyclic_globals_.insert(node);
    });
    if (detected_cycle) return Type::invalid();
    method_ = node;
    // TODO(florian): this is a bit hacky, but we have already rewritten the expression of
    // the global, so we need to extract it now again.
    auto body = node->body();
    TOIT_CHECK(body->is_Sequence());
    auto expressions = body->as_Sequence()->expressions();
    TOIT_CHECK(expressions.length() == 1);
    auto last = expressions.last();
    if (last->is_CallStatic()) {
      // Call to "uninitialized_global_failure_".
      TOIT_CHECK(last->as_CallStatic()->target()->as_ReferenceMethod()->target()->name() == Symbols::uninitialized_global_failure_);
      // The uninitialized_global_failure_ call references its own global recursively.
      // Mark the node as handled already now and give it the 'any' type.
      // Alternatively, we could also just not visit the body.
      handled_globals_.insert(node);
      node->set_return_type(Type::any());
      visit(node->body());
      return Type::invalid();
    }
    globals_cycle_detector_.start(node);
    TOIT_CHECK(last->is_Return());
    auto ret = last->as_Return();
    auto value_type = visit(ret->value());
    if (value_type.is_none()) {
      report_error(ret->value()->range(), "Globals can't be initialized with 'none'");
      node->set_return_type(Type::any());
    } else if (ret->value()->is_LiteralNull()) {
      node->set_return_type(Type::any());
    } else if (value_type == true_type_ || value_type == false_type_) {
      node->set_return_type(boolean_type_);
    } else {
      node->set_return_type(value_type);
    }
    globals_cycle_detector_.stop(node);
    handled_globals_.insert(node);
    return Type::invalid();
  }

  Type visit_MethodInstance(MethodInstance* node) { return visit_Method(node); }
  Type visit_MonitorMethod(MonitorMethod* node) { return visit_Method(node); }
  Type visit_MethodStatic(MethodStatic* node) { return visit_Method(node); }
  Type visit_Constructor(Constructor* node) { return visit_Method(node); }
  Type visit_AdapterStub(AdapterStub* node) { return visit_Method(node); }
  Type visit_MixinStub(MixinStub* node) { return visit_Method(node); }
  Type visit_IsInterfaceOrMixinStub(IsInterfaceOrMixinStub* node) { return visit_Method(node); }
  Type visit_FieldStub(FieldStub* node) { return visit_Method(node); }

  Type visit_Expression(Expression* node) { UNREACHABLE(); return Type::invalid(); }
  Type visit_Error(Error* node) {
    for (auto expr : node->nested()) {
      visit(expr);
    }
    return Type::any();
  }

  Type visit_Nop(Nop* node) { return Type::any(); }

  Type visit_FieldStore(FieldStore* node) {
    auto field = node->field();
    if (!method_->is_constructor()) {
      // Don't report warnings for fields that are assigned in the constructor.
      // We would like to report warnings for explicit assignments, but we
      // don't have that information anymore. So we assume that it's the
      // initialization and don't report it.
      check_deprecated(node->range(), field);
    }
    auto value_type = visit(node->value());
    check(node->range(), field->type(), value_type);
    return value_type;
  }

  Type visit_FieldLoad(FieldLoad* node) {
    check_deprecated(node->range(), node->field());
    return node->field()->type();
  }

  Type visit_Sequence(Sequence* node) {
    auto result_type = Type::any();
    for (auto expr : node->expressions()) {
      result_type = visit(expr);
    }
    return result_type;
  }

  Type visit_Builtin(Builtin* node) {
    // The `visit_CallBuiltin` will improve the type of the calls.
    return Type::any();
  }

  Type visit_TryFinally(TryFinally* node) {
    visit(node->body());
    for (int i = 0; i < node->handler_parameters().length(); i++) {
      auto parameter = node->handler_parameters()[i];
      if (!parameter->has_explicit_type()) {
        parameter->set_type(Type::any());
      }
    }
    visit(node->handler());
    // TODO(florian): return the type of the body once #83 is fixed.
    // TODO(florian): should be 'null'-type for now.
    return Type::any();
  }

<<<<<<< HEAD
  Type visit_condition(Expression* node) {
    if (node->is_Not()) {
      return visit_Not(node->as_Not(), true);
    }
    auto result = visit(node);
    if (result.is_none()) {
      report_error(node->range(), "Condition can't be 'none'");
    } else if (is_non_nullable(result)) {
=======
  Type visit_If(If* node) {
    auto condition_type = visit(node->condition());
    if (condition_type.is_none()) {
      report_error(node->condition()->range(), "Condition can't be 'none'");
    } else if (!is_a_bool(condition_type) &&
               condition_type.is_class() &&
               !condition_type.is_nullable()) {
>>>>>>> 2e46ee6b
      report_warning(node->range(), "Condition always evaluates to true");
    }
    return result;
  }

  Type visit_If(If* node) {
    visit_condition(node->condition());
    auto yes_type = visit(node->yes());
    auto no_type = visit(node->no());
    return merge_types(yes_type, no_type);
  }

  Type visit_Not(Not* node) {
    return visit_Not(node, false);
  }

  Type visit_Not(Not* node, bool warn_if_always_false) {
    auto value_type = visit(node->value());
    if (value_type.is_none()) {
      report_error(node->value()->range(), "Argument to 'not' can't be 'none'");
    } else if (warn_if_always_false && is_non_nullable(value_type)) {
      report_warning(node->range(), "Condition always evaluates to false");
    }
    return boolean_type_;
  }

  Type visit_While(While* node) {
<<<<<<< HEAD
    visit_condition(node->condition());
=======
    auto condition_type = visit(node->condition());
    if (condition_type.is_none()) {
      report_error(node->condition()->range(), "Condition can't be 'none'");
    } else if (!is_a_bool(condition_type) &&
               condition_type.is_class() &&
               !condition_type.is_nullable()) {
      report_warning(node->range(), "Condition always evaluates to true");
    }
>>>>>>> 2e46ee6b
    auto result_type = visit(node->body());
    visit(node->update());
    return result_type;
  }

  Type visit_LoopBranch(LoopBranch* node) {
    // TODO(florian): should be 'null'-type.
    return Type::any();
  }

  Type visit_Code(Code* node) {
    visit(node->body());
    // TODO(florian); should be a "Block" or "Code" type.
    return Type::any();
  }

  Type visit_Reference(Reference* node) { UNREACHABLE(); return Type::invalid(); }

  Type visit_ReferenceClass(ReferenceClass* node) { UNREACHABLE(); return Type::invalid(); }
  Type visit_ReferenceMethod(ReferenceMethod* node) { UNREACHABLE(); return Type::invalid(); }
  Type visit_ReferenceLocal(ReferenceLocal* node) {
    return node->target()->type();
  }
  Type visit_ReferenceBlock(ReferenceBlock* node) { return visit_ReferenceLocal(node); }
  Type visit_ReferenceGlobal(ReferenceGlobal* node) {
    check_deprecated(node->range(), node->target());
    auto target = node->target();
    // The second test (whether the method_ is a global) is just a shortcut, as a non-global 'method_'
    // mean that we already handled all of them.
    if (target->has_explicit_type() || !method_->is_Global()) {
      return target->return_type();
    }
    auto current_method = method_;
    visit_Global(target);
    method_ = current_method;
    auto type = target->return_type();
    if (!type.is_valid()) {
      ASSERT(diagnostics()->encountered_error());
      return Type::any();
    }
    return type;
  }

  Type visit_Local(Local* node) { UNREACHABLE(); return Type::invalid(); }
  Type visit_Parameter(Parameter* node) { UNREACHABLE(); return Type::invalid(); }
  Type visit_CapturedLocal(CapturedLocal* node) { UNREACHABLE(); return Type::invalid(); }
  Type visit_Block(Block* node) { UNREACHABLE(); return Type::invalid(); }

  Type visit_Dot(Dot* node) {
    return visit(node->receiver());
  }

  Type visit_LspSelectionDot(LspSelectionDot* node) {
    // The target must be handled by the virtual call.
    return visit_Dot(node);
  }

  Type visit_Super(Super* node) {
    if (node->expression() == null) return Type::any();
    return visit(node->expression());
  }

  Type visit_Call(Call* node) {
    visit(node->target());
    for (auto argument : node->arguments()) visit(argument);
    return Type::any();
  }

  Type visit_CallStatic(CallStatic* node) {
    auto arguments = node->arguments();
    auto argument_types = ListBuilder<Type>::allocate(arguments.length());
    for (int i = 0; i < arguments.length(); i++) {
      argument_types[i] = visit(arguments[i]);
    }
    auto target = node->target();
    auto method = target->target();
    check_deprecated(target->range(), method);
    auto parameters = method->parameters();
    int parameter_offset = node->is_CallConstructor() ? 1 : 0;
    if (arguments.length() + parameter_offset != parameters.length()) {
      ASSERT(method->is_setter());  // We already reported an error for this.
    } else {
      for (int i = 0; i < arguments.length(); i++) {
        // TODO(florian): provide more context in the error message.
        auto parameter = parameters[i + parameter_offset];
        auto parameter_type = parameter->type();
        if (parameter->has_default_value()) parameter_type = parameter_type.to_nullable();
        check(arguments[i]->range(), parameter_type, argument_types[i]);
      }
    }
    return method->return_type();
  }

  Type visit_Lambda(Lambda* node) { return visit_CallStatic(node); }
  Type visit_CallConstructor(CallConstructor* node) {
    return visit_CallStatic(node);
  }

  Type visit_CallVirtual(CallVirtual* node) {
    bool is_lsp_selection = node->target()->is_LspSelectionDot();

    auto receiver_type = visit(node->receiver());
    if (is_lsp_selection) {
      lsp_->selection_handler()->call_virtual(node, receiver_type, classes_);
    }
    auto arguments = node->arguments();

    if (receiver_type.is_any()) {
      for (auto argument : arguments) visit(argument);
      return Type::any();
    }

    if (receiver_type.is_none()) {
      report_error(node->range(), "Can't invoke method on 'none' type");
      return Type::any();
    }
    if (!node->selector().is_valid()) {
      ASSERT(diagnostics()->encountered_error());
      return Type::any();
    }

    bool is_equals_call = (node->selector() == Token::symbol(Token::EQ) &&
                           node->shape() == CallShape(1).with_implicit_this());

    auto argument_types = ListBuilder<Type>::allocate(arguments.length());
    for (int i = 0; i < arguments.length(); i++) {
      argument_types[i] = visit(arguments[i]);
    }
    ASSERT(receiver_type.is_class());
    auto klass = receiver_type.klass();
    Selector<CallShape> selector(node->selector(), node->shape());
    auto queryable = queryables_->at(klass);
    auto method = queryable.lookup(selector);
    if (method == null) {
      report_no_such_instance_method(klass, selector, node->range(), diagnostics());
      return Type::any();
    }

    check_deprecated(node->range(), method);

    auto parameters = method->parameters();
    int argument_offset = 1;  // For the receiver, which is given as first argument.
    CallBuilder::match_arguments_with_parameters(node->shape(),
                                                 method->resolution_shape(),
                                                 [&](int argument_pos, int parameter_pos) {
      if (argument_pos == 0) return;  // The `this` parameter.
      auto argument = arguments[argument_pos - argument_offset];
      auto argument_type = argument_types[argument_pos - argument_offset];
      auto parameter_type = parameters[parameter_pos]->type();
      if (parameters[parameter_pos]->has_default_value()) parameter_type = parameter_type.to_nullable();

      // The interpreter shortcuts the `null` equality, and the argument type thus
      //   can effectively be nullable.
      if (is_equals_call) parameter_type = parameter_type.to_nullable();

      // TODO(florian): provide more context in the error message.
      check(argument->range(), parameter_type, argument_type);
    });
    if (method->is_FieldStub() && method->is_setter()) {
      auto field = method->as_FieldStub()->field();
      if (field->is_final()) {
        report_error(node->range(),
                     "Can't assign to final field '%s'",
                     field->name().c_str());
      }
      if (!argument_types[0].is_any()) {
        // We assume that the argument is more precise than the return-type of
        // the store.
        // If it isn't then we would already have reported an error earlier.
        return argument_types[0];
      }
    }
    if (is_arithmetic_operation(selector)) {
      if (receiver_type == integer_type_) {
        if (argument_types[0] == integer_type_) return integer_type_;
        if (argument_types[0] == float_type_) return float_type_;
      }
    }
    return method->return_type();
  }

  Type visit_CallBlock(CallBlock* node) { return visit_Call(node); }

  Type visit_CallBuiltin(CallBuiltin* node) {
    if (node->target()->kind() == Builtin::STORE_GLOBAL) {
      if (node->arguments().length() == 2) {
        auto index_type = visit(node->arguments()[0]);
        check(node->range(), integer_type_, index_type);
        return visit(node->arguments()[1]);
      }
    }

    visit_Call(node);
    switch (node->target()->kind()) {
      case Builtin::THROW:
      case Builtin::EXIT:
        // These are not returning.
        return Type::none();

      case Builtin::INVOKE_LAMBDA:
        return Type::any();

      case Builtin::YIELD:
      case Builtin::DEEP_SLEEP:
        // The result of yield and sleep should not be used.
        return Type::none();

      case Builtin::STORE_GLOBAL:
        return Type::none();

      case Builtin::LOAD_GLOBAL:
        return Type::any();

      case Builtin::INVOKE_INITIALIZER:
        return Type::any();

      case Builtin::GLOBAL_ID:
        ASSERT(node->arguments().length() == 1 && node->arguments()[0]->is_ReferenceGlobal());
        return integer_type_;

      case Builtin::IDENTICAL:
        return boolean_type_;
    };
    UNREACHABLE();
  }

  Type visit_Typecheck(Typecheck* node) {
    auto expression_type = visit(node->expression());
    switch (node->kind()) {
      case Typecheck::IS_CHECK:
        return boolean_type_;
      case Typecheck::AS_CHECK:
        return node->type();
      case Typecheck::PARAMETER_AS_CHECK:
      case Typecheck::LOCAL_AS_CHECK:
      case Typecheck::GLOBAL_AS_CHECK:
      case Typecheck::RETURN_AS_CHECK:
      case Typecheck::FIELD_INITIALIZER_AS_CHECK:
      case Typecheck::FIELD_AS_CHECK:
        // We are not using the type of the check, as we want to give
        //   warnings if the expression type and the checked type don't match.
        return expression_type;
    }
    UNREACHABLE();
    return Type::invalid();
  }

  Type visit_Return(Return* node) {
    auto value_type = visit(node->value());
    if (node->depth() == -1) {
      check(node->range(), method_->return_type(), value_type);
    }
    return Type::none();
  }

  Type visit_LogicalBinary(LogicalBinary* node) {
    Type left_type = visit(node->left());
    Type right_type = visit(node->right());
    if (left_type.is_none()) {
      report_error(node->left()->range(), "Logical operation argument can't be 'none'");
    }
    if (right_type.is_none()) {
      report_error(node->right()->range(), "Logical operation argument can't be 'none'");
    }
    // Logical operators return the last computed value.
    // Frequently this will be the boolean type, but not always.
    if (left_type == right_type) return left_type;
    return Type::any();
  }

  Type visit_Assignment(Assignment* node) { UNREACHABLE(); return Type::invalid(); }

  Type visit_AssignmentDefine(AssignmentDefine* node) {
    auto local = node->local();
    auto right_type = visit(node->right());
    if (local->has_explicit_type()) {
      check(node->range(), local->type(), right_type);
    } else if (right_type.is_none()) {
      report_error(node->right()->range(), "Variable can't be initialized with 'none'");
      local->set_type(Type::any());
    } else if (right_type == true_type_ || right_type == false_type_) {
      local->set_type(boolean_type_);
    } else {
      if (node->right()->is_LiteralNull()) {
        local->set_type(Type::any());
      } else {
        local->set_type(right_type);
      }
    }
    return right_type;
  }

  Type visit_AssignmentLocal(AssignmentLocal* node) {
    auto local = node->local();
    auto right_type = visit(node->right());
    if (local->type().is_any() && right_type.is_none()) {
      // TODO(florian): check that 'none' types aren't used.
      // report_error(node->right()->range(), "Can't use value of type 'none'");
    } else {
      check(node->range(), local->type(), right_type);
    }
    return right_type;
  }

  Type visit_AssignmentGlobal(AssignmentGlobal* node) {
    auto global = node->global();
    check_deprecated(node->range(), global);
    auto right_type = visit(node->right());
    if (global->return_type().is_any() && right_type.is_none()) {
      // TODO(florian): check that 'none' types aren't used.
      // report_error(node->right()->range(), "Can't use value of type 'none'");
    } else {
      check(node->range(), global->return_type(), right_type);
    }
    return right_type;
  }

  Type visit_Literal(Literal* node) { UNREACHABLE(); return Type::invalid(); }

  Type visit_LiteralNull(LiteralNull* node) {
    return null_type_;
  }
  Type visit_LiteralUndefined(LiteralUndefined* node) {
    // TODO(florian): should have the type of the corresponding assignments.
    return Type::any();
  }
  Type visit_LiteralInteger(LiteralInteger* node) {
    return integer_type_;
  }
  Type visit_LiteralFloat(LiteralFloat* node) {
    return float_type_;
  }
  Type visit_LiteralString(LiteralString* node) {
    return string_type_;
  }
  Type visit_LiteralBoolean(LiteralBoolean* node) {
    return node->value() ? true_type_ : false_type_;
  }
  Type visit_LiteralByteArray(LiteralByteArray* node) {
    return Type::any();
  }
  Type visit_PrimitiveInvocation(PrimitiveInvocation* node) {
    // TODO(florian): get the type of primitive invocations.
    return Type::any();
  }

 private:
  List<ir::Class*> classes_;
  const UnorderedMap<ir::Class*, QueryableClass>* queryables_;
  Lsp* lsp_;
  Diagnostics* diagnostics_;

  // Since globals can be visited out of order (recursively), we need to
  // keep track which globals are already fully done.
  Set<ir::Global*> handled_globals_;
  CycleDetector<ir::Global*> globals_cycle_detector_;
  UnorderedSet<ir::Global*> reported_cyclic_globals_;

  // The current method.
  Method* method_;

  Type boolean_type_;
  Type true_type_;
  Type false_type_;
  Type integer_type_;
  Type float_type_;
  Type string_type_;
  Type null_type_;

  Diagnostics* diagnostics() const { return diagnostics_; }

  bool is_non_nullable(Type type) {
     return type != boolean_type_ &&
            type.is_class() &&
            !type.is_nullable();
  }

  void report_error(Source::Range range, const char* format, ...) {
    va_list arguments;
    va_start(arguments, format);
    diagnostics()->report_error(range, format, arguments);
    va_end(arguments);
  }

  void report_warning(Source::Range range, const char* format, ...) {
    va_list arguments;
    va_start(arguments, format);
    diagnostics()->report_warning(range, format, arguments);
    va_end(arguments);
  }

  void report_cyclic_global_types(const std::vector<ir::Global*>& cycle) {
    for (auto global : cycle) {
      diagnostics()->start_group();
      diagnostics()->report_error(global->range(), "Cyclic type dependency");
      for (auto cyclic : cycle) {
        if (cyclic == global) continue;
        diagnostics()->report_note(cyclic->range(), "This global contributes to the type-dependency cycle");
      }
      diagnostics()->end_group();
    }
  }

  void check_deprecated(Source::Range range, ir::Node* node) {
    // Don't give warnings for synthetic stubs.
    if (method_->is_FieldStub()) return;
    auto name = Symbol::invalid();
    auto holder_name = Symbol::invalid();
    Class* holder;
    if (node->is_FieldStub()) {
      node = node->as_FieldStub()->field();
    }
    bool is_deprecated = false;
    if (node->is_Method()) {
      auto method = node->as_Method();
      is_deprecated = method->is_deprecated();
      name = method->name();
      holder = method->holder();
      bool holder_is_deprecated = false;
      if (holder != null) {
        holder_is_deprecated = holder->is_deprecated();
        holder_name = holder->name();
      }
      if (method->is_constructor() || method->is_factory()) {
        if (holder_is_deprecated) {
          ASSERT(name.is_valid());
          report_warning(range, "Class '%s' is deprecated", holder_name.c_str());
        } else if (is_deprecated) {
          if (name == Symbols::constructor) {
            report_warning(range, "Deprecated constructor of '%s'", holder_name.c_str());
          } else {
            report_warning(range, "Deprecated constructor '%s.%s'", holder_name.c_str(), name.c_str());
          }
        }
        return;
      }
    } else {
      ASSERT(node->is_Field());
      auto field = node->as_Field();
      is_deprecated = field->is_deprecated();
      name = field->name();
      holder = field->holder();
      if (holder != null) {
        holder_name = holder->name();
      }
    }
    if (is_deprecated) {
      if (holder_name.is_valid()) {
        report_warning(range, "Deprecated '%s.%s'", holder_name.c_str(), name.c_str());
      } else {
        report_warning(range, "Deprecated '%s'", name.c_str());
      }
    }
  }

  void check(Source::Range range, Type receiver_type, Type value_type) {
    ASSERT(receiver_type.is_valid());
    ASSERT(value_type.is_valid());
    if (receiver_type.is_any()) return;
    if (value_type.is_any()) return;
    if (receiver_type.is_none()) return;
    if (value_type.is_none()) {
      report_error(range, "Can't use value that is typed 'none'");
      return;
    }
    if (receiver_type.is_nullable() && value_type == null_type_) return;
    if (receiver_type == value_type) return;  // This also covers `Null_` == `null`.

    auto receiver_class = receiver_type.klass();
    auto value_class = value_type.klass();
    auto receiver_name = receiver_class->name();
    auto value_name = value_class->name();
    if (!receiver_type.is_nullable() && value_type == null_type_) {
      if (receiver_name.is_valid()) {
        report_error(range, "Type mismatch: can't assign 'null' to non-nullable '%s'", receiver_name.c_str());
      } else {
        // The receiver-type has no name.
        ASSERT(method_->is_factory() && receiver_class == method_->holder());
        ASSERT(diagnostics()->encountered_error());
        // We just assume that this must be the return-check.
        report_error(range, "Can't return `null` from factory");
      }
      return;
    }
    if (receiver_type == true_type_ && value_type == false_type_) {
      report_error(range, "Can't cast 'false' to 'True'");
      return;
    }
    if (receiver_type == false_type_ && value_type == true_type_) {
      report_error(range, "Can't cast 'true' to 'False'");
      return;
    }
    if (value_type == boolean_type_ && is_a_bool(receiver_type)) {
      // We allow implicit downcasts of booleans.
      return;
    }
    ASSERT(receiver_type.is_class() && value_type.is_class());
    for (Class* current = value_class; current != null; current = current->super()) {
      if (current == receiver_class) return;
      for (auto inter : current->interfaces()) {
        // The interfaces list contains a flattened list of all interfaces this class implements.
        if (inter == receiver_class) return;
      }
      for (auto mixin : current->mixins()) {
        // The mixin list contains a flattened list of all mixins that are between this
        // class and the super.
        if (mixin == receiver_class) return;
      }
    }
    if (receiver_name.is_valid() && value_name.is_valid()) {
      // TODO(florian); fix internal names (such as "_SmallInteger").
      report_error(range,
                   "Type mismatch. Expected '%s'. Got '%s'",
                   receiver_name.c_str(),
                   value_name.c_str());
    } else if (value_name.is_valid()) {
      // The receiver-type has no name.
      ASSERT(method_->is_factory() && receiver_class == method_->holder());
      ASSERT(diagnostics()->encountered_error());
      // We just assume that this must be the return-check.
      report_error(range,
                   "Can't return incompatible type '%s' from factory",
                   value_name.c_str());
    } else {
      ASSERT(receiver_name.is_valid());
      // The value-type has no name.
      ASSERT(method_->is_constructor() && value_class == method_->holder());
      ASSERT(diagnostics()->encountered_error());
      // We already reported an error that the constructor must not have a
      //   return type.
      // Since we already reported an error, we don't report an error again.
    }
  }

  Type merge_types(Type type1, Type type2) {
    if (type1 == type2) return type1;
    return Type::any();
  }

  bool is_a_bool(Type type) {
    return type == boolean_type_ || type == true_type_ || type == false_type_;
  }
};

void check_types_and_deprecations(ir::Program* program,
                                  Lsp* lsp,
                                  ToitdocRegistry* toitdocs,
                                  Diagnostics* diagnostics) {
  bool include_abstracts;
  auto queryables = build_queryables_from_resolution_shapes(program, include_abstracts=true);
  TypeChecker checker(program->literal_types(), program->classes(), &queryables, lsp, diagnostics);
  program->accept(&checker);
}

} // namespace toit::compiler
} // namespace toit<|MERGE_RESOLUTION|>--- conflicted
+++ resolved
@@ -233,7 +233,6 @@
     return Type::any();
   }
 
-<<<<<<< HEAD
   Type visit_condition(Expression* node) {
     if (node->is_Not()) {
       return visit_Not(node->as_Not(), true);
@@ -242,15 +241,6 @@
     if (result.is_none()) {
       report_error(node->range(), "Condition can't be 'none'");
     } else if (is_non_nullable(result)) {
-=======
-  Type visit_If(If* node) {
-    auto condition_type = visit(node->condition());
-    if (condition_type.is_none()) {
-      report_error(node->condition()->range(), "Condition can't be 'none'");
-    } else if (!is_a_bool(condition_type) &&
-               condition_type.is_class() &&
-               !condition_type.is_nullable()) {
->>>>>>> 2e46ee6b
       report_warning(node->range(), "Condition always evaluates to true");
     }
     return result;
@@ -278,18 +268,7 @@
   }
 
   Type visit_While(While* node) {
-<<<<<<< HEAD
     visit_condition(node->condition());
-=======
-    auto condition_type = visit(node->condition());
-    if (condition_type.is_none()) {
-      report_error(node->condition()->range(), "Condition can't be 'none'");
-    } else if (!is_a_bool(condition_type) &&
-               condition_type.is_class() &&
-               !condition_type.is_nullable()) {
-      report_warning(node->range(), "Condition always evaluates to true");
-    }
->>>>>>> 2e46ee6b
     auto result_type = visit(node->body());
     visit(node->update());
     return result_type;
