--- conflicted
+++ resolved
@@ -61,15 +61,7 @@
                                   Class* holder,
                                   Method* method,
                                   UnorderedSet<Symbol>& field_names,
-<<<<<<< HEAD
                                   UnorderedMap<Class*, QueryableClass>& direct_queryables) {
-  // For simplicity, don't optimize mixins. There are some cases where we could
-  // change a virtual call to a static one, but it requires more work.
-  if (holder != null && holder->is_mixin()) return node;
-
-=======
-                                  UnorderedMap<Class*, QueryableClass>& queryables) {
->>>>>>> 97e428d8
   auto dot = node->target();
   auto receiver = dot->receiver();
 
@@ -78,31 +70,21 @@
   Opcode opcode = opcode_for(selector);
 
   if (is_This(receiver, holder, method)) {
-<<<<<<< HEAD
-    auto queryable = direct_queryables.at(holder);
-=======
     // For simplicity, don't optimize mixins. There are some cases where we could
     // change a virtual call to a static one, but it requires more work.
     if (holder->is_mixin()) return node;
 
-    auto queryable = queryables.at(holder);
->>>>>>> 97e428d8
+    auto queryable = direct_queryables.at(holder);
     direct_method = queryable.lookup(selector);
   } else {
     Type guaranteed_type = compute_guaranteed_type(receiver, holder, method);
     if (guaranteed_type.is_valid()
         && !guaranteed_type.is_nullable()
-<<<<<<< HEAD
-        && guaranteed_type.klass()->is_instantiated()
-        && !guaranteed_type.klass()->is_interface()) {
-      auto queryable = direct_queryables.at(guaranteed_type.klass());
-=======
         && !guaranteed_type.klass()->is_interface()
         // For simplicity, don't optimize mixins. There are some cases where we could
         // change a virtual call to a static one, but it requires more work.
         && !guaranteed_type.klass()->is_mixin()) {
-      auto queryable = queryables.at(guaranteed_type.klass());
->>>>>>> 97e428d8
+      auto queryable = direct_queryables.at(guaranteed_type.klass());
       direct_method = queryable.lookup(selector);
     }
 
