--- conflicted
+++ resolved
@@ -322,14 +322,6 @@
   }
 
   Toitdoc<ast::Node*> find_for(ast::Node* node);
-<<<<<<< HEAD
-=======
-  bool is_attached(int index1, int index2) {
-    return is_attached(comments_[index1].range(), comments_[index2].range());
-  }
-  bool is_attached(Source::Range previous,
-                   Source::Range next);
->>>>>>> efddc5b0
   Toitdoc<ast::Node*> make_ast_toitdoc(int index);
 
  private:
@@ -1139,56 +1131,7 @@
   diagnostics_->report_error(range, message);
 }
 
-<<<<<<< HEAD
 Toitdoc<ast::Node*> ToitdocCommentsManager::find_for(ast::Node* node) {
-=======
-int CommentsManager::find_closest_before(ast::Node* node) {
-  auto node_range = node->selection_range();
-  if (node_range.is_before(comments_[0].range())) return -1;
-  if (comments_.last().range().is_before(node_range)) return comments_.length() - 1;
-
-  if (comments_[last_index_].range().is_before(node_range) &&
-      node_range.is_before(comments_[last_index_ + 1].range())) {
-    return last_index_;
-  }
-  int start = 0;
-  int end = comments_.length() - 1;
-  while (start < end) {
-    int mid = start + (end - start) / 2;
-    if (comments_[mid].range().is_before(node_range)) {
-      if (node_range.is_before(comments_[mid + 1].range())) {
-        return mid;
-      }
-      start = mid + 1;
-    } else {
-      end = mid;
-    }
-  }
-  return -1;
-}
-
-/// When [allow_modifiers] is true, allows modifiers on the line of the
-///   [next] range.
-bool CommentsManager::is_attached(Source::Range previous,
-                                  Source::Range next) {
-  // Check that there is one newline, and otherwise only whitespace.
-  int start_offset = source_->offset_in_source(previous.to());
-  int end_offset = source_->offset_in_source(next.from());
-  int i = start_offset;
-  auto text = source_->text();
-  while (i < end_offset and text[i] == ' ') i++;
-  if (i == end_offset) return true;
-  if (text[i] == '\r') i++;
-  if (i == end_offset) return true;
-  if (text[i++] != '\n') return false;
-  while (i < end_offset and text[i] == ' ') i++;
-  if (i == end_offset) return true;
-  return false;
-}
-
-
-Toitdoc<ast::Node*> CommentsManager::find_for(ast::Node* node) {
->>>>>>> efddc5b0
   auto not_found = Toitdoc<ast::Node*>::invalid();
   int closest = find_closest_before(node);
   if (closest == -1) return not_found;
