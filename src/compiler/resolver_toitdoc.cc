// Copyright (C) 2018 Toitware ApS.
//
// This library is free software; you can redistribute it and/or
// modify it under the terms of the GNU Lesser General Public
// License as published by the Free Software Foundation; version
// 2.1 only.
//
// This library is distributed in the hope that it will be useful,
// but WITHOUT ANY WARRANTY; without even the implied warranty of
// MERCHANTABILITY or FITNESS FOR A PARTICULAR PURPOSE.  See the GNU
// Lesser General Public License for more details.
//
// The license can be found in the file `LICENSE` in the top level
// directory of this repository.

#include "../top.h"

#include "diagnostic.h"
#include "lsp/lsp.h"
#include "resolver_toitdoc.h"
#include "resolver_scope.h"

namespace toit {
namespace compiler {

static void ensure_has_toitdoc_scope(ir::Class* klass);

namespace {  // anonymous

/**
An iterator for everything directly after a `$`.

It sees everything, static or dynamic, as well as parameters.
*/
class LeftMostIterator : public ToitdocScopeIterator {
 public:
  LeftMostIterator(Scope* scope,
                   ast::Node* holder,
                   ir::Class* this_class,
                   List<ir::Node*> super_entries)
      : scope_(scope)
      , holder_(holder)
      , this_class_(this_class)
      , super_entries_(super_entries) {}

  void for_each(const std::function<void (Symbol)>& parameter_callback,
                const std::function<void (Symbol, const ResolutionEntry&)>& callback) {
    if (holder_ != null && holder_->is_Method()) {
      auto method = holder_->as_Method();
      for (auto parameter : method->parameters()) {
        parameter_callback(parameter->name()->data());
      }
    }
    if (this_class_ != null) {
      callback(Symbols::this_, ResolutionEntry(this_class_));
    }
    if (!super_entries_.is_empty()) {
      // For now just use the first entry we find.
      callback(Symbols::super, ResolutionEntry(super_entries_.first()));
    }
    scope_->for_each(callback);
  }

 private:
  Scope* scope_;
  ast::Node* holder_;
  ir::Class* this_class_;
  List<ir::Node*> super_entries_;
};

/**
An iterator for classes.

It sees both static and dynamic entries.
*/
class ClassIterator : public ToitdocScopeIterator {
 public:
  ClassIterator(ir::Class* klass)
      : class_(klass) {}

  void for_each(const std::function<void (Symbol)>& parameter_callback,
                const std::function<void (Symbol, const ResolutionEntry&)>& callback) {
    ensure_has_toitdoc_scope(class_);
    auto class_scope = class_->toitdoc_scope();
    class_scope->for_each(callback);
  }

 private:
  ir::Class* class_;
};

/**
An iterator for prefixes.
*/
class PrefixIterator : public ToitdocScopeIterator {
 public:
  PrefixIterator(ImportScope* import_scope)
      : import_scope_(import_scope) {}

  void for_each(const std::function<void (Symbol)>& parameter_callback,
                const std::function<void (Symbol, const ResolutionEntry&)>& callback) {
    import_scope_->for_each_external(callback);
  }

 private:
  ImportScope* import_scope_;
};

} // namespace anonymous

static void ensure_has_toitdoc_scope(ir::Class* klass) {
  if (klass->toitdoc_scope() != null) return;
  ScopeFiller filler;
  filler.add_all(klass->unnamed_constructors());
  filler.add_all(klass->factories());
  filler.add_all(klass->methods());
  filler.add_all(klass->fields());
  auto scope = _new SimpleScope(null);
  filler.fill(scope);
  klass->statics()->for_each([&](Symbol name, const ResolutionEntry& entry) {
    scope->add(name, entry);
  });
  klass->set_toitdoc_scope(scope);
}

static ResolutionEntry lookup_super(ast::Node* holder, Scope* class_scope) {
  ResolutionEntry not_found;
  auto member_name = Symbol::invalid();
  if (holder->is_Method()) {
    auto method = holder->as_Method();
    if (method->is_static()) return not_found;
    auto name_or_dot = method->name_or_dot();
    if (name_or_dot->is_Identifier()) {
      // This should be the only valid case.
      member_name = name_or_dot->as_Identifier()->data();
    } else {
      // Shouldn't happen (as only statics can have dots.
      member_name = name_or_dot->as_Dot()->name()->data();
    }
  } else if (holder->is_Field()) {
    member_name = holder->as_Field()->name()->data();
  }
  // Note that a method could have an invalid name, but in that case we would exit
  //   early here too.
  if (!member_name.is_valid()) return not_found;
  // At the very least we need to the find the holder.
  auto entry = class_scope->lookup(member_name).entry;
  ASSERT(entry.kind() == ResolutionEntry::NODES);
  // TODO(florian): this work here is similar to the one we are doing
  //    in the MethodResolver::_compute_target_candidates.
  ListBuilder<ir::Node*> super_entries;
  bool found_super_separator = false;
  for (auto node : entry.nodes()) {
    if (node == ClassScope::SUPER_CLASS_SEPARATOR) {
      found_super_separator = true;
    } else if (found_super_separator) {
      super_entries.add(node);
    }
  }
  if (super_entries.is_empty()) return not_found;
  return ResolutionEntry(super_entries.build());
}

static ResolutionEntry lookup_toitdoc(ast::Node* ast_ref,
                                      ast::Node* holder,
                                      Scope* scope) {
  ResolutionEntry not_found;
  static_assert(Symbols::reserved_symbol_count == 4, "Unexpected reserved symbol count");
  if (ast_ref->is_Identifier() &&
      Symbols::is_reserved(ast_ref->as_Identifier()->data()) &&
      ast_ref->as_Identifier()->data() != Symbols::_) {
    auto symbol = ast_ref->as_Identifier()->data();
    auto class_scope = scope->enclosing_class_scope();
    if (class_scope == null) return not_found;
    if (symbol == Symbols::this_) return ResolutionEntry(class_scope->klass());
    if (symbol == Symbols::constructor) {
      auto klass = class_scope->klass();
      ensure_has_toitdoc_scope(klass);
      return klass->toitdoc_scope()->lookup(symbol).entry;
    }
    ASSERT(symbol == Symbols::super);
    return lookup_super(holder, class_scope);
  }
  if (ast_ref->is_Identifier()) {
    auto name = ast_ref->as_Identifier()->data();
    return scope->lookup(name).entry;
  }

  if (scope->is_prefixed_identifier(ast_ref) || scope->is_static_identifier(ast_ref)) {
    return scope->lookup_static_or_prefixed(ast_ref);
  }

  ASSERT(ast_ref->is_Dot());

  auto dot = ast_ref->as_Dot();
  // Try to see if this is referencing an element inside a class.
  auto receiver = dot->receiver();
  auto name = dot->name()->data();

  ResolutionEntry class_entry;
  if (receiver->is_Dot()) {
    if (scope->is_prefixed_identifier(receiver) ||
        scope->is_static_identifier(receiver)) {
      class_entry = scope->lookup_static_or_prefixed(receiver);
    } else {
      return not_found;
    }
  } else if (receiver->is_Identifier()) {
    auto identifier = receiver->as_Identifier();
    class_entry = scope->lookup(identifier->data()).entry;
  }
  if (!class_entry.is_class()) return not_found;
  auto klass = class_entry.klass();
  ensure_has_toitdoc_scope(klass);
  auto toitdoc_scope = klass->toitdoc_scope();
  return toitdoc_scope->lookup(name).entry;
}

static bool is_lsp_selection(ast::Node* node) {
  if (node->is_LspSelection()) return true;
  if (!node->is_Dot()) return false;
  auto dot = node->as_Dot();
  return is_lsp_selection(dot->receiver()) || is_lsp_selection(dot->name());
}

static bool left_most_is_selection(ast::Node* ast_target) {
  if (ast_target->is_LspSelection()) return true;
  if (!ast_target->is_Dot()) return false;
  return left_most_is_selection(ast_target->as_Dot()->receiver());;
}

static void call_lsp_handler(Lsp* lsp,
                             ast::ToitdocReference* ast_ref,
                             ast::Node* holder,
                             List<ir::Node*> candidates,
                             Scope* scope) {
  auto* ast_target = ast_ref->target();
  auto class_scope = scope->enclosing_class_scope();
  bool is_signature_reference = ast_ref->is_signature_reference();
  if (left_most_is_selection(ast_target)) {
    if (!ast_target->is_LspSelection()) {
      // The candidates are only for the last full entry.
      // We could resolve the receiver, but, for now, we just don't provide
      // any goto-definition for it.
      candidates = List<ir::Node*>();
    }

    ir::Class* this_class = class_scope != null ? class_scope->klass() : null;
    List<ir::Node*> super_entries;
    if (class_scope != null) super_entries = lookup_super(holder, class_scope).nodes();

    LeftMostIterator iterator(scope, holder, this_class, super_entries);
    lsp->selection_handler()->toitdoc_ref(ast_ref,
                                          candidates,
                                          &iterator,
                                          is_signature_reference);
    return;
  }

  ASSERT(ast_target->is_Dot());
  auto dot = ast_target->as_Dot();

  // We already handled the case where the selection is the left-most segment.
  ASSERT(!dot->receiver()->is_LspSelection());

  if (dot->receiver()->is_Identifier()) {
    ASSERT(dot->name()->is_LspSelection());
    auto id = dot->receiver()->as_Identifier();
    auto entry = scope->lookup(id->data()).entry;
    PrefixIterator prefix_iterator(null);
    ClassIterator class_iterator(null);
    ToitdocScopeIterator* iterator = null;
    if (entry.is_prefix()) {
      prefix_iterator = PrefixIterator(entry.prefix());
      iterator = &prefix_iterator;
    } else if (entry.is_class()) {
      class_iterator = ClassIterator(entry.klass());
      iterator = &class_iterator;
    } else {
      return;
    }
    lsp->selection_handler()->toitdoc_ref(dot->name(),
                                          candidates,
                                          iterator,
                                          is_signature_reference);
    return;
  }

  ASSERT(dot->receiver()->is_Dot());
  auto left_dot = dot->receiver()->as_Dot();
  if (!left_dot->receiver()->is_Identifier()) return;

  auto id = left_dot->receiver()->as_Identifier();
  auto entry = scope->lookup(id->data()).entry;
  if (!entry.is_prefix()) return;
  auto prefix = entry.prefix();
  if (left_dot->name()->is_LspSelection()) {
    PrefixIterator iterator(prefix);
    // The candidates aren't for this segment, but for the whole ast_ref node.
    // We could look up new candidates, but for now we just provide none.
    lsp->selection_handler()->toitdoc_ref(left_dot->name(),
                                          List<ir::Node*>(),
                                          &iterator,
                                          is_signature_reference);
    return;
  }
  ASSERT(dot->name()->is_LspSelection());
  auto class_entry = scope->lookup_prefixed(left_dot);
  if (!class_entry.is_class()) return;
  ClassIterator iterator(class_entry.klass());
  lsp->selection_handler()->toitdoc_ref(dot->name(),
                                        candidates,
                                        &iterator,
                                        is_signature_reference);
}


ir::Node* resolve_toitdoc_ref(ast::ToitdocReference* ast_ref,
                              ast::Node* holder,
                              Scope* scope,
                              Lsp* lsp,
                              const UnorderedMap<ir::Node*, ast::Node*>& ir_to_ast_map,
                              Diagnostics* diagnostics) {
  if (ast_ref->is_error()) return null;

  auto ast_target = ast_ref->target();
  auto call_shape = CallShape::invalid();
  if (ast_ref->is_signature_reference()) {
    // Use the call-builder to construct a call-shape that works.
    CallBuilder call_builder(ast_ref->selection_range());

    // Create the fake values we pass to the builder.
    ir::LiteralNull literal_null(ast_ref->selection_range());  // For non-block args.
    ir::Parameter fake_block_parameter(Symbol::synthetic("<fake-param>"),
<<<<<<< HEAD
                                       ir::Type::any(),
                                       true,  // Is block.
                                       0,
                                       false,
                                       Source::Range::invalid(),
                                       ast_ref->range());
    ir::ReferenceLocal fake_block(&fake_block_parameter, 0, ast_ref->range());
=======
                                        ir::Type::any(),
                                        true,  // Is block.
                                        0,
                                        false,
                                        ast_ref->selection_range());
    ir::ReferenceLocal fake_block(&fake_block_parameter, 0, ast_ref->selection_range());
>>>>>>> 42e2ee13

    for (auto parameter : ast_ref->parameters()) {
      auto name = parameter->is_named()
          ? parameter->name()->data()
          : Symbol::invalid();
      ir::Expression* value = null;
      if (parameter->is_block()) {
        value = &fake_block;
      } else {
        value = &literal_null;
      }
      call_builder.add_argument(value, name);
    }
    call_shape = call_builder.shape();

    bool is_setter = ast_ref->is_setter();
    if (is_setter) {
      if (call_shape != CallShape(1)) {
        diagnostics->report_warning(ast_target,
                                    "A setter must take exactly one argument");
      }
      call_shape = CallShape(call_shape.arity(),
                              call_shape.total_block_count(),
                              call_shape.names(),
                              call_shape.named_block_count(),
                              is_setter);
    }
  } else if (ast_ref->is_setter()) {
    call_shape = CallShape::for_static_setter();
  }
  Symbol name = ast_target->is_Identifier()
      ? ast_target->as_Identifier()->data()
      : ast_target->as_Dot()->name()->data();
  auto entry = lookup_toitdoc(ast_target, holder, scope);

  // TODO(florian): do the same for parameters. (for example, for completion of named arguments).
  bool is_lsp = is_lsp_selection(ast_target);

  List<ir::Node*> goto_definition_targets;

  ir::Node* result = null;
  switch (entry.kind()) {
    case ResolutionEntry::PREFIX:
      // TODO(florian): maybe we want to change this, but definitely not for signature-refs.
      diagnostics->report_warning(ast_target,
                                  "Can't reference prefix '%s'",
                                  name.c_str());
      break;
    case ResolutionEntry::AMBIGUOUS:
      diagnostics->start_group();
      diagnostics->report_warning(ast_target,
                                  "Ambiguous resolution of reference '%s'",
                                  name.c_str());
      for (auto node : entry.nodes()) {
        // If the node is a parameter we can't easily find the ast-node (with the position)
        //   yet. That's not really a problem, as there would be an error for having
        //   parameters with the same name.
        if (!node->is_Parameter()) {
          // TODO(florian): if all ir-nodes had ranges, we wouldn't need to go through
          // the map.
          auto ast_node = ir_to_ast_map.at(node);
          diagnostics->report_warning(ast_node->selection_range(),
                                      "Resolution candidate for '%s'",
                                      name.c_str());
        }
      }
      diagnostics->end_group();
      goto_definition_targets = entry.nodes();
      break;
    case ResolutionEntry::NODES: {
      if (entry.nodes().is_empty()) {
        diagnostics->report_warning(ast_target,
                                    "Unresolved reference '%s'",
                                    name.c_str());
        break;
      }
      if (!call_shape.is_valid()) {
        if (is_lsp) {
          ListBuilder<ir::Node*> candidates;
          for (auto node : entry.nodes()) {
            if (node == ClassScope::SUPER_CLASS_SEPARATOR) {
              // If we haven't found a match yet, find them in the super-class entries.
              if (candidates.is_empty()) continue;
              break;
            }
            candidates.add(node);
          }
          goto_definition_targets = candidates.build();
        }
        // For now just pick the first node.
        result = entry.nodes().first();
      } else {
        for (auto node : entry.nodes()) {
          if (node == ClassScope::SUPER_CLASS_SEPARATOR) {
            continue;
          }
          if (!node->is_Method()) continue;
          auto method = node->as_Method();
          auto method_shape = method->resolution_shape();
          if (method->has_implicit_this()) {
            method_shape = method_shape.without_implicit_this();
          }
          if (method_shape.accepts(call_shape)) {
            result = method;
            break;
          }
        }
        if (result == null) {
          diagnostics->report_warning(ast_target,
                                      "Can't resolve reference '%s' with the given shape",
                                      name.c_str());
          break;
        } else {
          goto_definition_targets = ListBuilder<ir::Node*>::build(result);
        }
      }
      if (result->is_FieldStub()) result = result->as_FieldStub()->field();
    }
  }
  if (is_lsp) {
    call_lsp_handler(lsp,
                     ast_ref,
                     holder,
                     goto_definition_targets,
                     scope);
  }
  return result;
}

Toitdoc<ir::Node*> resolve_toitdoc(Toitdoc<ast::Node*> ast_toitdoc,
                                   ast::Node* holder,
                                   Scope* scope,
                                   Lsp* lsp,
                                   const UnorderedMap<ir::Node*, ast::Node*>& ir_to_ast_map,
                                   Diagnostics* diagnostics) {
  auto ast_refs = ast_toitdoc.refs();
  auto resolved = ListBuilder<ir::Node*>::allocate(ast_refs.length());
  for (int i = 0; i < ast_refs.length(); i++) {
    auto ast_node = ast_refs[i];
    ASSERT(ast_node->is_ToitdocReference());
    auto ast_ref = ast_node->as_ToitdocReference();
    resolved[i] = resolve_toitdoc_ref(ast_ref, holder, scope, lsp, ir_to_ast_map, diagnostics);
  }
  return Toitdoc<ir::Node*>(ast_toitdoc.content(), resolved, ast_toitdoc.range());
}

} // namespace toit::compiler
} // namespace toit<|MERGE_RESOLUTION|>--- conflicted
+++ resolved
@@ -332,22 +332,13 @@
     // Create the fake values we pass to the builder.
     ir::LiteralNull literal_null(ast_ref->selection_range());  // For non-block args.
     ir::Parameter fake_block_parameter(Symbol::synthetic("<fake-param>"),
-<<<<<<< HEAD
                                        ir::Type::any(),
                                        true,  // Is block.
                                        0,
                                        false,
                                        Source::Range::invalid(),
-                                       ast_ref->range());
-    ir::ReferenceLocal fake_block(&fake_block_parameter, 0, ast_ref->range());
-=======
-                                        ir::Type::any(),
-                                        true,  // Is block.
-                                        0,
-                                        false,
-                                        ast_ref->selection_range());
+                                       ast_ref->selection_range());
     ir::ReferenceLocal fake_block(&fake_block_parameter, 0, ast_ref->selection_range());
->>>>>>> 42e2ee13
 
     for (auto parameter : ast_ref->parameters()) {
       auto name = parameter->is_named()
