// Copyright (C) 2021 Toitware ApS.
//
// This library is free software; you can redistribute it and/or
// modify it under the terms of the GNU Lesser General Public
// License as published by the Free Software Foundation; version
// 2.1 only.
//
// This library is distributed in the hope that it will be useful,
// but WITHOUT ANY WARRANTY; without even the implied warranty of
// MERCHANTABILITY or FITNESS FOR A PARTICULAR PURPOSE.  See the GNU
// Lesser General Public License for more details.
//
// The license can be found in the file `LICENSE` in the top level
// directory of this repository.

#pragma once

<<<<<<< HEAD
#include "../top.h"
=======
#if defined(TOIT_FREERTOS) && CONFIG_BT_ENABLED

#include "../resource.h"

#include <functional>
#include <host/ble_gap.h>
>>>>>>> ac6b3b3f

#ifdef TOIT_FREERTOS
#include "../resource.h"
#include "ble.h"
namespace toit {

class BLEEventSource : public LazyEventSource {
 public:
  static BLEEventSource* instance() { return _instance; }

  BLEEventSource();

  void on_event(BLEResource* resource, word data);

 protected:
  bool start() override;

  void stop() override;

 protected:
  static BLEEventSource* _instance;

  ~BLEEventSource() override;
};

} // namespace toit

<<<<<<< HEAD
#endif
=======
#endif // defined(TOIT_FREERTOS) && CONFIG_BT_ENABLED
>>>>>>> ac6b3b3f
<|MERGE_RESOLUTION|>--- conflicted
+++ resolved
@@ -15,18 +15,10 @@
 
 #pragma once
 
-<<<<<<< HEAD
 #include "../top.h"
-=======
+
 #if defined(TOIT_FREERTOS) && CONFIG_BT_ENABLED
 
-#include "../resource.h"
-
-#include <functional>
-#include <host/ble_gap.h>
->>>>>>> ac6b3b3f
-
-#ifdef TOIT_FREERTOS
 #include "../resource.h"
 #include "ble.h"
 namespace toit {
@@ -52,8 +44,4 @@
 
 } // namespace toit
 
-<<<<<<< HEAD
-#endif
-=======
-#endif // defined(TOIT_FREERTOS) && CONFIG_BT_ENABLED
->>>>>>> ac6b3b3f
+#endif // defined(TOIT_FREERTOS) && CONFIG_BT_ENABLED