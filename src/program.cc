--- conflicted
+++ resolved
@@ -121,18 +121,13 @@
     : FlashAllocation(id, size)
     , invoke_bytecode_offsets_()
     , roots_()
-<<<<<<< HEAD
-    , entry_point_indexes_()
-    , source_mapping_(null) {
+    , entry_point_indexes_() {
   if (id) {
     memcpy(snapshot_uuid_, id, UUID_SIZE);
   } else {
     memset(snapshot_uuid_, 0, UUID_SIZE);
   }
 }
-=======
-    , entry_point_indexes_() {}
->>>>>>> 66e6aa50
 
 void Program::do_pointers(PointerCallback* callback) {
   global_variables.do_pointers(callback);
