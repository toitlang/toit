// Copyright (C) 2018 Toitware ApS.
//
// This library is free software; you can redistribute it and/or
// modify it under the terms of the GNU Lesser General Public
// License as published by the Free Software Foundation; version
// 2.1 only.
//
// This library is distributed in the hope that it will be useful,
// but WITHOUT ANY WARRANTY; without even the implied warranty of
// MERCHANTABILITY or FITNESS FOR A PARTICULAR PURPOSE.  See the GNU
// Lesser General Public License for more details.
//
// The license can be found in the file `LICENSE` in the top level
// directory of this repository.

#include "objects.h"
#include "objects_inline.h"
#include "primitive.h"
#include "process.h"

namespace toit {

MODULE_IMPLEMENTATION(encoding, MODULE_ENCODING)

PRIMITIVE(base64_encode)  {
  ARGS(Blob, data, bool, url_mode);
  int out_len = Base64Encoder::output_size(data.length(), url_mode);

  ByteArray* buffer = process->allocate_byte_array(out_len);
  if (buffer == null) ALLOCATION_FAILED;
  ByteArray::Bytes buffer_bytes(buffer);

  word i = 0;
  Base64Encoder encoder(url_mode);
  auto put = [&](uint8 c) {
    buffer_bytes.at_put(i++, c);
  };

  encoder.encode(data.address(), data.length(), put);
  encoder.finish(put);
  return process->allocate_string_or_error(char_cast(buffer_bytes.address()), out_len);
}

static int get_for_decode(const Blob& bytes, int index, bool url_mode) {
  const int ERROR = -1;
  uint8_t x = bytes.address()[index];
  if (url_mode && x == '_') return 63;
  if (x >= 'a') {
    if (x > 'z') return ERROR;
    return x - 'a' + 26;
  }
  if (x >= 'A') {
    if (x > 'Z') return ERROR;
    return x - 'A';
  }
  if (x >= '0' && x <= '9') return x + 52 - '0';
  if (url_mode) {
    if (x == '-') return 62;
  } else {
    if (x == '+') return 62;
    if (x == '/') return 63;
  }
  return ERROR;
}

PRIMITIVE(base64_decode)  {
  ARGS(Blob, input, bool, url_mode);
  int length = input.length();
  int out_len;
  if (url_mode) {
    // Padding = signs not required.
    out_len = (length >> 2) * 3;
    int last_group_length = length & 3;  // Can be 0 if input length is a multiple of 4.
    if (last_group_length == 1) {
      OUT_OF_RANGE;  // 6 bits are not enough to encode another byte.
    } else if (last_group_length == 2) {
      out_len++;     // 12 bits for one more byte of output.
    } else if (last_group_length == 3) {
      out_len += 2;  // 18 bits for two more bytes of output.
    }
  } else {
    // Padding '=' signs required to make the input a multiple of 4 characters.
    if ((length & 3) != 0) OUT_OF_RANGE;
    out_len = (length >> 2) * 3;
    // Trailing "=" signs indicate a slightly shorter output.
    if (length > 0 && input.address()[static_cast<unsigned>(length) - 1] == '=') out_len--;
    if (length > 1 && input.address()[static_cast<unsigned>(length) - 2] == '=') out_len--;
  }


  ByteArray* result = process->allocate_byte_array(out_len);
  if (result == null) ALLOCATION_FAILED;

  uint8* buffer = ByteArray::Bytes(result).address();
  // Iterate over the groups of 3 output characters that have 4 regular input characters.
  for (int i = 0, j = 0; i <= out_len - 3; i += 3, j += 4) {
    uint32_t wrd =
      (get_for_decode(input, j + 0, url_mode) << 18) |
      (get_for_decode(input, j + 1, url_mode) << 12) |
      (get_for_decode(input, j + 2, url_mode) << 6) |
      (get_for_decode(input, j + 3, url_mode) << 0);
    // If any of the get_for_decode calls returned -1 then some of the high
    // bits will be set, indicating invalid input.
    if (wrd >> 24 != 0) OUT_OF_RANGE;
    buffer[i + 0] = (wrd >> 16) & 0xff;
    buffer[i + 1] = (wrd >> 8) & 0xff;
    buffer[i + 2] = wrd & 0xff;
  }
  int j = (out_len / 3) * 4;
  switch (out_len % 3) {
    case 1: {
      if (!url_mode) {
        if (input.address()[j + 2] != '=' || input.address()[j + 3] != '=') OUT_OF_RANGE;
      }
      uint32_t wrd =
        (get_for_decode(input, j + 0, url_mode) << 6) |
        (get_for_decode(input, j + 1, url_mode) << 0);
      if (wrd >> 24 != 0) OUT_OF_RANGE;
      if ((wrd & 0xf) != 0) OUT_OF_RANGE;  // Unused bits must be zero.
      buffer[out_len - 1] = (wrd >> 4) & 0xff;
      break;
    }
    case 2: {
      if (!url_mode) {
        if (input.address()[j + 3] != '=') OUT_OF_RANGE;
      }
      uint32_t wrd =
        (get_for_decode(input, j + 0, url_mode) << 12) |
        (get_for_decode(input, j + 1, url_mode) << 6) |
        (get_for_decode(input, j + 2, url_mode) << 0);
      if (wrd >> 24 != 0) OUT_OF_RANGE;
      if ((wrd & 0x3) != 0) OUT_OF_RANGE;  // Unused bits must be zero.
      buffer[out_len - 2] = (wrd >> 10) & 0xff;
      buffer[out_len - 1] = (wrd >> 2) & 0xff;
      break;
    }
  }
  return result;
}

<<<<<<< HEAD
=======
static const uint8_t hex_map[16] = {
  '0', '1', '2', '3', '4', '5', '6', '7',
  '8', '9', 'a', 'b', 'c', 'd', 'e', 'f',
};

PRIMITIVE(hex_encode)  {
  ARGS(Blob, data);

  String* result = process->allocate_string(data.length() * 2);
  if (result == null) ALLOCATION_FAILED;
  // Initialize object.
  String::Bytes bytes(result);
  for (int i = 0; i < data.length(); i++) {
    uint8 byte = data.address()[i];
    bytes._at_put(i * 2 + 0, hex_map[byte >> 4]);
    bytes._at_put(i * 2 + 1, hex_map[byte & 0xf]);
  }
  return result;
}

static int from_hex(uint8 c) {
  if (c >= '0' && c <= '9') {
    return c - '0';
  } else if (c >= 'A' && c <= 'F') {
    return c - 'A' + 10;
  } else if (c >= 'a' && c <= 'f') {
    return c - 'a' + 10;
  }
  return -1;
}

PRIMITIVE(hex_decode)  {
  ARGS(Blob, str);  // Normally we expect a string, but any byte-object works.

  if (str.length() % 2 == 1) INVALID_ARGUMENT;
  int out_len = str.length() / 2;

  ByteArray* out = process->allocate_byte_array(out_len);
  if (out == null) ALLOCATION_FAILED;
  ByteArray::Bytes out_bytes(out);

  for (int i = 0; i < out_len; i++) {
    int h1 = from_hex(str.address()[i * 2 + 0]);
    if (h1 == -1) INVALID_ARGUMENT;
    int h2 = from_hex(str.address()[i * 2 + 1]);
    if (h2 == -1) INVALID_ARGUMENT;
    out_bytes.at_put(i, h1 << 4 | h2);
  }

  return out;
}

PRIMITIVE(tison_encode) {
  ARGS(Object, object);

  int length = 0;
  { MessageEncoder size_encoder(process, null, true);
    if (!size_encoder.encode(object)) WRONG_TYPE;
    length = size_encoder.size();
  }

  ByteArray* result = process->allocate_byte_array(length);
  if (!result) ALLOCATION_FAILED;
  ByteArray::Bytes bytes(result);
  MessageEncoder encoder(process, bytes.address(), true);
  if (!encoder.encode(object)) OTHER_ERROR;
  return result;
}

PRIMITIVE(tison_decode) {
  ARGS(Blob, bytes);
  MessageDecoder decoder(process, bytes.address());
  Object* decoded = decoder.decode();
  if (decoder.allocation_failed()) {
    decoder.remove_disposing_finalizers();
    ALLOCATION_FAILED;
  }
  decoder.register_external_allocations();
  return decoded;
}

>>>>>>> 21c452c1
}<|MERGE_RESOLUTION|>--- conflicted
+++ resolved
@@ -138,60 +138,6 @@
   return result;
 }
 
-<<<<<<< HEAD
-=======
-static const uint8_t hex_map[16] = {
-  '0', '1', '2', '3', '4', '5', '6', '7',
-  '8', '9', 'a', 'b', 'c', 'd', 'e', 'f',
-};
-
-PRIMITIVE(hex_encode)  {
-  ARGS(Blob, data);
-
-  String* result = process->allocate_string(data.length() * 2);
-  if (result == null) ALLOCATION_FAILED;
-  // Initialize object.
-  String::Bytes bytes(result);
-  for (int i = 0; i < data.length(); i++) {
-    uint8 byte = data.address()[i];
-    bytes._at_put(i * 2 + 0, hex_map[byte >> 4]);
-    bytes._at_put(i * 2 + 1, hex_map[byte & 0xf]);
-  }
-  return result;
-}
-
-static int from_hex(uint8 c) {
-  if (c >= '0' && c <= '9') {
-    return c - '0';
-  } else if (c >= 'A' && c <= 'F') {
-    return c - 'A' + 10;
-  } else if (c >= 'a' && c <= 'f') {
-    return c - 'a' + 10;
-  }
-  return -1;
-}
-
-PRIMITIVE(hex_decode)  {
-  ARGS(Blob, str);  // Normally we expect a string, but any byte-object works.
-
-  if (str.length() % 2 == 1) INVALID_ARGUMENT;
-  int out_len = str.length() / 2;
-
-  ByteArray* out = process->allocate_byte_array(out_len);
-  if (out == null) ALLOCATION_FAILED;
-  ByteArray::Bytes out_bytes(out);
-
-  for (int i = 0; i < out_len; i++) {
-    int h1 = from_hex(str.address()[i * 2 + 0]);
-    if (h1 == -1) INVALID_ARGUMENT;
-    int h2 = from_hex(str.address()[i * 2 + 1]);
-    if (h2 == -1) INVALID_ARGUMENT;
-    out_bytes.at_put(i, h1 << 4 | h2);
-  }
-
-  return out;
-}
-
 PRIMITIVE(tison_encode) {
   ARGS(Object, object);
 
@@ -221,5 +167,4 @@
   return decoded;
 }
 
->>>>>>> 21c452c1
 }