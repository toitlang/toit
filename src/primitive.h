// Copyright (C) 2018 Toitware ApS.
//
// This library is free software; you can redistribute it and/or
// modify it under the terms of the GNU Lesser General Public
// License as published by the Free Software Foundation; version
// 2.1 only.
//
// This library is distributed in the hope that it will be useful,
// but WITHOUT ANY WARRANTY; without even the implied warranty of
// MERCHANTABILITY or FITNESS FOR A PARTICULAR PURPOSE.  See the GNU
// Lesser General Public License for more details.
//
// The license can be found in the file `LICENSE` in the top level
// directory of this repository.

#pragma once

#include <mbedtls/aes.h>

#include "top.h"
#include "objects.h"
#include "program.h"

namespace toit {

// ----------------------------------------------------------------------------

#define MODULES(M)                           \
  M(core,    MODULE_CORE)                    \
  M(timer,   MODULE_TIMER)                   \
  M(tcp,     MODULE_TCP)                     \
  M(udp,     MODULE_UDP)                     \
  M(tls,     MODULE_TLS)                     \
  M(esp32,   MODULE_ESP32)                   \
  M(i2c,     MODULE_I2C)                     \
  M(i2s,     MODULE_I2S)                     \
  M(spi,     MODULE_SPI)                     \
  M(spi_linux, MODULE_SPI_LINUX)             \
  M(uart,    MODULE_UART)                    \
  M(rmt,     MODULE_RMT)                     \
  M(pcnt,    MODULE_PCNT)                    \
  M(crypto,  MODULE_CRYPTO)                  \
  M(encoding,MODULE_ENCODING)                \
  M(font,    MODULE_FONT)                    \
  M(bitmap,  MODULE_BITMAP)                  \
  M(events,  MODULE_EVENTS)                  \
  M(wifi,    MODULE_WIFI)                    \
  M(ethernet,MODULE_ETHERNET)                \
  M(ble,     MODULE_BLE)                     \
  M(dhcp,    MODULE_DHCP)                    \
  M(snapshot,MODULE_SNAPSHOT)                \
  M(image,   MODULE_IMAGE)                   \
  M(blob,    MODULE_BLOB)                    \
  M(gpio,    MODULE_GPIO)                    \
  M(adc,     MODULE_ADC)                     \
  M(pwm,     MODULE_PWM)                     \
  M(programs_registry, MODULE_PROGRAMS_REGISTRY) \
  M(flash,   MODULE_FLASH_REGISTRY)          \
  M(file,    MODULE_FILE)                    \
  M(pipe,    MODULE_PIPE)                    \
  M(zlib,    MODULE_ZLIB)                    \
  M(subprocess, MODULE_SUBPROCESS)           \
  M(math,    MODULE_MATH)                    \
  M(x509,    MODULE_X509)                    \
  M(flash_kv, MODULE_FLASH_KV)               \
  M(debug,   MODULE_DEBUG)                   \

#define MODULE_CORE(PRIMITIVE)               \
  PRIMITIVE(write_string_on_stdout, 2)       \
  PRIMITIVE(write_string_on_stderr, 2)       \
  PRIMITIVE(time, 0)                         \
  PRIMITIVE(time_info, 2)                    \
  PRIMITIVE(seconds_since_epoch_local, 7)    \
  PRIMITIVE(set_tz, 1)                       \
  PRIMITIVE(platform, 0)                     \
  PRIMITIVE(process_stats, 3)                \
  PRIMITIVE(bytes_allocated_delta, 0)        \
  PRIMITIVE(string_length, 1)                \
  PRIMITIVE(string_at, 2)                    \
  PRIMITIVE(string_raw_at, 2)                \
  PRIMITIVE(array_length, 1)                 \
  PRIMITIVE(array_at, 2)                     \
  PRIMITIVE(array_at_put, 3)                 \
  PRIMITIVE(array_new, 2)                    \
  PRIMITIVE(array_expand, 3)                 \
  PRIMITIVE(array_replace, 5)                \
  PRIMITIVE(list_add, 2)                     \
  PRIMITIVE(smi_unary_minus, 1)              \
  PRIMITIVE(smi_not, 1)                      \
  PRIMITIVE(smi_and, 2)                      \
  PRIMITIVE(smi_or, 2)                       \
  PRIMITIVE(smi_xor, 2)                      \
  PRIMITIVE(string_add, 2)                   \
  PRIMITIVE(string_slice, 3)                 \
  PRIMITIVE(int64_to_string, 2)              \
  PRIMITIVE(printf_style_int64_to_string, 2) \
  PRIMITIVE(smi_to_string_base_10, 1)        \
  PRIMITIVE(compare_to, 2)                   \
  PRIMITIVE(min_special_compare_to, 2)       \
  PRIMITIVE(blob_equals, 2)                  \
  PRIMITIVE(string_compare, 2)               \
  PRIMITIVE(string_rune_count, 1)            \
  PRIMITIVE(object_equals, 2)                \
  PRIMITIVE(identical, 2)                    \
  PRIMITIVE(random, 0)                       \
  PRIMITIVE(random_seed, 1)                  \
  PRIMITIVE(add_entropy, 1)                  \
  PRIMITIVE(count_leading_zeros, 1)          \
  PRIMITIVE(number_to_float, 1)              \
  PRIMITIVE(put_uint_big_endian, 5)          \
  PRIMITIVE(read_int_big_endian, 4)          \
  PRIMITIVE(read_uint_big_endian, 4)         \
  PRIMITIVE(put_uint_little_endian, 5)       \
  PRIMITIVE(read_int_little_endian, 4)       \
  PRIMITIVE(read_uint_little_endian, 4)      \
  PRIMITIVE(put_float_64_little_endian, 4)   \
  PRIMITIVE(put_float_32_little_endian, 4)   \
  PRIMITIVE(smi_add, 2)                      \
  PRIMITIVE(smi_subtract, 2)                 \
  PRIMITIVE(smi_multiply, 2)                 \
  PRIMITIVE(smi_divide, 2)                   \
  PRIMITIVE(float_unary_minus, 1)            \
  PRIMITIVE(float_add, 2)                    \
  PRIMITIVE(float_subtract, 2)               \
  PRIMITIVE(float_multiply, 2)               \
  PRIMITIVE(float_divide, 2)                 \
  PRIMITIVE(float_mod, 2)                    \
  PRIMITIVE(float_round, 2)                  \
  PRIMITIVE(float_parse, 3)                  \
  PRIMITIVE(float_sign, 1)                   \
  PRIMITIVE(float_is_nan, 1)                 \
  PRIMITIVE(float_is_finite, 1)              \
  PRIMITIVE(int_parse, 4)                    \
  PRIMITIVE(smi_less_than, 2)                \
  PRIMITIVE(smi_less_than_or_equal, 2)       \
  PRIMITIVE(smi_greater_than, 2)             \
  PRIMITIVE(smi_greater_than_or_equal, 2)    \
  PRIMITIVE(smi_mod, 2)                      \
  PRIMITIVE(float_less_than, 2)              \
  PRIMITIVE(float_less_than_or_equal, 2)     \
  PRIMITIVE(float_greater_than, 2)           \
  PRIMITIVE(float_greater_than_or_equal, 2)  \
  PRIMITIVE(string_hash_code, 1)             \
  PRIMITIVE(string_slice_hash_code, 1)       \
  PRIMITIVE(hash_simple_json_string, 2)      \
  PRIMITIVE(compare_simple_json_string, 3)   \
  PRIMITIVE(size_of_json_number, 2)          \
  PRIMITIVE(json_skip_whitespace, 2)         \
  PRIMITIVE(smi_equals, 2)                   \
  PRIMITIVE(float_equals, 2)                 \
  PRIMITIVE(smi_shift_right,  2)             \
  PRIMITIVE(smi_unsigned_shift_right,  2)    \
  PRIMITIVE(smi_shift_left, 2)               \
  PRIMITIVE(float_to_string, 2)              \
  PRIMITIVE(float_to_raw, 1)                 \
  PRIMITIVE(raw_to_float, 1)                 \
  PRIMITIVE(float_to_raw32, 1)               \
  PRIMITIVE(raw32_to_float, 1)               \
  PRIMITIVE(object_class_id, 1)              \
  PRIMITIVE(number_to_integer, 1)            \
  PRIMITIVE(float_sqrt, 1)                   \
  PRIMITIVE(args, 0)                         \
  PRIMITIVE(hatch, 2)                        \
  PRIMITIVE(hatch_method, 0)                 \
  PRIMITIVE(hatch_args, 0)                   \
  PRIMITIVE(get_generic_resource_group, 0)   \
  PRIMITIVE(signal_kill, 1)                  \
  PRIMITIVE(current_process_id, 0)           \
  PRIMITIVE(process_send, 3)                 \
  PRIMITIVE(task_has_messages, 0)            \
  PRIMITIVE(task_receive_message, 0)         \
  PRIMITIVE(concat_strings, 1)               \
  PRIMITIVE(task_current, 0)                 \
  PRIMITIVE(task_new, 1)                     \
  PRIMITIVE(task_transfer, 2)                \
  PRIMITIVE(task_stack, 1)                   \
  PRIMITIVE(gc_count, 0)                     \
  PRIMITIVE(byte_array_is_raw_bytes, 1)      \
  PRIMITIVE(byte_array_length, 1)            \
  PRIMITIVE(byte_array_at, 2)                \
  PRIMITIVE(byte_array_at_put, 3)            \
  PRIMITIVE(byte_array_new, 1)               \
  PRIMITIVE(byte_array_new_external, 1)      \
  PRIMITIVE(byte_array_replace, 5)           \
  PRIMITIVE(byte_array_is_valid_string_content, 3) \
  PRIMITIVE(byte_array_convert_to_string, 3) \
  PRIMITIVE(blob_index_of, 4)                \
  PRIMITIVE(string_from_rune, 1)             \
  PRIMITIVE(string_write_to_byte_array, 5)   \
  PRIMITIVE(create_off_heap_byte_array, 1)   \
  PRIMITIVE(add_finalizer, 2)                \
  PRIMITIVE(remove_finalizer, 1)             \
  PRIMITIVE(large_integer_unary_minus, 1)    \
  PRIMITIVE(large_integer_not, 1)            \
  PRIMITIVE(large_integer_and, 2)            \
  PRIMITIVE(large_integer_or, 2)             \
  PRIMITIVE(large_integer_xor, 2)            \
  PRIMITIVE(large_integer_shift_right,  2)   \
  PRIMITIVE(large_integer_unsigned_shift_right,  2) \
  PRIMITIVE(large_integer_shift_left, 2)     \
  PRIMITIVE(large_integer_add, 2)            \
  PRIMITIVE(large_integer_subtract, 2)       \
  PRIMITIVE(large_integer_multiply, 2)       \
  PRIMITIVE(large_integer_divide, 2)         \
  PRIMITIVE(large_integer_mod, 2)            \
  PRIMITIVE(large_integer_equals, 2)         \
  PRIMITIVE(large_integer_less_than, 2)             \
  PRIMITIVE(large_integer_less_than_or_equal, 2)    \
  PRIMITIVE(large_integer_greater_than, 2)          \
  PRIMITIVE(large_integer_greater_than_or_equal, 2) \
  PRIMITIVE(vm_sdk_version, 0)               \
  PRIMITIVE(vm_sdk_info, 0)                  \
  PRIMITIVE(vm_sdk_model, 0)                 \
  PRIMITIVE(app_sdk_version, 0)              \
  PRIMITIVE(app_sdk_info, 0)                 \
  PRIMITIVE(encode_object, 1)                \
  PRIMITIVE(encode_error, 2)                 \
  PRIMITIVE(rebuild_hash_index, 2)           \
  PRIMITIVE(profiler_install, 1)             \
  PRIMITIVE(profiler_start, 0)               \
  PRIMITIVE(profiler_stop, 0)                \
  PRIMITIVE(profiler_encode, 2)              \
  PRIMITIVE(profiler_uninstall, 0)           \
  PRIMITIVE(set_max_heap_size, 1)            \
  PRIMITIVE(get_real_time_clock, 0)          \
  PRIMITIVE(set_real_time_clock, 2)          \
  PRIMITIVE(get_system_time, 0)              \
  PRIMITIVE(debug_set_memory_limit, 1)       \
  PRIMITIVE(dump_heap, 1)                    \
  PRIMITIVE(serial_print_heap_report, 2)     \
  PRIMITIVE(get_env, 1)                      \
  PRIMITIVE(varint_encode, 3)                \
  PRIMITIVE(varint_decode, 2)                \
  PRIMITIVE(literal_index, 1)                \
  PRIMITIVE(word_size, 0)                    \

#define MODULE_TIMER(PRIMITIVE)              \
  PRIMITIVE(init, 0)                         \
  PRIMITIVE(create, 1)                       \
  PRIMITIVE(arm, 2)                          \
  PRIMITIVE(delete, 2)                       \

#define MODULE_TCP(PRIMITIVE)                \
  PRIMITIVE(init, 0)                         \
  PRIMITIVE(close, 2)                        \
  PRIMITIVE(close_write, 2)                  \
  PRIMITIVE(connect, 4)                      \
  PRIMITIVE(accept, 2)                       \
  PRIMITIVE(listen, 4)                       \
  PRIMITIVE(write, 5)                        \
  PRIMITIVE(read, 2)                         \
  PRIMITIVE(error, 1)                        \
  PRIMITIVE(get_option, 3)                   \
  PRIMITIVE(set_option, 4)                   \
  PRIMITIVE(gc, 1)                           \

#define MODULE_UDP(PRIMITIVE)                \
  PRIMITIVE(init, 0)                         \
  PRIMITIVE(bind, 3)                         \
  PRIMITIVE(connect, 4)                      \
  PRIMITIVE(receive, 3)                      \
  PRIMITIVE(send, 7)                         \
  PRIMITIVE(get_option, 3)                   \
  PRIMITIVE(set_option, 4)                   \
  PRIMITIVE(error, 1)                        \
  PRIMITIVE(close, 2)                        \
  PRIMITIVE(gc, 1)                           \

#define MODULE_TLS(PRIMITIVE)                \
  PRIMITIVE(init, 1)                         \
  PRIMITIVE(deinit, 1)                       \
  PRIMITIVE(init_socket, 2)                  \
  PRIMITIVE(create, 2)                       \
  PRIMITIVE(set_outgoing, 3)                 \
  PRIMITIVE(get_outgoing_fullness, 1)        \
  PRIMITIVE(set_incoming, 3)                 \
  PRIMITIVE(get_incoming_from, 1)            \
  PRIMITIVE(handshake, 1)                    \
  PRIMITIVE(close, 1)                        \
  PRIMITIVE(close_write, 1)                  \
  PRIMITIVE(read, 1)                         \
  PRIMITIVE(write, 4)                        \
  PRIMITIVE(add_root_certificate, 2)         \
  PRIMITIVE(add_certificate, 4)              \
  PRIMITIVE(error, 2)                        \
  PRIMITIVE(get_session, 1)                  \
  PRIMITIVE(set_session, 2)                  \

#define MODULE_WIFI(PRIMITIVE)               \
  PRIMITIVE(init, 0)                         \
  PRIMITIVE(close, 1)                        \
  PRIMITIVE(connect, 3)                      \
  PRIMITIVE(setup_ip, 1)                     \
  PRIMITIVE(disconnect, 2)                   \
  PRIMITIVE(disconnect_reason, 1)            \
  PRIMITIVE(get_ip, 1)                       \
  PRIMITIVE(get_rssi, 1)                     \

#define MODULE_ETHERNET(PRIMITIVE)           \
  PRIMITIVE(init_esp32, 5)                   \
  PRIMITIVE(init_spi, 3)                     \
  PRIMITIVE(close, 1)                        \
  PRIMITIVE(connect, 1)                      \
  PRIMITIVE(setup_ip, 1)                     \
  PRIMITIVE(disconnect, 2)                   \
  PRIMITIVE(get_ip, 1)                       \

#define MODULE_BLE(PRIMITIVE)                \
  PRIMITIVE(init, 1)                         \
  PRIMITIVE(gap, 1)                          \
  PRIMITIVE(close, 1)                        \
  PRIMITIVE(scan_start, 2)                   \
  PRIMITIVE(scan_next, 1)                    \
  PRIMITIVE(scan_stop, 1)                    \
  PRIMITIVE(advertise_start, 4)              \
  PRIMITIVE(advertise_config, 4)             \
  PRIMITIVE(advertise_stop, 1)               \
  PRIMITIVE(connect, 3)                      \
  PRIMITIVE(get_gatt, 1)                     \
  PRIMITIVE(request_result, 1)               \
  PRIMITIVE(request_data, 1)                 \
  PRIMITIVE(request_service, 2)              \
  PRIMITIVE(request_characteristic, 3)       \
  PRIMITIVE(request_attribute, 2)            \
  PRIMITIVE(server_configuration_init, 0)    \
  PRIMITIVE(server_configuration_dispose, 1) \
  PRIMITIVE(add_server_service, 2)           \
  PRIMITIVE(add_server_characteristic, 4)    \
  PRIMITIVE(set_characteristics_value, 2)    \
  PRIMITIVE(notify_characteristics_value, 2) \
  PRIMITIVE(get_characteristics_value, 1)    \

#define MODULE_DHCP(PRIMITIVE)               \
  PRIMITIVE(wait_for_lwip_dhcp_on_linux, 0)  \

#define MODULE_ESP32(PRIMITIVE)              \
  PRIMITIVE(ota_begin, 2)                    \
  PRIMITIVE(ota_write, 1)                    \
  PRIMITIVE(ota_end, 2)                      \
  PRIMITIVE(reset_reason, 0)                 \
  PRIMITIVE(enable_external_wakeup, 2)       \
  PRIMITIVE(wakeup_cause, 0)                 \
  PRIMITIVE(ext1_wakeup_status, 1)           \
  PRIMITIVE(total_deep_sleep_time, 0)        \
  PRIMITIVE(total_run_time, 0)               \
  PRIMITIVE(image_config, 0)                 \
  PRIMITIVE(get_mac_address, 0)              \
  PRIMITIVE(rtc_user_bytes, 0)               \

#define MODULE_I2C(PRIMITIVE)                \
  PRIMITIVE(init, 3)                         \
  PRIMITIVE(close, 1)                        \
  PRIMITIVE(write, 3)                        \
  PRIMITIVE(write_reg, 4)                    \
  PRIMITIVE(write_address, 4)                \
  PRIMITIVE(read, 3)                         \
  PRIMITIVE(read_reg, 4)                     \
  PRIMITIVE(read_address, 4)                 \

#define MODULE_I2S(PRIMITIVE)                \
  PRIMITIVE(init, 0)                         \
  PRIMITIVE(create, 12)                      \
  PRIMITIVE(close, 2)                        \
  PRIMITIVE(write, 2)                        \
  PRIMITIVE(read,  1)                        \
  PRIMITIVE(read_to_buffer, 2)               \

#define MODULE_SPI(PRIMITIVE)                \
  PRIMITIVE(init, 3)                         \
  PRIMITIVE(close, 1)                        \
  PRIMITIVE(device, 7)                       \
  PRIMITIVE(device_close, 2)                 \
  PRIMITIVE(transfer, 8)                     \

#define MODULE_SPI_LINUX(PRIMITIVE)          \
  PRIMITIVE(open, 1)                         \
  PRIMITIVE(transfer, 8)                     \

#define MODULE_UART(PRIMITIVE)               \
  PRIMITIVE(init, 0)                         \
  PRIMITIVE(create, 10)                      \
  PRIMITIVE(close, 2)                        \
  PRIMITIVE(set_baud_rate, 2)                \
  PRIMITIVE(write, 6)                        \
  PRIMITIVE(read, 1)                         \

#define MODULE_RMT(PRIMITIVE)                \
  PRIMITIVE(init, 0)                         \
  PRIMITIVE(channel_new, 3)                  \
  PRIMITIVE(channel_delete, 2)               \
  PRIMITIVE(config_rx, 8)                    \
  PRIMITIVE(config_tx, 11)                   \
  PRIMITIVE(get_idle_threshold, 1)           \
  PRIMITIVE(set_idle_threshold, 2)           \
  PRIMITIVE(config_bidirectional_pin, 2)     \
  PRIMITIVE(transmit, 2)                     \
  PRIMITIVE(transmit_done, 2)                \
  PRIMITIVE(prepare_receive, 1)              \
  PRIMITIVE(start_receive, 2)                \
  PRIMITIVE(receive, 3)                      \
  PRIMITIVE(stop_receive, 1)                 \

#define MODULE_PCNT(PRIMITIVE)               \
  PRIMITIVE(init, 0)                         \
  PRIMITIVE(new_unit, 3)                     \
  PRIMITIVE(close_unit, 1)                   \
  PRIMITIVE(new_channel, 2)                  \
  PRIMITIVE(close_channel, 2)                \
  PRIMITIVE(start, 1)                        \
  PRIMITIVE(stop, 1)                         \
  PRIMITIVE(clear, 1)                        \
  PRIMITIVE(get_count, 1)                    \

#define MODULE_CRYPTO(PRIMITIVE)             \
  PRIMITIVE(sha1_start, 1)                   \
  PRIMITIVE(sha1_add, 4)                     \
  PRIMITIVE(sha1_get, 1)                     \
  PRIMITIVE(sha256_start, 1)                 \
  PRIMITIVE(sha256_add, 4)                   \
  PRIMITIVE(sha256_get, 1)                   \
  PRIMITIVE(siphash_start, 5)                \
  PRIMITIVE(siphash_add, 4)                  \
  PRIMITIVE(siphash_get, 1)                  \
  PRIMITIVE(aes_cbc_init, 4)                 \
  PRIMITIVE(aes_cbc_crypt, 5)                \
  PRIMITIVE(aes_cbc_close, 1)                \

#define MODULE_ENCODING(PRIMITIVE)           \
  PRIMITIVE(base64_encode, 2)                \
  PRIMITIVE(base64_decode, 2)                \
  PRIMITIVE(hex_encode, 1)                   \
  PRIMITIVE(hex_decode, 1)                   \

#define MODULE_FONT(PRIMITIVE)               \
  PRIMITIVE(get_font, 2)                     \
  PRIMITIVE(get_text_size, 3)                \
  PRIMITIVE(get_nonbuiltin, 2)               \
  PRIMITIVE(delete_font, 1)                  \
  PRIMITIVE(contains, 2)                     \

#define MODULE_BITMAP(PRIMITIVE)             \
  PRIMITIVE(draw_text, 8)                    \
  PRIMITIVE(byte_draw_text, 8)               \
  PRIMITIVE(draw_bitmap, 10)                 \
  PRIMITIVE(draw_bytemap, 9)                 \
  PRIMITIVE(byte_zap, 2)                     \
  PRIMITIVE(blit, 11)                        \
  PRIMITIVE(rectangle, 7)                    \
  PRIMITIVE(byte_rectangle, 7)               \
  PRIMITIVE(composit, 6)                     \
  PRIMITIVE(bytemap_blur, 4)                 \

#define MODULE_EVENTS(PRIMITIVE)             \
  PRIMITIVE(read_state, 2)                   \
  PRIMITIVE(register_monitor_notifier, 3)    \
  PRIMITIVE(unregister_monitor_notifier, 2)  \

#define MODULE_SNAPSHOT(PRIMITIVE)           \
  PRIMITIVE(launch, 3)                       \

#define MODULE_SERIALIZATION(PRIMITIVE)      \
  PRIMITIVE(serialize, 1)                    \
  PRIMITIVE(deserialize, 1)                  \

#define MODULE_IMAGE(PRIMITIVE)              \
  PRIMITIVE(writer_create, 2)                \
  PRIMITIVE(writer_write, 4)                 \
  PRIMITIVE(writer_write_all, 3)             \
  PRIMITIVE(writer_commit, 2)                \
  PRIMITIVE(writer_close, 1)                 \

#define MODULE_BLOB(PRIMITIVE)               \
  PRIMITIVE(writer_create, 2)                \
  PRIMITIVE(writer_write, 2)                 \
  PRIMITIVE(writer_commit, 4)                \
  PRIMITIVE(writer_close, 1)                 \
  PRIMITIVE(content, 1)                      \
  PRIMITIVE(prepare_app_content, 2)          \
  PRIMITIVE(app_content, 1)                  \

#define MODULE_GPIO(PRIMITIVE)               \
  PRIMITIVE(init, 0)                         \
  PRIMITIVE(use, 2)                          \
  PRIMITIVE(unuse, 2)                        \
  PRIMITIVE(config, 6)                       \
  PRIMITIVE(get, 1)                          \
  PRIMITIVE(set, 2)                          \
  PRIMITIVE(config_interrupt, 2)             \

#define MODULE_ADC(PRIMITIVE)               \
  PRIMITIVE(init, 3)                        \
  PRIMITIVE(get, 2)                         \
  PRIMITIVE(close, 1)                       \

#define MODULE_PWM(PRIMITIVE)                \
  PRIMITIVE(init, 2)                         \
  PRIMITIVE(close, 1)                        \
  PRIMITIVE(start, 3)                        \
  PRIMITIVE(factor, 2)                       \
  PRIMITIVE(set_factor, 3)                   \
  PRIMITIVE(frequency, 1)                    \
  PRIMITIVE(set_frequency, 2)                \
  PRIMITIVE(close_channel, 2)                \

#define MODULE_PROGRAMS_REGISTRY(PRIMITIVE)  \
  PRIMITIVE(next_group_id, 0)                \
  PRIMITIVE(spawn, 3)                        \
  PRIMITIVE(is_running, 2)                   \
  PRIMITIVE(kill, 2)                         \

#define MODULE_FLASH_REGISTRY(PRIMITIVE)     \
  PRIMITIVE(next, 1)                         \
  PRIMITIVE(info, 1)                         \
  PRIMITIVE(erase, 2)                        \
  PRIMITIVE(get_id, 1)                       \
  PRIMITIVE(get_size, 1)                     \
  PRIMITIVE(get_type, 1)                     \
  PRIMITIVE(get_meta_data, 1)                \
  PRIMITIVE(reserve_hole, 2)                 \
  PRIMITIVE(cancel_reservation, 1)           \
  PRIMITIVE(erase_flash_registry, 0)         \

#define MODULE_FILE(PRIMITIVE)               \
  PRIMITIVE(open, 3)                         \
  PRIMITIVE(read, 1)                         \
  PRIMITIVE(write, 4)                        \
  PRIMITIVE(close, 1)                        \
  PRIMITIVE(unlink, 1)                       \
  PRIMITIVE(rmdir, 1)                        \
  PRIMITIVE(rename, 2)                       \
  PRIMITIVE(chdir, 1)                        \
  PRIMITIVE(mkdir, 2)                        \
  PRIMITIVE(opendir, 1)                      \
  PRIMITIVE(opendir2, 2)                     \
  PRIMITIVE(readdir, 1)                      \
  PRIMITIVE(closedir, 1)                     \
  PRIMITIVE(stat, 2)                         \
  PRIMITIVE(mkdtemp, 1)                      \
  PRIMITIVE(is_open_file, 1)                 \
  PRIMITIVE(realpath, 1)                     \
  PRIMITIVE(cwd, 0)                          \

#define MODULE_PIPE(PRIMITIVE)               \
  PRIMITIVE(init, 0)                         \
  PRIMITIVE(close, 2)                        \
  PRIMITIVE(create_pipe, 2)                  \
  PRIMITIVE(fd_to_pipe, 2)                   \
  PRIMITIVE(write, 4)                        \
  PRIMITIVE(read, 1)                         \
  PRIMITIVE(fork, 9)                         \
  PRIMITIVE(fd, 1)                           \
  PRIMITIVE(is_a_tty, 1)                     \

#define MODULE_ZLIB(PRIMITIVE)               \
  PRIMITIVE(adler32_start, 1)                \
  PRIMITIVE(adler32_add, 5)                  \
  PRIMITIVE(adler32_get, 2)                  \
  PRIMITIVE(rle_start, 1)                    \
  PRIMITIVE(rle_add, 6)                      \
  PRIMITIVE(rle_finish, 3)                   \

#define MODULE_SUBPROCESS(PRIMITIVE)         \
  PRIMITIVE(init, 0)                         \
  PRIMITIVE(dont_wait_for, 1)                \
  PRIMITIVE(wait_for, 1)                     \
  PRIMITIVE(kill, 2)                         \
  PRIMITIVE(strsignal, 1)                    \

#define MODULE_MATH(PRIMITIVE)               \
  PRIMITIVE(sin, 1)                          \
  PRIMITIVE(cos, 1)                          \
  PRIMITIVE(tan, 1)                          \
  PRIMITIVE(sinh, 1)                         \
  PRIMITIVE(cosh, 1)                         \
  PRIMITIVE(tanh, 1)                         \
  PRIMITIVE(asin, 1)                         \
  PRIMITIVE(acos, 1)                         \
  PRIMITIVE(atan, 1)                         \
  PRIMITIVE(atan2, 2)                        \
  PRIMITIVE(sqrt, 1)                         \
  PRIMITIVE(pow, 2)                          \
  PRIMITIVE(exp, 1)                          \
  PRIMITIVE(log, 1)                          \

#define MODULE_X509(PRIMITIVE)               \
  PRIMITIVE(init, 0)                         \
  PRIMITIVE(parse, 2)                        \
  PRIMITIVE(get_common_name, 1)              \
  PRIMITIVE(close, 1)                        \

#define MODULE_FLASH_KV(PRIMITIVE)           \
  PRIMITIVE(init, 3)                         \
  PRIMITIVE(read_bytes, 2)                   \
  PRIMITIVE(write_bytes, 3)                  \
  PRIMITIVE(delete, 2)                       \
  PRIMITIVE(erase, 1)                        \

#define MODULE_DEBUG(PRIMITIVE)              \
  PRIMITIVE(object_histogram, 0)             \

// ----------------------------------------------------------------------------

#define MODULE_IMPLEMENTATION_PRIMITIVE(name, arity)                \
  static Object* primitive_##name(Process*, Object**);
#define MODULE_IMPLEMENTATION_ENTRY(name, arity)                    \
  { (void*) primitive_##name, arity },
#define MODULE_IMPLEMENTATION(name, entries)                        \
  entries(MODULE_IMPLEMENTATION_PRIMITIVE)                          \
  static const PrimitiveEntry name##_primitive_table[] = {          \
    entries(MODULE_IMPLEMENTATION_ENTRY)                            \
  };                                                                \
  const PrimitiveEntry* name##_primitives = name##_primitive_table;

// ----------------------------------------------------------------------------

#define PRIMITIVE(name) \
  static Object* primitive_##name(Process* process, Object** __args)

// Usage to extract primitive arguments:
//   ARGS(int, fd, String, name)
//
// ARGS takes pairs: first type and then name
// NB: Currently ARGS only takes upto 8 pairs.

#define __ARG__(N, name, type, test)    \
  Object* _raw_##name = __args[-(N)];   \
  if (!_raw_##name->test()) WRONG_TYPE; \
  type* name = type::cast(_raw_##name);

#define _A_T_Array(N, name)         __ARG__(N, name, Array, is_array)
#define _A_T_String(N, name)        __ARG__(N, name, String, is_string)
#define _A_T_ByteArray(N, name)     __ARG__(N, name, ByteArray, is_byte_array)
#define _A_T_Task(N, name)          __ARG__(N, name, Task, is_task)
#define _A_T_Instance(N, name)      __ARG__(N, name, Instance, is_instance)
#define _A_T_HeapObject(N, name)    __ARG__(N, name, HeapObject, is_heap_object)
#define _A_T_LargeInteger(N, name)  __ARG__(N, name, LargeInteger, is_large_integer)
#define _A_T_Object(N, name) Object* name = __args[-(N)];

// Covers the range of int or Smi, whichever is smaller.
#define _A_T_int(N, name)                               \
  Object* _raw_##name = __args[-(N)];                   \
  if (!_raw_##name->is_smi()) {                         \
    if (_raw_##name->is_large_integer()) OUT_OF_RANGE;  \
    else WRONG_TYPE;                                    \
  }                                                     \
  word _word_##name = Smi::cast(_raw_##name)->value();  \
  int name = _word_##name;                              \
  if (name != _word_##name) OUT_OF_RANGE;               \

#define _A_T_uint8(N, name)                                           \
  Object* _raw_##name = __args[-(N)];                                 \
  if (!_raw_##name->is_smi()) {                                       \
    if (_raw_##name->is_large_integer()) OUT_OF_RANGE;                \
    else WRONG_TYPE;                                                  \
  }                                                                   \
  word _value_##name = Smi::cast(_raw_##name)->value();               \
  if (0 > _value_##name || _value_##name > UINT8_MAX) OUT_OF_RANGE;   \
  uint8 name = (uint8) _value_##name;

#define _A_T_int16(N, name)                                                  \
  Object* _raw_##name = __args[-(N)];                                        \
  if (!_raw_##name->is_smi()) {                                              \
    if (_raw_##name->is_large_integer()) OUT_OF_RANGE;                       \
    else WRONG_TYPE;                                                         \
  }                                                                          \
  word _value_##name = Smi::cast(_raw_##name)->value();                      \
  if (INT16_MIN > _value_##name || _value_##name > INT16_MAX) OUT_OF_RANGE;  \
  int16 name = (int16) _value_##name;

#define _A_T_uint16(N, name)                                          \
  Object* _raw_##name = __args[-(N)];                                 \
  if (!_raw_##name->is_smi()) {                                       \
    if (_raw_##name->is_large_integer()) OUT_OF_RANGE;                \
    else WRONG_TYPE;                                                  \
  }                                                                   \
  word _value_##name = Smi::cast(_raw_##name)->value();               \
  if (0 > _value_##name || _value_##name > UINT16_MAX) OUT_OF_RANGE;  \
  uint16 name = (uint16) _value_##name;

#define _A_T_int32(N, name)                                                  \
  Object* _raw_##name = __args[-(N)];                                        \
  int64 _value_##name;                                                       \
  if (_raw_##name->is_smi()) {                                               \
    _value_##name = Smi::cast(_raw_##name)->value();                         \
  } else if (_raw_##name->is_large_integer()) {                              \
    _value_##name = LargeInteger::cast(_raw_##name)->value();                \
  } else {                                                                   \
    WRONG_TYPE;                                                              \
  }                                                                          \
  if (_value_##name < INT32_MIN || _value_##name > INT32_MAX) OUT_OF_RANGE;  \
  int32 name = (int32) _value_##name;

#define _A_T_uint32(N, name)                                                 \
  Object* _raw_##name = __args[-(N)];                                        \
  int64 _value_##name;                                                       \
  if (_raw_##name->is_smi()) {                                               \
    _value_##name = Smi::cast(_raw_##name)->value();                         \
  } else if (_raw_##name->is_large_integer()) {                              \
    _value_##name = LargeInteger::cast(_raw_##name)->value();                \
  } else {                                                                   \
    WRONG_TYPE;                                                              \
  }                                                                          \
  if (_value_##name < 0 || _value_##name > UINT32_MAX) OUT_OF_RANGE;\
  uint32 name = (uint32) _value_##name;


#define _A_T_int64(N, name)                             \
  Object* _raw_##name = __args[-(N)];                   \
  int64 name;                                           \
  if (_raw_##name->is_smi()) {                          \
    name = (int64) Smi::cast(_raw_##name)->value();     \
  } else if (_raw_##name->is_large_integer()) {         \
    name = LargeInteger::cast(_raw_##name)->value();    \
  } else {                                              \
    WRONG_TYPE;                                         \
  }

#define _A_T_word(N, name)                \
  Object* _raw_##name = __args[-(N)];     \
  if (!_raw_##name->is_smi()) WRONG_TYPE; \
  word name = Smi::cast(_raw_##name)->value();

#define _A_T_double(N, name)                 \
  Object* _raw_##name = __args[-(N)];        \
  if (!_raw_##name->is_double()) WRONG_TYPE; \
  double name = Double::cast(_raw_##name)->value();

#define _A_T_to_double(N, name)                                \
  Object* _raw_##name = __args[-(N)];                          \
  double name;                                                 \
  if (_raw_##name->is_smi()) {                                 \
    name = (double) Smi::cast(_raw_##name)->value();           \
  }                                                            \
  else if (_raw_##name->is_large_integer()) {                  \
    name = (double) LargeInteger::cast(_raw_##name)->value();  \
  }                                                            \
  else if (_raw_##name->is_double()) {                         \
    name = Double::cast(_raw_##name)->value();                 \
  } else WRONG_TYPE;

#define _A_T_bool(N, name)                   \
  Object* _raw_##name = __args[-(N)];        \
  bool name = true;                          \
  if (_raw_##name == process->program()->true_object()) {}       \
  else if (_raw_##name == process->program()->false_object()) {  \
    name = false;                                                \
  } else WRONG_TYPE;

#define _A_T_cstring(N, name)                                           \
  Object* _raw_##name = __args[-(N)];                                   \
  char* _nonconst_##name = null;                                        \
  if (_raw_##name != process->program()->null_object()) {               \
    Blob _blob_##name;                                                  \
    if (!_raw_##name->byte_content(process->program(), &_blob_##name, STRINGS_ONLY)) WRONG_TYPE; \
    _nonconst_##name = unvoid_cast<char*>(calloc(_blob_##name.length() + 1, 1)); \
    if (!_nonconst_##name) MALLOC_FAILED;                               \
    memcpy(_nonconst_##name, _blob_##name.address(), _blob_##name.length()); \
  }                                                                     \
  const char* name = _nonconst_##name;                                  \
  AllocationManager _manager_##name(process, _nonconst_##name, 0);

// If it's a string, then the length is calculated including the terminating
// null.  Otherwise it's calculated without the terminating null.  MbedTLS
// seems to like this crazy semantics.  Produces two variables, called name
// and name_length.  Null is also allowed.
#define _A_T_blob_or_string_with_terminating_null(N, name)              \
  Object* _raw_##name = __args[-(N)];                                   \
  uword name##_length = 0;                                              \
  const uint8* name = 0;                                                \
  uint8* _freed_##name = 0;                                             \
  if (_raw_##name->is_string()) {                                       \
    /* Avoid copying */                                                 \
    auto str = String::cast(_raw_##name);                               \
    name = unsigned_cast(str->as_cstr());                               \
    name##_length = 1 + str->length();                                  \
  } else {                                                              \
    Blob _blob_##name;                                                  \
    if (_raw_##name->byte_content(process->program(), &_blob_##name, STRINGS_ONLY)) { \
      /* Probably a slice - send it as a string to mbedtls */           \
      name##_length = 1 + _blob_##name.length();                        \
      name = _freed_##name = unvoid_cast<uint8*>(calloc(name##_length, 1)); \
      if (!_freed_##name) MALLOC_FAILED;                                \
      memcpy(_freed_##name, _blob_##name.address(), _blob_##name.length()); \
    } else if (_raw_##name->byte_content(process->program(), &_blob_##name, STRINGS_OR_BYTE_ARRAYS)) { \
      name##_length = _blob_##name.length();                            \
      name = _blob_##name.address();                                    \
    } else if (_raw_##name != process->program()->null_object()) {      \
      WRONG_TYPE;                                                       \
    }                                                                   \
  }                                                                     \
  AllocationManager _manager_##name(process, _freed_##name, 0);

#define _A_T_StringOrSlice(N, name)                               \
  Object* _raw_##name = __args[-(N)];                             \
  Blob name;                                                      \
  if (!_raw_##name->byte_content(process->program(), &name, STRINGS_ONLY)) WRONG_TYPE;

#define _A_T_Blob(N, name)                                        \
  Object* _raw_##name = __args[-(N)];                             \
  Blob name;                                                      \
  if (!_raw_##name->byte_content(process->program(), &name, STRINGS_OR_BYTE_ARRAYS)) WRONG_TYPE;

#define _A_T_MutableBlob(N, name)                                                                  \
  Object* _raw_##name = __args[-(N)];                                                              \
  MutableBlob name;                                                                                \
  Error* _mutable_blob_error_##name;                                                               \
  if (!_raw_##name->mutable_byte_content(process, &name, &_mutable_blob_error_##name)) WRONG_TYPE; \
  if (name.address() == null) return _mutable_blob_error_##name;

#define MAKE_UNPACKING_MACRO(Type, N, name)                      \
  __ARG__(N, name##_proxy, ByteArray, is_byte_array)             \
  if (!name##_proxy->has_external_address() ||                   \
      name##_proxy->external_tag() < Type::tag_min ||            \
      name##_proxy->external_tag() > Type::tag_max)              \
    WRONG_TYPE;                                                  \
  Type* name = name##_proxy->as_external<Type>();                \
  if (!name) ALREADY_CLOSED;                                     \

#define _A_T_SimpleResourceGroup(N, name) MAKE_UNPACKING_MACRO(SimpleResourceGroup, N, name)
#define _A_T_GPIOResourceGroup(N, name)   MAKE_UNPACKING_MACRO(GPIOResourceGroup, N, name)
#define _A_T_I2CResourceGroup(N, name)    MAKE_UNPACKING_MACRO(I2CResourceGroup, N, name)
#define _A_T_I2SResourceGroup(N, name)    MAKE_UNPACKING_MACRO(I2SResourceGroup, N, name)
#define _A_T_PersistentResourceGroup(N, name)  MAKE_UNPACKING_MACRO(PersistentResourceGroup, N, name)
#define _A_T_PipeResourceGroup(N, name)   MAKE_UNPACKING_MACRO(PipeResourceGroup, N, name)
#define _A_T_SubprocessResourceGroup(N, name)  MAKE_UNPACKING_MACRO(SubprocessResourceGroup, N, name)
#define _A_T_ResourceGroup(N, name)       MAKE_UNPACKING_MACRO(ResourceGroup, N, name)
#define _A_T_SPIDevice(N, name)           MAKE_UNPACKING_MACRO(SPIDevice, N, name)
#define _A_T_SPIResourceGroup(N, name)    MAKE_UNPACKING_MACRO(SPIResourceGroup, N, name)
#define _A_T_SignalResourceGroup(N, name) MAKE_UNPACKING_MACRO(SignalResourceGroup, N, name)
#define _A_T_SocketResourceGroup(N, name) MAKE_UNPACKING_MACRO(SocketResourceGroup, N, name)
#define _A_T_TCPResourceGroup(N, name)    MAKE_UNPACKING_MACRO(TCPResourceGroup, N, name)
#define _A_T_MbedTLSResourceGroup(N, name)MAKE_UNPACKING_MACRO(MbedTLSResourceGroup, N, name)
#define _A_T_TimerResourceGroup(N, name)  MAKE_UNPACKING_MACRO(TimerResourceGroup, N, name)
#define _A_T_UDPResourceGroup(N, name)    MAKE_UNPACKING_MACRO(UDPResourceGroup, N, name)
#define _A_T_UARTResourceGroup(N, name)   MAKE_UNPACKING_MACRO(UARTResourceGroup, N, name)
#define _A_T_WifiResourceGroup(N, name)   MAKE_UNPACKING_MACRO(WifiResourceGroup, N, name)
#define _A_T_EthernetResourceGroup(N, name)   MAKE_UNPACKING_MACRO(EthernetResourceGroup, N, name)
#define _A_T_BLEResourceGroup(N, name)    MAKE_UNPACKING_MACRO(BLEResourceGroup, N, name)
#define _A_T_X509ResourceGroup(N, name)   MAKE_UNPACKING_MACRO(X509ResourceGroup, N, name)
#define _A_T_PWMResourceGroup(N, name)    MAKE_UNPACKING_MACRO(PWMResourceGroup, N, name)
#define _A_T_RpcResourceGroup(N, name)    MAKE_UNPACKING_MACRO(RpcResourceGroup, N, name)
#define _A_T_RMTResourceGroup(N, name)    MAKE_UNPACKING_MACRO(RMTResourceGroup, N, name)
#define _A_T_PcntUnitResourceGroup(N, name)   MAKE_UNPACKING_MACRO(PcntUnitResourceGroup, N, name)

#define _A_T_Resource(N, name)            MAKE_UNPACKING_MACRO(Resource, N, name)
#define _A_T_Directory(N, name)           MAKE_UNPACKING_MACRO(Directory, N, name)
#define _A_T_Font(N, name)                MAKE_UNPACKING_MACRO(Font, N, name)
#define _A_T_ImageOutputStream(N, name)   MAKE_UNPACKING_MACRO(ImageOutputStream, N, name)
#define _A_T_I2CCommand(N, name)          MAKE_UNPACKING_MACRO(I2CCommand, N, name)
#define _A_T_IntResource(N, name)         MAKE_UNPACKING_MACRO(IntResource, N, name)
#define _A_T_LookupResult(N, name)        MAKE_UNPACKING_MACRO(LookupResult, N, name)
#define _A_T_LwIPSocket(N, name)          MAKE_UNPACKING_MACRO(LwIPSocket, N, name)
#define _A_T_Timer(N, name)               MAKE_UNPACKING_MACRO(Timer, N, name)
#define _A_T_UDPSocket(N, name)           MAKE_UNPACKING_MACRO(UDPSocket, N, name)
#define _A_T_WifiEvents(N, name)          MAKE_UNPACKING_MACRO(WifiEvents, N, name)
#define _A_T_EthernetEvents(N, name)      MAKE_UNPACKING_MACRO(EthernetEvents, N, name)
#define _A_T_IPEvents(N, name)            MAKE_UNPACKING_MACRO(IPEvents, N, name)
#define _A_T_MbedTLSSocket(N, name)       MAKE_UNPACKING_MACRO(MbedTLSSocket, N, name)
#define _A_T_BaseMbedTLSSocket(N, name)   MAKE_UNPACKING_MACRO(BaseMbedTLSSocket, N, name)
#define _A_T_SslSession(N, name)          MAKE_UNPACKING_MACRO(SslSession, N, name)
#define _A_T_X509Certificate(N, name)     MAKE_UNPACKING_MACRO(X509Certificate, N, name)
#define _A_T_AesCbcContext(N, name)       MAKE_UNPACKING_MACRO(AesCbcContext, N, name)
#define _A_T_Sha1(N, name)                MAKE_UNPACKING_MACRO(Sha1, N, name)
#define _A_T_Siphash(N, name)             MAKE_UNPACKING_MACRO(Siphash, N, name)
#define _A_T_Sha256(N, name)              MAKE_UNPACKING_MACRO(Sha256, N, name)
#define _A_T_Adler32(N, name)             MAKE_UNPACKING_MACRO(Adler32, N, name)
#define _A_T_ZlibRle(N, name)             MAKE_UNPACKING_MACRO(ZlibRle, N, name)
#define _A_T_UARTResource(N, name)        MAKE_UNPACKING_MACRO(UARTResource, N, name)
#define _A_T_I2SResource(N, name)         MAKE_UNPACKING_MACRO(I2SResource, N, name)
#define _A_T_AdcState(N, name)            MAKE_UNPACKING_MACRO(AdcState, N, name)
#define _A_T_PWMResource(N, name)         MAKE_UNPACKING_MACRO(PWMResource, N, name)
<<<<<<< HEAD
#define _A_T_PcntUnitResource(N, name)    MAKE_UNPACKING_MACRO(PcntUnitResource, N, name)
=======
#define _A_T_RMTResource(N, name)         MAKE_UNPACKING_MACRO(RMTResource, N, name)
>>>>>>> 0bac2405
#define _A_T_GAPResource(N, name)         MAKE_UNPACKING_MACRO(GAPResource, N, name)
#define _A_T_GATTResource(N, name)        MAKE_UNPACKING_MACRO(GATTResource, N, name)
#define _A_T_BLEServerConfigGroup(N, name)  MAKE_UNPACKING_MACRO(BLEServerConfigGroup, N, name)
#define _A_T_BLEServerServiceResource(N, name)  MAKE_UNPACKING_MACRO(BLEServerServiceResource, N, name)
#define _A_T_BLEServerCharacteristicResource(N, name)  MAKE_UNPACKING_MACRO(BLEServerCharacteristicResource, N, name)
#define _A_T_ServiceDescription(N, name)  MAKE_UNPACKING_MACRO(ServiceDescription, N, name)
#define _A_T_Peer(N, name)                MAKE_UNPACKING_MACRO(Peer, N, name)
#define _A_T_Channel(N, name)             MAKE_UNPACKING_MACRO(Channel, N, name)

// ARGS is expanded to one of the following depending on number of passed parameters.
#define _ODD ARGS cannot take odd number of arguments

#define _A_2(t1, n1) \
  _A_T_##t1(0, n1);

#define _A_4(t1, n1, t2, n2) \
  _A_T_##t1(0, n1); \
  _A_T_##t2(1, n2);

#define _A_6(t1, n1, t2, n2, t3, n3) \
  _A_T_##t1(0, n1); \
  _A_T_##t2(1, n2); \
  _A_T_##t3(2, n3);

#define _A_8(t1, n1, t2, n2, t3, n3, t4, n4) \
  _A_T_##t1(0, n1); \
  _A_T_##t2(1, n2); \
  _A_T_##t3(2, n3); \
  _A_T_##t4(3, n4);

#define _A_10(t1, n1, t2, n2, t3, n3, t4, n4, t5, n5) \
  _A_T_##t1(0, n1); \
  _A_T_##t2(1, n2); \
  _A_T_##t3(2, n3); \
  _A_T_##t4(3, n4); \
  _A_T_##t5(4, n5);

#define _A_12(t1, n1, t2, n2, t3, n3, t4, n4, t5, n5, t6, n6) \
  _A_T_##t1(0, n1); \
  _A_T_##t2(1, n2); \
  _A_T_##t3(2, n3); \
  _A_T_##t4(3, n4); \
  _A_T_##t5(4, n5); \
  _A_T_##t6(5, n6);

#define _A_14(t1, n1, t2, n2, t3, n3, t4, n4, t5, n5, t6, n6, t7, n7) \
  _A_T_##t1(0, n1); \
  _A_T_##t2(1, n2); \
  _A_T_##t3(2, n3); \
  _A_T_##t4(3, n4); \
  _A_T_##t5(4, n5); \
  _A_T_##t6(5, n6); \
  _A_T_##t7(6, n7);

#define _A_16(t1, n1, t2, n2, t3, n3, t4, n4, t5, n5, t6, n6, t7, n7, t8, n8) \
  _A_T_##t1(0, n1); \
  _A_T_##t2(1, n2); \
  _A_T_##t3(2, n3); \
  _A_T_##t4(3, n4); \
  _A_T_##t5(4, n5); \
  _A_T_##t6(5, n6); \
  _A_T_##t7(6, n7); \
  _A_T_##t8(7, n8);

#define _A_18(t1, n1, t2, n2, t3, n3, t4, n4, t5, n5, t6, n6, t7, n7, t8, n8, t9, n9) \
  _A_T_##t1(0, n1); \
  _A_T_##t2(1, n2); \
  _A_T_##t3(2, n3); \
  _A_T_##t4(3, n4); \
  _A_T_##t5(4, n5); \
  _A_T_##t6(5, n6); \
  _A_T_##t7(6, n7); \
  _A_T_##t8(7, n8); \
  _A_T_##t9(8, n9);

#define _A_20(t1, n1, t2, n2, t3, n3, t4, n4, t5, n5, t6, n6, t7, n7, t8, n8, t9, n9, t10, n10) \
  _A_T_##t1(0, n1); \
  _A_T_##t2(1, n2); \
  _A_T_##t3(2, n3); \
  _A_T_##t4(3, n4); \
  _A_T_##t5(4, n5); \
  _A_T_##t6(5, n6); \
  _A_T_##t7(6, n7); \
  _A_T_##t8(7, n8); \
  _A_T_##t9(8, n9); \
  _A_T_##t10(9, n10);

#define _A_22(t1, n1, t2, n2, t3, n3, t4, n4, t5, n5, t6, n6, t7, n7, t8, n8, t9, n9, t10, n10, t11, n11) \
  _A_T_##t1(0, n1); \
  _A_T_##t2(1, n2); \
  _A_T_##t3(2, n3); \
  _A_T_##t4(3, n4); \
  _A_T_##t5(4, n5); \
  _A_T_##t6(5, n6); \
  _A_T_##t7(6, n7); \
  _A_T_##t8(7, n8); \
  _A_T_##t9(8, n9); \
  _A_T_##t10(9, n10); \
  _A_T_##t11(10, n11);

#define _A_24(t1, n1, t2, n2, t3, n3, t4, n4, t5, n5, t6, n6, t7, n7, t8, n8, t9, n9, t10, n10, t11, n11, t12, n12) \
  _A_T_##t1(0, n1); \
  _A_T_##t2(1, n2); \
  _A_T_##t3(2, n3); \
  _A_T_##t4(3, n4); \
  _A_T_##t5(4, n5); \
  _A_T_##t6(5, n6); \
  _A_T_##t7(6, n7); \
  _A_T_##t8(7, n8); \
  _A_T_##t9(8, n9); \
  _A_T_##t10(9, n10); \
  _A_T_##t11(10, n11); \
  _A_T_##t12(11, n12);

#define _OVERRIDE(_1, _2, _3, _4, _5, _6, _7, _8, _9, _10, _11, _12, _13, _14, _15, _16, _17, _18, _19, _20, _21, _22, _23, _24, NAME, ...) NAME

#define ARGS(...)        \
  _OVERRIDE(__VA_ARGS__, \
    _A_24, _ODD,         \
    _A_22, _ODD,         \
    _A_20, _ODD,         \
    _A_18, _ODD,         \
    _A_16, _ODD,         \
    _A_14, _ODD,         \
    _A_12, _ODD,         \
    _A_10, _ODD,         \
    _A_8,  _ODD,         \
    _A_6,  _ODD,         \
    _A_4,  _ODD,         \
    _A_2,  _ODD)(__VA_ARGS__)

// Macro for return a boolean object.
#define BOOL(value) ((value) ? process->program()->true_object() : process->program()->false_object())

#define ALLOCATION_FAILED return Primitive::mark_as_error(process->program()->allocation_failed())
#define ALREADY_EXISTS return Primitive::mark_as_error(process->program()->already_exists())
#define FILE_NOT_FOUND return Primitive::mark_as_error(process->program()->file_not_found())
#define HARDWARE_ERROR return Primitive::mark_as_error(process->program()->hardware_error())
#define ILLEGAL_UTF_8 return Primitive::mark_as_error(process->program()->illegal_utf_8())
#define INVALID_ARGUMENT return Primitive::mark_as_error(process->program()->invalid_argument())
#define MALLOC_FAILED return Primitive::mark_as_error(process->program()->malloc_failed())
#define CROSS_PROCESS_GC return Primitive::mark_as_error(process->program()->cross_process_gc())
#define NEGATIVE_ARGUMENT return Primitive::mark_as_error(process->program()->negative_argument())
#define OUT_OF_BOUNDS return Primitive::mark_as_error(process->program()->out_of_bounds())
#define OUT_OF_RANGE return Primitive::mark_as_error(process->program()->out_of_range())
#define ALREADY_IN_USE return Primitive::mark_as_error(process->program()->already_in_use())
#define OVERFLOW_ return Primitive::mark_as_error(process->program()->overflow())
#define PERMISSION_DENIED return Primitive::mark_as_error(process->program()->permission_denied())
#define QUOTA_EXCEEDED return Primitive::mark_as_error(process->program()->quota_exceeded())
#define UNIMPLEMENTED_PRIMITIVE return Primitive::mark_as_error(process->program()->unimplemented())
#define WRONG_TYPE return Primitive::mark_as_error(process->program()->wrong_object_type())
#define ALREADY_CLOSED return Primitive::mark_as_error(process->program()->already_closed())

#define OTHER_ERROR return Primitive::mark_as_error(process->program()->error())

// Support for validating a primitive is only invoked from the system process.
#define PRIVILEGED \
  if (!process->is_privileged()) return Primitive::mark_as_error(process->program()->privileged_primitive());

// ----------------------------------------------------------------------------

struct PrimitiveEntry {
  void* function;
  int arity;
};

class Primitive {
 public:
  typedef Object* Entry(Process* process, Object** arguments);

  static void set_up();

  // Use temporary tagging for marking an error.
  static bool is_error(Object* object) { return object->is_marked(); }
  static HeapObject* mark_as_error(String* string) { return string->mark(); }
  static String* unmark_from_error(Object* object) { return String::cast(object->unmark()); }
  static Object* os_error(int error, Process* process);

  // Module-specific primitive lookup. May return null if the primitive isn't linked in.
  static const PrimitiveEntry* at(unsigned module, unsigned index) {
    const PrimitiveEntry* table = _primitives[module];
    return (table == null) ? null : &table[index];
  }

  // Allocates or returns allocation failure.
  static Object* allocate_double(double value, Process* process);
  static Object* allocate_large_integer(int64 value, Process* process);
  static Object* allocate_array(int length, Object* filler, Process* process);

  static Object* integer(int64 value, Process* process) {
    if (Smi::is_valid(value)) return Smi::from((word) value);
    return allocate_large_integer(value, process);
  }

 private:
  static const PrimitiveEntry* _primitives[];
};

} // namespace toit<|MERGE_RESOLUTION|>--- conflicted
+++ resolved
@@ -869,11 +869,8 @@
 #define _A_T_I2SResource(N, name)         MAKE_UNPACKING_MACRO(I2SResource, N, name)
 #define _A_T_AdcState(N, name)            MAKE_UNPACKING_MACRO(AdcState, N, name)
 #define _A_T_PWMResource(N, name)         MAKE_UNPACKING_MACRO(PWMResource, N, name)
-<<<<<<< HEAD
 #define _A_T_PcntUnitResource(N, name)    MAKE_UNPACKING_MACRO(PcntUnitResource, N, name)
-=======
 #define _A_T_RMTResource(N, name)         MAKE_UNPACKING_MACRO(RMTResource, N, name)
->>>>>>> 0bac2405
 #define _A_T_GAPResource(N, name)         MAKE_UNPACKING_MACRO(GAPResource, N, name)
 #define _A_T_GATTResource(N, name)        MAKE_UNPACKING_MACRO(GATTResource, N, name)
 #define _A_T_BLEServerConfigGroup(N, name)  MAKE_UNPACKING_MACRO(BLEServerConfigGroup, N, name)
