// Copyright (C) 2018 Toitware ApS.
//
// This library is free software; you can redistribute it and/or
// modify it under the terms of the GNU Lesser General Public
// License as published by the Free Software Foundation; version
// 2.1 only.
//
// This library is distributed in the hope that it will be useful,
// but WITHOUT ANY WARRANTY; without even the implied warranty of
// MERCHANTABILITY or FITNESS FOR A PARTICULAR PURPOSE.  See the GNU
// Lesser General Public License for more details.
//
// The license can be found in the file `LICENSE` in the top level
// directory of this repository.

#pragma once

#include <mbedtls/aes.h>

#include "top.h"
#include "objects.h"
#include "program.h"

namespace toit {

// ----------------------------------------------------------------------------

#define MODULES(M)                           \
  M(core,    MODULE_CORE)                    \
  M(timer,   MODULE_TIMER)                   \
  M(tcp,     MODULE_TCP)                     \
  M(udp,     MODULE_UDP)                     \
  M(tls,     MODULE_TLS)                     \
  M(esp32,   MODULE_ESP32)                   \
  M(i2c,     MODULE_I2C)                     \
  M(i2s,     MODULE_I2S)                     \
  M(spi,     MODULE_SPI)                     \
  M(uart,    MODULE_UART)                    \
  M(rmt,     MODULE_RMT)                     \
  M(crypto,  MODULE_CRYPTO)                  \
  M(encoding,MODULE_ENCODING)                \
  M(font,    MODULE_FONT)                    \
  M(bitmap,  MODULE_BITMAP)                  \
  M(events,  MODULE_EVENTS)                  \
  M(wifi,    MODULE_WIFI)                    \
  M(ethernet,MODULE_ETHERNET)                \
  M(ble,     MODULE_BLE)                     \
  M(dhcp,    MODULE_DHCP)                    \
  M(snapshot,MODULE_SNAPSHOT)                \
  M(image,   MODULE_IMAGE)                   \
  M(blob,    MODULE_BLOB)                    \
  M(gpio,    MODULE_GPIO)                    \
  M(adc,     MODULE_ADC)                     \
  M(pwm,     MODULE_PWM)                     \
  M(programs_registry, MODULE_PROGRAMS_REGISTRY) \
  M(flash,   MODULE_FLASH_REGISTRY)          \
  M(file,    MODULE_FILE)                    \
  M(pipe,    MODULE_PIPE)                    \
  M(zlib,    MODULE_ZLIB)                    \
  M(subprocess, MODULE_SUBPROCESS)           \
  M(math,    MODULE_MATH)                    \
  M(x509,    MODULE_X509)                    \
  M(flash_kv, MODULE_FLASH_KV)               \
  M(debug,   MODULE_DEBUG)                   \

#define MODULE_CORE(PRIMITIVE)               \
  PRIMITIVE(write_string_on_stdout, 2)       \
  PRIMITIVE(write_string_on_stderr, 2)       \
  PRIMITIVE(time, 0)                         \
  PRIMITIVE(time_info, 2)                    \
  PRIMITIVE(seconds_since_epoch_local, 7)    \
  PRIMITIVE(set_tz, 1)                       \
  PRIMITIVE(platform, 0)                     \
  PRIMITIVE(process_stats, 2)                \
  PRIMITIVE(bytes_allocated_delta, 0)        \
  PRIMITIVE(string_length, 1)                \
  PRIMITIVE(string_at, 2)                    \
  PRIMITIVE(string_raw_at, 2)                \
  PRIMITIVE(array_length, 1)                 \
  PRIMITIVE(array_at, 2)                     \
  PRIMITIVE(array_at_put, 3)                 \
  PRIMITIVE(array_new, 2)                    \
  PRIMITIVE(array_expand, 3)                 \
  PRIMITIVE(array_replace, 5)                \
  PRIMITIVE(list_add, 2)                     \
  PRIMITIVE(smi_unary_minus, 1)              \
  PRIMITIVE(smi_not, 1)                      \
  PRIMITIVE(smi_and, 2)                      \
  PRIMITIVE(smi_or, 2)                       \
  PRIMITIVE(smi_xor, 2)                      \
  PRIMITIVE(string_add, 2)                   \
  PRIMITIVE(string_slice, 3)                 \
  PRIMITIVE(int64_to_string, 2)              \
  PRIMITIVE(printf_style_int64_to_string, 2) \
  PRIMITIVE(smi_to_string_base_10, 1)        \
  PRIMITIVE(compare_to, 2)                   \
  PRIMITIVE(min_special_compare_to, 2)       \
  PRIMITIVE(blob_equals, 2)                  \
  PRIMITIVE(string_compare, 2)               \
  PRIMITIVE(string_rune_count, 1)            \
  PRIMITIVE(object_equals, 2)                \
  PRIMITIVE(identical, 2)                    \
  PRIMITIVE(random, 0)                       \
  PRIMITIVE(random_seed, 1)                  \
  PRIMITIVE(add_entropy, 1)                  \
  PRIMITIVE(count_leading_zeros, 1)          \
  PRIMITIVE(number_to_float, 1)              \
  PRIMITIVE(put_uint_big_endian, 5)          \
  PRIMITIVE(read_int_big_endian, 4)          \
  PRIMITIVE(read_uint_big_endian, 4)         \
  PRIMITIVE(put_uint_little_endian, 5)       \
  PRIMITIVE(read_int_little_endian, 4)       \
  PRIMITIVE(read_uint_little_endian, 4)      \
  PRIMITIVE(put_float_64_little_endian, 4)   \
  PRIMITIVE(put_float_32_little_endian, 4)   \
  PRIMITIVE(smi_add, 2)                      \
  PRIMITIVE(smi_subtract, 2)                 \
  PRIMITIVE(smi_multiply, 2)                 \
  PRIMITIVE(smi_divide, 2)                   \
  PRIMITIVE(float_unary_minus, 1)            \
  PRIMITIVE(float_add, 2)                    \
  PRIMITIVE(float_subtract, 2)               \
  PRIMITIVE(float_multiply, 2)               \
  PRIMITIVE(float_divide, 2)                 \
  PRIMITIVE(float_mod, 2)                    \
  PRIMITIVE(float_round, 2)                  \
  PRIMITIVE(float_parse, 3)                  \
  PRIMITIVE(float_sign, 1)                   \
  PRIMITIVE(float_is_nan, 1)                 \
  PRIMITIVE(float_is_finite, 1)              \
  PRIMITIVE(smi_less_than, 2)                \
  PRIMITIVE(smi_less_than_or_equal, 2)       \
  PRIMITIVE(smi_greater_than, 2)             \
  PRIMITIVE(smi_greater_than_or_equal, 2)    \
  PRIMITIVE(smi_mod, 2)                      \
  PRIMITIVE(float_less_than, 2)              \
  PRIMITIVE(float_less_than_or_equal, 2)     \
  PRIMITIVE(float_greater_than, 2)           \
  PRIMITIVE(float_greater_than_or_equal, 2)  \
  PRIMITIVE(string_hash_code, 1)             \
  PRIMITIVE(string_slice_hash_code, 1)       \
  PRIMITIVE(hash_simple_json_string, 2)      \
  PRIMITIVE(compare_simple_json_string, 3)   \
  PRIMITIVE(size_of_json_number, 2)          \
  PRIMITIVE(json_skip_whitespace, 2)         \
  PRIMITIVE(smi_equals, 2)                   \
  PRIMITIVE(float_equals, 2)                 \
  PRIMITIVE(smi_shift_right,  2)             \
  PRIMITIVE(smi_unsigned_shift_right,  2)    \
  PRIMITIVE(smi_shift_left, 2)               \
  PRIMITIVE(float_to_string, 2)              \
  PRIMITIVE(float_to_raw, 1)                 \
  PRIMITIVE(raw_to_float, 1)                 \
  PRIMITIVE(float_to_raw32, 1)               \
  PRIMITIVE(raw32_to_float, 1)               \
  PRIMITIVE(object_class_id, 1)              \
  PRIMITIVE(number_to_integer, 1)            \
  PRIMITIVE(float_sqrt, 1)                   \
  PRIMITIVE(args, 0)                         \
  PRIMITIVE(hatch, 2)                        \
  PRIMITIVE(hatch_method, 0)                 \
  PRIMITIVE(hatch_args, 0)                   \
  PRIMITIVE(get_generic_resource_group, 0)   \
  PRIMITIVE(signal_kill, 1)                  \
  PRIMITIVE(current_process_id, 0)           \
  PRIMITIVE(process_send, 3)                 \
  PRIMITIVE(task_has_messages, 0)            \
  PRIMITIVE(task_receive_message, 0)         \
  PRIMITIVE(concat_strings, 1)               \
  PRIMITIVE(task_current, 0)                 \
  PRIMITIVE(task_new, 1)                     \
  PRIMITIVE(task_transfer, 2)                \
  PRIMITIVE(task_stack, 1)                   \
  PRIMITIVE(task_reset_stack_limit, 0)       \
  PRIMITIVE(gc_count, 0)                     \
  PRIMITIVE(byte_array_is_raw_bytes, 1)      \
  PRIMITIVE(byte_array_length, 1)            \
  PRIMITIVE(byte_array_at, 2)                \
  PRIMITIVE(byte_array_at_put, 3)            \
  PRIMITIVE(byte_array_new, 1)               \
  PRIMITIVE(byte_array_new_external, 1)      \
  PRIMITIVE(byte_array_replace, 5)           \
  PRIMITIVE(byte_array_is_valid_string_content, 3) \
  PRIMITIVE(byte_array_convert_to_string, 3) \
  PRIMITIVE(blob_index_of, 4)                \
  PRIMITIVE(string_from_rune, 1)             \
  PRIMITIVE(string_write_to_byte_array, 5)   \
  PRIMITIVE(create_off_heap_byte_array, 1)   \
  PRIMITIVE(add_finalizer, 2)                \
  PRIMITIVE(remove_finalizer, 1)             \
  PRIMITIVE(large_integer_unary_minus, 1)    \
  PRIMITIVE(large_integer_not, 1)            \
  PRIMITIVE(large_integer_and, 2)            \
  PRIMITIVE(large_integer_or, 2)             \
  PRIMITIVE(large_integer_xor, 2)            \
  PRIMITIVE(large_integer_shift_right,  2)   \
  PRIMITIVE(large_integer_unsigned_shift_right,  2) \
  PRIMITIVE(large_integer_shift_left, 2)     \
  PRIMITIVE(large_integer_add, 2)            \
  PRIMITIVE(large_integer_subtract, 2)       \
  PRIMITIVE(large_integer_multiply, 2)       \
  PRIMITIVE(large_integer_divide, 2)         \
  PRIMITIVE(large_integer_mod, 2)            \
  PRIMITIVE(large_integer_equals, 2)         \
  PRIMITIVE(large_integer_less_than, 2)             \
  PRIMITIVE(large_integer_less_than_or_equal, 2)    \
  PRIMITIVE(large_integer_greater_than, 2)          \
  PRIMITIVE(large_integer_greater_than_or_equal, 2) \
  PRIMITIVE(vm_sdk_version, 0)               \
  PRIMITIVE(vm_sdk_info, 0)                  \
  PRIMITIVE(vm_sdk_model, 0)                 \
  PRIMITIVE(app_sdk_version, 0)              \
  PRIMITIVE(app_sdk_info, 0)                 \
  PRIMITIVE(encode_object, 1)                \
  PRIMITIVE(encode_error, 2)                 \
  PRIMITIVE(rebuild_hash_index, 2)           \
  PRIMITIVE(profiler_install, 1)             \
  PRIMITIVE(profiler_start, 0)               \
  PRIMITIVE(profiler_stop, 0)                \
  PRIMITIVE(profiler_encode, 2)              \
  PRIMITIVE(profiler_uninstall, 0)           \
  PRIMITIVE(set_max_heap_size, 1)            \
  PRIMITIVE(get_real_time_clock, 0)          \
  PRIMITIVE(set_real_time_clock, 2)          \
  PRIMITIVE(get_system_time, 0)              \
  PRIMITIVE(debug_set_memory_limit, 1)       \
  PRIMITIVE(dump_heap, 1)                    \
  PRIMITIVE(serial_print_heap_report, 2)     \
  PRIMITIVE(get_env, 1)                      \
  PRIMITIVE(varint_encode, 3)                \
  PRIMITIVE(varint_decode, 2)                \
  PRIMITIVE(literal_index, 1)                \
  PRIMITIVE(word_size, 0)                    \

#define MODULE_TIMER(PRIMITIVE)              \
  PRIMITIVE(init, 0)                         \
  PRIMITIVE(create, 1)                       \
  PRIMITIVE(arm, 2)                          \
  PRIMITIVE(delete, 2)                       \

#define MODULE_TCP(PRIMITIVE)                \
  PRIMITIVE(init, 0)                         \
  PRIMITIVE(close, 2)                        \
  PRIMITIVE(close_write, 2)                  \
  PRIMITIVE(connect, 4)                      \
  PRIMITIVE(accept, 2)                       \
  PRIMITIVE(listen, 4)                       \
  PRIMITIVE(write, 5)                        \
  PRIMITIVE(read, 2)                         \
  PRIMITIVE(error, 1)                        \
  PRIMITIVE(get_option, 3)                   \
  PRIMITIVE(set_option, 4)                   \
  PRIMITIVE(gc, 1)                           \

#define MODULE_UDP(PRIMITIVE)                \
  PRIMITIVE(init, 0)                         \
  PRIMITIVE(bind, 3)                         \
  PRIMITIVE(connect, 4)                      \
  PRIMITIVE(receive, 3)                      \
  PRIMITIVE(send, 7)                         \
  PRIMITIVE(get_option, 3)                   \
  PRIMITIVE(set_option, 4)                   \
  PRIMITIVE(error, 1)                        \
  PRIMITIVE(close, 2)                        \
  PRIMITIVE(gc, 1)                           \

#define MODULE_TLS(PRIMITIVE)                \
  PRIMITIVE(init, 1)                         \
  PRIMITIVE(deinit, 1)                       \
  PRIMITIVE(init_socket, 2)                  \
  PRIMITIVE(create, 2)                       \
  PRIMITIVE(set_outgoing, 3)                 \
  PRIMITIVE(get_outgoing_fullness, 1)        \
  PRIMITIVE(set_incoming, 3)                 \
  PRIMITIVE(get_incoming_from, 1)            \
  PRIMITIVE(handshake, 1)                    \
  PRIMITIVE(close, 1)                        \
  PRIMITIVE(close_write, 1)                  \
  PRIMITIVE(read, 1)                         \
  PRIMITIVE(write, 4)                        \
  PRIMITIVE(add_root_certificate, 2)         \
  PRIMITIVE(add_certificate, 4)              \
  PRIMITIVE(error, 2)                        \
  PRIMITIVE(get_session, 1)                  \
  PRIMITIVE(set_session, 2)                  \

#define MODULE_WIFI(PRIMITIVE)               \
  PRIMITIVE(init, 0)                         \
  PRIMITIVE(close, 1)                        \
  PRIMITIVE(connect, 3)                      \
  PRIMITIVE(setup_ip, 1)                     \
  PRIMITIVE(disconnect, 2)                   \
  PRIMITIVE(disconnect_reason, 1)            \
  PRIMITIVE(get_ip, 1)                       \
  PRIMITIVE(get_stored_ip, 0)                \
  PRIMITIVE(get_rssi, 1)                     \

#define MODULE_ETHERNET(PRIMITIVE)           \
  PRIMITIVE(init_esp32, 5)                   \
  PRIMITIVE(init_spi, 3)                     \
  PRIMITIVE(close, 1)                        \
  PRIMITIVE(connect, 1)                      \
  PRIMITIVE(setup_ip, 1)                     \
  PRIMITIVE(disconnect, 2)                   \
  PRIMITIVE(get_ip, 1)                       \

#define MODULE_BLE(PRIMITIVE)                \
  PRIMITIVE(init, 1)                         \
  PRIMITIVE(gap, 1)                          \
  PRIMITIVE(close, 1)                        \
  PRIMITIVE(scan_start, 2)                   \
  PRIMITIVE(scan_next, 1)                    \
  PRIMITIVE(scan_stop, 1)                    \
  PRIMITIVE(advertise_start, 4)              \
  PRIMITIVE(advertise_config, 4)             \
  PRIMITIVE(advertise_stop, 1)               \
  PRIMITIVE(connect, 3)                      \
  PRIMITIVE(get_gatt, 1)                     \
  PRIMITIVE(request_result, 1)               \
  PRIMITIVE(request_data, 1)                 \
  PRIMITIVE(request_service, 2)              \
  PRIMITIVE(request_characteristic, 3)       \
  PRIMITIVE(request_attribute, 2)            \
  PRIMITIVE(server_configuration_init, 0)    \
  PRIMITIVE(server_configuration_dispose, 1) \
  PRIMITIVE(add_server_service, 2)           \
  PRIMITIVE(add_server_characteristic, 4)    \
  PRIMITIVE(set_characteristics_value, 2)    \
  PRIMITIVE(notify_characteristics_value, 2) \
  PRIMITIVE(get_characteristics_value, 1)    \

#define MODULE_DHCP(PRIMITIVE)               \
  PRIMITIVE(wait_for_lwip_dhcp_on_linux, 0)  \

#define MODULE_ESP32(PRIMITIVE)              \
  PRIMITIVE(ota_begin, 2)                    \
  PRIMITIVE(ota_write, 1)                    \
  PRIMITIVE(ota_end, 2)                      \
  PRIMITIVE(reset_reason, 0)                 \
  PRIMITIVE(enable_external_wakeup, 2)       \
  PRIMITIVE(wakeup_cause, 0)                 \
  PRIMITIVE(ext1_wakeup_status, 1)           \
  PRIMITIVE(total_deep_sleep_time, 0)        \
  PRIMITIVE(total_run_time, 0)               \
  PRIMITIVE(image_config, 0)                 \
  PRIMITIVE(get_mac_address, 0)              \
  PRIMITIVE(rtc_user_bytes, 0)               \

#define MODULE_I2C(PRIMITIVE)                \
  PRIMITIVE(init, 3)                         \
  PRIMITIVE(close, 1)                        \
  PRIMITIVE(write, 3)                        \
  PRIMITIVE(read, 3)                         \
  PRIMITIVE(read_reg, 4)                     \

#define MODULE_I2S(PRIMITIVE)                \
  PRIMITIVE(init, 0)                        \
  PRIMITIVE(create, 12)                      \
  PRIMITIVE(close, 2)                        \
  PRIMITIVE(write, 2)                        \
  PRIMITIVE(read,  1)                        \

#define MODULE_SPI(PRIMITIVE)                \
  PRIMITIVE(init, 3)                         \
  PRIMITIVE(close, 1)                        \
  PRIMITIVE(device, 7)                       \
  PRIMITIVE(device_close, 2)                 \
  PRIMITIVE(transfer, 8)                     \

#define MODULE_UART(PRIMITIVE)               \
  PRIMITIVE(init, 0)                         \
  PRIMITIVE(create, 10)                      \
  PRIMITIVE(close, 2)                        \
  PRIMITIVE(set_baud_rate, 2)                \
  PRIMITIVE(write, 6)                        \
  PRIMITIVE(read, 1)                         \

#define MODULE_RMT(PRIMITIVE)                \
  PRIMITIVE(init, 0)                         \
  PRIMITIVE(use, 2)                          \
  PRIMITIVE(unuse, 2)                        \
  PRIMITIVE(config_rx, 9)                    \
  PRIMITIVE(set_idle_threshold, 2)           \
  PRIMITIVE(config_tx, 12)                   \
  PRIMITIVE(config_bidirectional_pin, 2)     \
<<<<<<< HEAD
  PRIMITIVE(transmit, 2)                     \
  PRIMITIVE(transmit_and_receive, 6)         \
=======
  PRIMITIVE(transfer, 2)                     \
  PRIMITIVE(transfer_and_receive, 6)         \
>>>>>>> bd42b830

#define MODULE_CRYPTO(PRIMITIVE)             \
  PRIMITIVE(sha1_start, 1)                   \
  PRIMITIVE(sha1_add, 4)                     \
  PRIMITIVE(sha1_get, 1)                     \
  PRIMITIVE(sha256_start, 1)                 \
  PRIMITIVE(sha256_add, 4)                   \
  PRIMITIVE(sha256_get, 1)                   \
  PRIMITIVE(siphash_start, 5)                \
  PRIMITIVE(siphash_add, 4)                  \
  PRIMITIVE(siphash_get, 1)                  \
  PRIMITIVE(aes_cbc_init, 4)                 \
  PRIMITIVE(aes_cbc_crypt, 5)                \
  PRIMITIVE(aes_cbc_close, 1)                \

#define MODULE_ENCODING(PRIMITIVE)           \
  PRIMITIVE(base64_encode, 2)                \
  PRIMITIVE(base64_decode, 2)                \
  PRIMITIVE(hex_encode, 1)                   \
  PRIMITIVE(hex_decode, 1)                   \

#define MODULE_FONT(PRIMITIVE)               \
  PRIMITIVE(get_font, 2)                     \
  PRIMITIVE(get_text_size, 3)                \
  PRIMITIVE(get_nonbuiltin, 2)               \
  PRIMITIVE(delete_font, 1)                  \
  PRIMITIVE(contains, 2)                     \

#define MODULE_BITMAP(PRIMITIVE)             \
  PRIMITIVE(draw_text, 8)                    \
  PRIMITIVE(byte_draw_text, 8)               \
  PRIMITIVE(draw_bitmap, 10)                 \
  PRIMITIVE(draw_bytemap, 9)                 \
  PRIMITIVE(byte_zap, 2)                     \
  PRIMITIVE(blit, 11)                        \
  PRIMITIVE(rectangle, 7)                    \
  PRIMITIVE(byte_rectangle, 7)               \
  PRIMITIVE(composit, 6)                     \
  PRIMITIVE(bytemap_blur, 4)                 \

#define MODULE_EVENTS(PRIMITIVE)             \
  PRIMITIVE(read_state, 2)                   \
  PRIMITIVE(register_monitor_notifier, 3)    \
  PRIMITIVE(unregister_monitor_notifier, 2)  \

#define MODULE_SNAPSHOT(PRIMITIVE)           \
  PRIMITIVE(launch, 3)                       \

#define MODULE_SERIALIZATION(PRIMITIVE)      \
  PRIMITIVE(serialize, 1)                    \
  PRIMITIVE(deserialize, 1)                  \

#define MODULE_IMAGE(PRIMITIVE)              \
  PRIMITIVE(writer_create, 2)                \
  PRIMITIVE(writer_write, 4)                 \
  PRIMITIVE(writer_commit, 2)                \
  PRIMITIVE(writer_close, 1)                 \

#define MODULE_BLOB(PRIMITIVE)               \
  PRIMITIVE(writer_create, 2)                \
  PRIMITIVE(writer_write, 2)                 \
  PRIMITIVE(writer_commit, 4)                \
  PRIMITIVE(writer_close, 1)                 \
  PRIMITIVE(content, 1)                      \
  PRIMITIVE(prepare_app_content, 2)          \
  PRIMITIVE(app_content, 1)                  \

#define MODULE_GPIO(PRIMITIVE)               \
  PRIMITIVE(init, 0)                         \
  PRIMITIVE(use, 2)                          \
  PRIMITIVE(unuse, 2)                        \
  PRIMITIVE(config, 6)                       \
  PRIMITIVE(get, 1)                          \
  PRIMITIVE(set, 2)                          \
  PRIMITIVE(config_interrupt, 2)             \

#define MODULE_ADC(PRIMITIVE)               \
  PRIMITIVE(init, 3)                        \
  PRIMITIVE(get, 2)                         \
  PRIMITIVE(close, 1)                       \

#define MODULE_PWM(PRIMITIVE)                \
  PRIMITIVE(init, 1)                         \
  PRIMITIVE(close, 1)                        \
  PRIMITIVE(start, 3)                        \
  PRIMITIVE(factor, 2)                       \
  PRIMITIVE(set_factor, 3)                   \
  PRIMITIVE(close_channel, 2)                \

#define MODULE_PROGRAMS_REGISTRY(PRIMITIVE)  \
  PRIMITIVE(next_group_id, 0)                \
  PRIMITIVE(spawn, 3)                        \
  PRIMITIVE(is_running, 2)                   \
  PRIMITIVE(kill, 2)                         \

#define MODULE_FLASH_REGISTRY(PRIMITIVE)     \
  PRIMITIVE(next, 1)                         \
  PRIMITIVE(info, 1)                         \
  PRIMITIVE(erase, 2)                        \
  PRIMITIVE(get_id, 1)                       \
  PRIMITIVE(get_size, 1)                     \
  PRIMITIVE(get_type, 1)                     \
  PRIMITIVE(get_meta_data, 1)                \
  PRIMITIVE(reserve_hole, 2)                 \
  PRIMITIVE(cancel_reservation, 1)           \
  PRIMITIVE(erase_flash_registry, 0)         \

#define MODULE_FILE(PRIMITIVE)               \
  PRIMITIVE(open, 3)                         \
  PRIMITIVE(read, 1)                         \
  PRIMITIVE(write, 4)                        \
  PRIMITIVE(close, 1)                        \
  PRIMITIVE(unlink, 1)                       \
  PRIMITIVE(rmdir, 1)                        \
  PRIMITIVE(rename, 2)                       \
  PRIMITIVE(chdir, 1)                        \
  PRIMITIVE(mkdir, 2)                        \
  PRIMITIVE(opendir, 1)                      \
  PRIMITIVE(opendir2, 2)                     \
  PRIMITIVE(readdir, 1)                      \
  PRIMITIVE(closedir, 1)                     \
  PRIMITIVE(stat, 2)                         \
  PRIMITIVE(mkdtemp, 1)                      \
  PRIMITIVE(is_open_file, 1)                 \
  PRIMITIVE(realpath, 1)                     \
  PRIMITIVE(cwd, 0)                          \

#define MODULE_PIPE(PRIMITIVE)               \
  PRIMITIVE(init, 0)                         \
  PRIMITIVE(close, 2)                        \
  PRIMITIVE(create_pipe, 2)                  \
  PRIMITIVE(fd_to_pipe, 2)                   \
  PRIMITIVE(write, 4)                        \
  PRIMITIVE(read, 1)                         \
  PRIMITIVE(fork, 9)                         \
  PRIMITIVE(fd, 1)                           \
  PRIMITIVE(is_a_tty, 1)                     \

#define MODULE_ZLIB(PRIMITIVE)               \
  PRIMITIVE(adler32_start, 1)                \
  PRIMITIVE(adler32_add, 5)                  \
  PRIMITIVE(adler32_get, 2)                  \
  PRIMITIVE(rle_start, 1)                    \
  PRIMITIVE(rle_add, 6)                      \
  PRIMITIVE(rle_finish, 3)                   \

#define MODULE_SUBPROCESS(PRIMITIVE)         \
  PRIMITIVE(init, 0)                         \
  PRIMITIVE(dont_wait_for, 1)                \
  PRIMITIVE(wait_for, 1)                     \
  PRIMITIVE(kill, 2)                         \
  PRIMITIVE(strsignal, 1)                    \

#define MODULE_MATH(PRIMITIVE)               \
  PRIMITIVE(sin, 1)                          \
  PRIMITIVE(cos, 1)                          \
  PRIMITIVE(tan, 1)                          \
  PRIMITIVE(sinh, 1)                         \
  PRIMITIVE(cosh, 1)                         \
  PRIMITIVE(tanh, 1)                         \
  PRIMITIVE(asin, 1)                         \
  PRIMITIVE(acos, 1)                         \
  PRIMITIVE(atan, 1)                         \
  PRIMITIVE(atan2, 2)                        \
  PRIMITIVE(sqrt, 1)                         \
  PRIMITIVE(pow, 2)                          \
  PRIMITIVE(exp, 1)                          \
  PRIMITIVE(log, 1)                          \

#define MODULE_X509(PRIMITIVE)               \
  PRIMITIVE(init, 0)                         \
  PRIMITIVE(parse, 2)                        \
  PRIMITIVE(get_common_name, 1)              \
  PRIMITIVE(close, 1)                        \

#define MODULE_FLASH_KV(PRIMITIVE)           \
  PRIMITIVE(init, 3)                         \
  PRIMITIVE(read_bytes, 2)                   \
  PRIMITIVE(write_bytes, 3)                  \
  PRIMITIVE(delete, 2)                       \
  PRIMITIVE(erase, 1)                        \

#define MODULE_DEBUG(PRIMITIVE)              \
  PRIMITIVE(object_histogram, 0)             \

// ----------------------------------------------------------------------------

#define MODULE_IMPLEMENTATION_PRIMITIVE(name, arity)                \
  static Object* primitive_##name(Process*, Object**);
#define MODULE_IMPLEMENTATION_ENTRY(name, arity)                    \
  { (void*) primitive_##name, arity },
#define MODULE_IMPLEMENTATION(name, entries)                        \
  entries(MODULE_IMPLEMENTATION_PRIMITIVE)                          \
  static const PrimitiveEntry name##_primitive_table[] = {          \
    entries(MODULE_IMPLEMENTATION_ENTRY)                            \
  };                                                                \
  const PrimitiveEntry* name##_primitives = name##_primitive_table;

// ----------------------------------------------------------------------------

#define PRIMITIVE(name) \
  static Object* primitive_##name(Process* process, Object** __args)

// Usage to extract primitive arguments:
//   ARGS(int, fd, String, name)
//
// ARGS takes pairs: first type and then name
// NB: Currently ARGS only takes upto 8 pairs.

#define __ARG__(N, name, type, test)    \
  Object* _raw_##name = __args[-(N)];   \
  if (!_raw_##name->test()) WRONG_TYPE; \
  type* name = type::cast(_raw_##name);

#define _A_T_Array(N, name)         __ARG__(N, name, Array, is_array)
#define _A_T_String(N, name)        __ARG__(N, name, String, is_string)
#define _A_T_ByteArray(N, name)     __ARG__(N, name, ByteArray, is_byte_array)
#define _A_T_Task(N, name)          __ARG__(N, name, Task, is_task)
#define _A_T_Instance(N, name)      __ARG__(N, name, Instance, is_instance)
#define _A_T_HeapObject(N, name)    __ARG__(N, name, HeapObject, is_heap_object)
#define _A_T_LargeInteger(N, name)  __ARG__(N, name, LargeInteger, is_large_integer)
#define _A_T_Object(N, name) Object* name = __args[-(N)];

// Covers the range of int or Smi, whichever is smaller.
#define _A_T_int(N, name)                               \
  Object* _raw_##name = __args[-(N)];                   \
  if (!_raw_##name->is_smi()) {                         \
    if (_raw_##name->is_large_integer()) OUT_OF_RANGE;  \
    else WRONG_TYPE;                                    \
  }                                                     \
  word _word_##name = Smi::cast(_raw_##name)->value();  \
  int name = _word_##name;                              \
  if (name != _word_##name) OUT_OF_RANGE;               \

#define _A_T_uint8(N, name)                                           \
  Object* _raw_##name = __args[-(N)];                                 \
  if (!_raw_##name->is_smi()) {                                       \
    if (_raw_##name->is_large_integer()) OUT_OF_RANGE;                \
    else WRONG_TYPE;                                                  \
  }                                                                   \
  word _value_##name = Smi::cast(_raw_##name)->value();               \
  if (0 > _value_##name || _value_##name > UINT8_MAX) OUT_OF_RANGE;   \
  uint8 name = (uint8) _value_##name;

#define _A_T_uint16(N, name)                                          \
  Object* _raw_##name = __args[-(N)];                                 \
  if (!_raw_##name->is_smi()) {                                       \
    if (_raw_##name->is_large_integer()) OUT_OF_RANGE;                \
    else WRONG_TYPE;                                                  \
  }                                                                   \
  word _value_##name = Smi::cast(_raw_##name)->value();               \
  if (0 > _value_##name || _value_##name > UINT16_MAX) OUT_OF_RANGE;  \
  uint16 name = (uint16) _value_##name;

#define _A_T_int32(N, name)                                                  \
  Object* _raw_##name = __args[-(N)];                                        \
  int64 _value_##name;                                                       \
  if (_raw_##name->is_smi()) {                                               \
    _value_##name = Smi::cast(_raw_##name)->value();                         \
  } else if (_raw_##name->is_large_integer()) {                              \
    _value_##name = LargeInteger::cast(_raw_##name)->value();                \
  } else {                                                                   \
    WRONG_TYPE;                                                              \
  }                                                                          \
  if (_value_##name < INT32_MIN || _value_##name > INT32_MAX) OUT_OF_RANGE;  \
  int32 name = (int32) _value_##name;

#define _A_T_uint32(N, name)                                                 \
  Object* _raw_##name = __args[-(N)];                                        \
  int64 _value_##name;                                                       \
  if (_raw_##name->is_smi()) {                                               \
    _value_##name = Smi::cast(_raw_##name)->value();                         \
  } else if (_raw_##name->is_large_integer()) {                              \
    _value_##name = LargeInteger::cast(_raw_##name)->value();                \
  } else {                                                                   \
    WRONG_TYPE;                                                              \
  }                                                                          \
  if (_value_##name < 0 || _value_##name > UINT32_MAX) OUT_OF_RANGE;\
  uint32 name = (uint32) _value_##name;


#define _A_T_int64(N, name)                             \
  Object* _raw_##name = __args[-(N)];                   \
  int64 name;                                           \
  if (_raw_##name->is_smi()) {                          \
    name = (int64) Smi::cast(_raw_##name)->value();     \
  } else if (_raw_##name->is_large_integer()) {         \
    name = LargeInteger::cast(_raw_##name)->value();    \
  } else {                                              \
    WRONG_TYPE;                                         \
  }

#define _A_T_word(N, name)                \
  Object* _raw_##name = __args[-(N)];     \
  if (!_raw_##name->is_smi()) WRONG_TYPE; \
  word name = Smi::cast(_raw_##name)->value();

#define _A_T_double(N, name)                 \
  Object* _raw_##name = __args[-(N)];        \
  if (!_raw_##name->is_double()) WRONG_TYPE; \
  double name = Double::cast(_raw_##name)->value();

#define _A_T_to_double(N, name)                                \
  Object* _raw_##name = __args[-(N)];                          \
  double name;                                                 \
  if (_raw_##name->is_smi()) {                                 \
    name = (double) Smi::cast(_raw_##name)->value();           \
  }                                                            \
  else if (_raw_##name->is_large_integer()) {                  \
    name = (double) LargeInteger::cast(_raw_##name)->value();  \
  }                                                            \
  else if (_raw_##name->is_double()) {                         \
    name = Double::cast(_raw_##name)->value();                 \
  } else WRONG_TYPE;

#define _A_T_bool(N, name)                   \
  Object* _raw_##name = __args[-(N)];        \
  bool name = true;                          \
  if (_raw_##name == process->program()->true_object()) {}       \
  else if (_raw_##name == process->program()->false_object()) {  \
    name = false;                                                \
  } else WRONG_TYPE;

#define _A_T_cstring(N, name)                                           \
  Object* _raw_##name = __args[-(N)];                                   \
  char* _nonconst_##name = null;                                        \
  if (_raw_##name != process->program()->null_object()) {               \
    Blob _blob_##name;                                                  \
    if (!_raw_##name->byte_content(process->program(), &_blob_##name, STRINGS_ONLY)) WRONG_TYPE; \
    _nonconst_##name = unvoid_cast<char*>(calloc(_blob_##name.length() + 1, 1)); \
    if (!_nonconst_##name) MALLOC_FAILED;                               \
    memcpy(_nonconst_##name, _blob_##name.address(), _blob_##name.length()); \
  }                                                                     \
  const char* name = _nonconst_##name;                                  \
  AllocationManager _manager_##name(process, _nonconst_##name, 0);

// If it's a string, then the length is calculated including the terminating
// null.  Otherwise it's calculated without the terminating null.  MbedTLS
// seems to like this crazy semantics.  Produces two variables, called name
// and name_length.  Null is also allowed.
#define _A_T_blob_or_string_with_terminating_null(N, name)              \
  Object* _raw_##name = __args[-(N)];                                   \
  uword name##_length = 0;                                              \
  const uint8* name = 0;                                                \
  uint8* _freed_##name = 0;                                             \
  if (_raw_##name->is_string()) {                                       \
    /* Avoid copying */                                                 \
    auto str = String::cast(_raw_##name);                               \
    name = unsigned_cast(str->as_cstr());                               \
    name##_length = 1 + str->length();                                  \
  } else {                                                              \
    Blob _blob_##name;                                                  \
    if (_raw_##name->byte_content(process->program(), &_blob_##name, STRINGS_ONLY)) { \
      /* Probably a slice - send it as a string to mbedtls */           \
      name##_length = 1 + _blob_##name.length();                        \
      name = _freed_##name = unvoid_cast<uint8*>(calloc(name##_length, 1)); \
      if (!_freed_##name) MALLOC_FAILED;                                \
      memcpy(_freed_##name, _blob_##name.address(), _blob_##name.length()); \
    } else if (_raw_##name->byte_content(process->program(), &_blob_##name, STRINGS_OR_BYTE_ARRAYS)) { \
      name##_length = _blob_##name.length();                            \
      name = _blob_##name.address();                                    \
    } else if (_raw_##name != process->program()->null_object()) {      \
      WRONG_TYPE;                                                       \
    }                                                                   \
  }                                                                     \
  AllocationManager _manager_##name(process, _freed_##name, 0);

#define _A_T_StringOrSlice(N, name)                               \
  Object* _raw_##name = __args[-(N)];                             \
  Blob name;                                                      \
  if (!_raw_##name->byte_content(process->program(), &name, STRINGS_ONLY)) WRONG_TYPE;

#define _A_T_Blob(N, name)                                        \
  Object* _raw_##name = __args[-(N)];                             \
  Blob name;                                                      \
  if (!_raw_##name->byte_content(process->program(), &name, STRINGS_OR_BYTE_ARRAYS)) WRONG_TYPE;

#define _A_T_MutableBlob(N, name)                                                                  \
  Object* _raw_##name = __args[-(N)];                                                              \
  MutableBlob name;                                                                                \
  Error* _mutable_blob_error_##name;                                                               \
  if (!_raw_##name->mutable_byte_content(process, &name, &_mutable_blob_error_##name)) WRONG_TYPE; \
  if (name.address() == null) return _mutable_blob_error_##name;

#define MAKE_UNPACKING_MACRO(Type, N, name)                      \
  __ARG__(N, name##_proxy, ByteArray, is_byte_array)             \
  if (!name##_proxy->has_external_address() ||                   \
      name##_proxy->external_tag() < Type::tag_min ||            \
      name##_proxy->external_tag() > Type::tag_max)              \
    WRONG_TYPE;                                                  \
  Type* name = name##_proxy->as_external<Type>();                \
  if (!name) ALREADY_CLOSED;                                     \

#define _A_T_SimpleResourceGroup(N, name) MAKE_UNPACKING_MACRO(SimpleResourceGroup, N, name)
#define _A_T_GPIOResourceGroup(N, name)   MAKE_UNPACKING_MACRO(GPIOResourceGroup, N, name)
#define _A_T_I2CResourceGroup(N, name)    MAKE_UNPACKING_MACRO(I2CResourceGroup, N, name)
#define _A_T_I2SResourceGroup(N, name)    MAKE_UNPACKING_MACRO(I2SResourceGroup, N, name)
#define _A_T_PersistentResourceGroup(N, name)  MAKE_UNPACKING_MACRO(PersistentResourceGroup, N, name)
#define _A_T_PipeResourceGroup(N, name)   MAKE_UNPACKING_MACRO(PipeResourceGroup, N, name)
#define _A_T_SubprocessResourceGroup(N, name)  MAKE_UNPACKING_MACRO(SubprocessResourceGroup, N, name)
#define _A_T_ResourceGroup(N, name)       MAKE_UNPACKING_MACRO(ResourceGroup, N, name)
#define _A_T_SPIDevice(N, name)           MAKE_UNPACKING_MACRO(SPIDevice, N, name)
#define _A_T_SPIResourceGroup(N, name)    MAKE_UNPACKING_MACRO(SPIResourceGroup, N, name)
#define _A_T_SignalResourceGroup(N, name) MAKE_UNPACKING_MACRO(SignalResourceGroup, N, name)
#define _A_T_SocketResourceGroup(N, name) MAKE_UNPACKING_MACRO(SocketResourceGroup, N, name)
#define _A_T_TCPResourceGroup(N, name)    MAKE_UNPACKING_MACRO(TCPResourceGroup, N, name)
#define _A_T_MbedTLSResourceGroup(N, name)MAKE_UNPACKING_MACRO(MbedTLSResourceGroup, N, name)
#define _A_T_TimerResourceGroup(N, name)  MAKE_UNPACKING_MACRO(TimerResourceGroup, N, name)
#define _A_T_UDPResourceGroup(N, name)    MAKE_UNPACKING_MACRO(UDPResourceGroup, N, name)
#define _A_T_UARTResourceGroup(N, name)   MAKE_UNPACKING_MACRO(UARTResourceGroup, N, name)
#define _A_T_WifiResourceGroup(N, name)   MAKE_UNPACKING_MACRO(WifiResourceGroup, N, name)
#define _A_T_EthernetResourceGroup(N, name)   MAKE_UNPACKING_MACRO(EthernetResourceGroup, N, name)
#define _A_T_BLEResourceGroup(N, name)    MAKE_UNPACKING_MACRO(BLEResourceGroup, N, name)
#define _A_T_X509ResourceGroup(N, name)   MAKE_UNPACKING_MACRO(X509ResourceGroup, N, name)
#define _A_T_PWMResourceGroup(N, name)    MAKE_UNPACKING_MACRO(PWMResourceGroup, N, name)
#define _A_T_RpcResourceGroup(N, name)    MAKE_UNPACKING_MACRO(RpcResourceGroup, N, name)
#define _A_T_RMTResourceGroup(N, name)    MAKE_UNPACKING_MACRO(RMTResourceGroup, N, name)

#define _A_T_Resource(N, name)            MAKE_UNPACKING_MACRO(Resource, N, name)
#define _A_T_Directory(N, name)           MAKE_UNPACKING_MACRO(Directory, N, name)
#define _A_T_Font(N, name)                MAKE_UNPACKING_MACRO(Font, N, name)
#define _A_T_ImageOutputStream(N, name)   MAKE_UNPACKING_MACRO(ImageOutputStream, N, name)
#define _A_T_I2CCommand(N, name)          MAKE_UNPACKING_MACRO(I2CCommand, N, name)
#define _A_T_IntResource(N, name)         MAKE_UNPACKING_MACRO(IntResource, N, name)
#define _A_T_LookupResult(N, name)        MAKE_UNPACKING_MACRO(LookupResult, N, name)
#define _A_T_LwIPSocket(N, name)          MAKE_UNPACKING_MACRO(LwIPSocket, N, name)
#define _A_T_Timer(N, name)               MAKE_UNPACKING_MACRO(Timer, N, name)
#define _A_T_UDPSocket(N, name)           MAKE_UNPACKING_MACRO(UDPSocket, N, name)
#define _A_T_WifiEvents(N, name)          MAKE_UNPACKING_MACRO(WifiEvents, N, name)
#define _A_T_EthernetEvents(N, name)      MAKE_UNPACKING_MACRO(EthernetEvents, N, name)
#define _A_T_IPEvents(N, name)            MAKE_UNPACKING_MACRO(IPEvents, N, name)
#define _A_T_MbedTLSSocket(N, name)       MAKE_UNPACKING_MACRO(MbedTLSSocket, N, name)
#define _A_T_BaseMbedTLSSocket(N, name)   MAKE_UNPACKING_MACRO(BaseMbedTLSSocket, N, name)
#define _A_T_SslSession(N, name)          MAKE_UNPACKING_MACRO(SslSession, N, name)
#define _A_T_X509Certificate(N, name)     MAKE_UNPACKING_MACRO(X509Certificate, N, name)
#define _A_T_AesCbcContext(N, name)       MAKE_UNPACKING_MACRO(AesCbcContext, N, name)
#define _A_T_Sha1(N, name)                MAKE_UNPACKING_MACRO(Sha1, N, name)
#define _A_T_Siphash(N, name)             MAKE_UNPACKING_MACRO(Siphash, N, name)
#define _A_T_Sha256(N, name)              MAKE_UNPACKING_MACRO(Sha256, N, name)
#define _A_T_Adler32(N, name)             MAKE_UNPACKING_MACRO(Adler32, N, name)
#define _A_T_ZlibRle(N, name)             MAKE_UNPACKING_MACRO(ZlibRle, N, name)
#define _A_T_UARTResource(N, name)        MAKE_UNPACKING_MACRO(UARTResource, N, name)
#define _A_T_I2SResource(N, name)         MAKE_UNPACKING_MACRO(I2SResource, N, name)
#define _A_T_AdcState(N, name)            MAKE_UNPACKING_MACRO(AdcState, N, name)
#define _A_T_PWMResource(N, name)         MAKE_UNPACKING_MACRO(PWMResource, N, name)
#define _A_T_GAPResource(N, name)         MAKE_UNPACKING_MACRO(GAPResource, N, name)
#define _A_T_GATTResource(N, name)        MAKE_UNPACKING_MACRO(GATTResource, N, name)
#define _A_T_BLEServerConfigGroup(N, name)  MAKE_UNPACKING_MACRO(BLEServerConfigGroup, N, name)
#define _A_T_BLEServerServiceResource(N, name)  MAKE_UNPACKING_MACRO(BLEServerServiceResource, N, name)
#define _A_T_BLEServerCharacteristicResource(N, name)  MAKE_UNPACKING_MACRO(BLEServerCharacteristicResource, N, name)
#define _A_T_ServiceDescription(N, name)  MAKE_UNPACKING_MACRO(ServiceDescription, N, name)
#define _A_T_Peer(N, name)                MAKE_UNPACKING_MACRO(Peer, N, name)
#define _A_T_Channel(N, name)             MAKE_UNPACKING_MACRO(Channel, N, name)

// ARGS is expanded to one of the following depending on number of passed parameters.
#define _ODD ARGS cannot take odd number of arguments

#define _A_2(t1, n1) \
  _A_T_##t1(0, n1);

#define _A_4(t1, n1, t2, n2) \
  _A_T_##t1(0, n1); \
  _A_T_##t2(1, n2);

#define _A_6(t1, n1, t2, n2, t3, n3) \
  _A_T_##t1(0, n1); \
  _A_T_##t2(1, n2); \
  _A_T_##t3(2, n3);

#define _A_8(t1, n1, t2, n2, t3, n3, t4, n4) \
  _A_T_##t1(0, n1); \
  _A_T_##t2(1, n2); \
  _A_T_##t3(2, n3); \
  _A_T_##t4(3, n4);

#define _A_10(t1, n1, t2, n2, t3, n3, t4, n4, t5, n5) \
  _A_T_##t1(0, n1); \
  _A_T_##t2(1, n2); \
  _A_T_##t3(2, n3); \
  _A_T_##t4(3, n4); \
  _A_T_##t5(4, n5);

#define _A_12(t1, n1, t2, n2, t3, n3, t4, n4, t5, n5, t6, n6) \
  _A_T_##t1(0, n1); \
  _A_T_##t2(1, n2); \
  _A_T_##t3(2, n3); \
  _A_T_##t4(3, n4); \
  _A_T_##t5(4, n5); \
  _A_T_##t6(5, n6);

#define _A_14(t1, n1, t2, n2, t3, n3, t4, n4, t5, n5, t6, n6, t7, n7) \
  _A_T_##t1(0, n1); \
  _A_T_##t2(1, n2); \
  _A_T_##t3(2, n3); \
  _A_T_##t4(3, n4); \
  _A_T_##t5(4, n5); \
  _A_T_##t6(5, n6); \
  _A_T_##t7(6, n7);

#define _A_16(t1, n1, t2, n2, t3, n3, t4, n4, t5, n5, t6, n6, t7, n7, t8, n8) \
  _A_T_##t1(0, n1); \
  _A_T_##t2(1, n2); \
  _A_T_##t3(2, n3); \
  _A_T_##t4(3, n4); \
  _A_T_##t5(4, n5); \
  _A_T_##t6(5, n6); \
  _A_T_##t7(6, n7); \
  _A_T_##t8(7, n8);

#define _A_18(t1, n1, t2, n2, t3, n3, t4, n4, t5, n5, t6, n6, t7, n7, t8, n8, t9, n9) \
  _A_T_##t1(0, n1); \
  _A_T_##t2(1, n2); \
  _A_T_##t3(2, n3); \
  _A_T_##t4(3, n4); \
  _A_T_##t5(4, n5); \
  _A_T_##t6(5, n6); \
  _A_T_##t7(6, n7); \
  _A_T_##t8(7, n8); \
  _A_T_##t9(8, n9);

#define _A_20(t1, n1, t2, n2, t3, n3, t4, n4, t5, n5, t6, n6, t7, n7, t8, n8, t9, n9, t10, n10) \
  _A_T_##t1(0, n1); \
  _A_T_##t2(1, n2); \
  _A_T_##t3(2, n3); \
  _A_T_##t4(3, n4); \
  _A_T_##t5(4, n5); \
  _A_T_##t6(5, n6); \
  _A_T_##t7(6, n7); \
  _A_T_##t8(7, n8); \
  _A_T_##t9(8, n9); \
  _A_T_##t10(9, n10);

#define _A_22(t1, n1, t2, n2, t3, n3, t4, n4, t5, n5, t6, n6, t7, n7, t8, n8, t9, n9, t10, n10, t11, n11) \
  _A_T_##t1(0, n1); \
  _A_T_##t2(1, n2); \
  _A_T_##t3(2, n3); \
  _A_T_##t4(3, n4); \
  _A_T_##t5(4, n5); \
  _A_T_##t6(5, n6); \
  _A_T_##t7(6, n7); \
  _A_T_##t8(7, n8); \
  _A_T_##t9(8, n9); \
  _A_T_##t10(9, n10); \
  _A_T_##t11(10, n11);

#define _A_24(t1, n1, t2, n2, t3, n3, t4, n4, t5, n5, t6, n6, t7, n7, t8, n8, t9, n9, t10, n10, t11, n11, t12, n12) \
  _A_T_##t1(0, n1); \
  _A_T_##t2(1, n2); \
  _A_T_##t3(2, n3); \
  _A_T_##t4(3, n4); \
  _A_T_##t5(4, n5); \
  _A_T_##t6(5, n6); \
  _A_T_##t7(6, n7); \
  _A_T_##t8(7, n8); \
  _A_T_##t9(8, n9); \
  _A_T_##t10(9, n10); \
  _A_T_##t11(10, n11); \
  _A_T_##t12(11, n12);

#define _OVERRIDE(_1, _2, _3, _4, _5, _6, _7, _8, _9, _10, _11, _12, _13, _14, _15, _16, _17, _18, _19, _20, _21, _22, _23, _24, NAME, ...) NAME

#define ARGS(...)        \
  _OVERRIDE(__VA_ARGS__, \
    _A_24, _ODD,         \
    _A_22, _ODD,         \
    _A_20, _ODD,         \
    _A_18, _ODD,         \
    _A_16, _ODD,         \
    _A_14, _ODD,         \
    _A_12, _ODD,         \
    _A_10, _ODD,         \
    _A_8,  _ODD,         \
    _A_6,  _ODD,         \
    _A_4,  _ODD,         \
    _A_2,  _ODD)(__VA_ARGS__)

// Macro for return a boolean object.
#define BOOL(value) ((value) ? process->program()->true_object() : process->program()->false_object())

#define ALLOCATION_FAILED return Primitive::mark_as_error(process->program()->allocation_failed())
#define ALREADY_EXISTS return Primitive::mark_as_error(process->program()->already_exists())
#define FILE_NOT_FOUND return Primitive::mark_as_error(process->program()->file_not_found())
#define HARDWARE_ERROR return Primitive::mark_as_error(process->program()->hardware_error())
#define ILLEGAL_UTF_8 return Primitive::mark_as_error(process->program()->illegal_utf_8())
#define INVALID_ARGUMENT return Primitive::mark_as_error(process->program()->invalid_argument())
#define MALLOC_FAILED return Primitive::mark_as_error(process->program()->malloc_failed())
#define CROSS_PROCESS_GC return Primitive::mark_as_error(process->program()->cross_process_gc())
#define NEGATIVE_ARGUMENT return Primitive::mark_as_error(process->program()->negative_argument())
#define OUT_OF_BOUNDS return Primitive::mark_as_error(process->program()->out_of_bounds())
#define OUT_OF_RANGE return Primitive::mark_as_error(process->program()->out_of_range())
#define ALREADY_IN_USE return Primitive::mark_as_error(process->program()->already_in_use())
#define OVERFLOW_ return Primitive::mark_as_error(process->program()->overflow())
#define PERMISSION_DENIED return Primitive::mark_as_error(process->program()->permission_denied())
#define QUOTA_EXCEEDED return Primitive::mark_as_error(process->program()->quota_exceeded())
#define UNIMPLEMENTED_PRIMITIVE return Primitive::mark_as_error(process->program()->unimplemented())
#define WRONG_TYPE return Primitive::mark_as_error(process->program()->wrong_object_type())
#define ALREADY_CLOSED return Primitive::mark_as_error(process->program()->already_closed())

#define OTHER_ERROR return Primitive::mark_as_error(process->program()->error())

// Support for validating a primitive is only invoked from the system process.
#define PRIVILEGED \
  if (!process->is_privileged()) return Primitive::mark_as_error(process->program()->privileged_primitive());

// ----------------------------------------------------------------------------

struct PrimitiveEntry {
  void* function;
  int arity;
};

class Primitive {
 public:
  typedef Object* Entry(Process* process, Object** arguments);

  static void set_up();

  // Use temporary tagging for marking an error.
  static bool is_error(Object* object) { return object->is_marked(); }
  static HeapObject* mark_as_error(String* string) { return string->mark(); }
  static String* unmark_from_error(Object* object) { return String::cast(object->unmark()); }
  static Object* os_error(int error, Process* process);

  // Module-specific primitive lookup. May return null if the primitive isn't linked in.
  static const PrimitiveEntry* at(unsigned module, unsigned index) {
    const PrimitiveEntry* table = _primitives[module];
    return (table == null) ? null : &table[index];
  }

  // Allocates or returns allocation failure.
  static Object* allocate_double(double value, Process* process);
  static Object* allocate_large_integer(int64 value, Process* process);
  static Object* allocate_array(int length, Object* filler, Process* process);

  static Object* integer(int64 value, Process* process) {
    if (Smi::is_valid(value)) return Smi::from((word) value);
    return allocate_large_integer(value, process);
  }

 private:
  static const PrimitiveEntry* _primitives[];
};

} // namespace toit<|MERGE_RESOLUTION|>--- conflicted
+++ resolved
@@ -383,13 +383,8 @@
   PRIMITIVE(set_idle_threshold, 2)           \
   PRIMITIVE(config_tx, 12)                   \
   PRIMITIVE(config_bidirectional_pin, 2)     \
-<<<<<<< HEAD
   PRIMITIVE(transmit, 2)                     \
   PRIMITIVE(transmit_and_receive, 6)         \
-=======
-  PRIMITIVE(transfer, 2)                     \
-  PRIMITIVE(transfer_and_receive, 6)         \
->>>>>>> bd42b830
 
 #define MODULE_CRYPTO(PRIMITIVE)             \
   PRIMITIVE(sha1_start, 1)                   \
