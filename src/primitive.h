--- conflicted
+++ resolved
@@ -297,11 +297,7 @@
   PRIMITIVE(add_certificate, 4)              \
   PRIMITIVE(error, 2)                        \
   PRIMITIVE(get_internals, 1)                \
-<<<<<<< HEAD
-  PRIMITIVE(get_random, 2)                   \
-=======
   PRIMITIVE(get_random, 1)                   \
->>>>>>> 809dfc31
 
 #define MODULE_WIFI(PRIMITIVE)               \
   PRIMITIVE(init, 1)                         \
