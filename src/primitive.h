// Copyright (C) 2018 Toitware ApS.
//
// This library is free software; you can redistribute it and/or
// modify it under the terms of the GNU Lesser General Public
// License as published by the Free Software Foundation; version
// 2.1 only.
//
// This library is distributed in the hope that it will be useful,
// but WITHOUT ANY WARRANTY; without even the implied warranty of
// MERCHANTABILITY or FITNESS FOR A PARTICULAR PURPOSE.  See the GNU
// Lesser General Public License for more details.
//
// The license can be found in the file `LICENSE` in the top level
// directory of this repository.

#pragma once

#include <mbedtls/aes.h>

#include "top.h"
#include "objects.h"
#include "program.h"

namespace toit {

// ----------------------------------------------------------------------------

#define MODULES(M)                           \
  M(core,    MODULE_CORE)                    \
  M(timer,   MODULE_TIMER)                   \
  M(tcp,     MODULE_TCP)                     \
  M(udp,     MODULE_UDP)                     \
  M(tls,     MODULE_TLS)                     \
  M(esp32,   MODULE_ESP32)                   \
  M(i2c,     MODULE_I2C)                     \
  M(i2s,     MODULE_I2S)                     \
  M(spi,     MODULE_SPI)                     \
  M(spi_linux, MODULE_SPI_LINUX)             \
  M(uart,    MODULE_UART)                    \
  M(rmt,     MODULE_RMT)                     \
  M(pcnt,    MODULE_PCNT)                    \
  M(crypto,  MODULE_CRYPTO)                  \
  M(encoding,MODULE_ENCODING)                \
  M(font,    MODULE_FONT)                    \
  M(bitmap,  MODULE_BITMAP)                  \
  M(events,  MODULE_EVENTS)                  \
  M(wifi,    MODULE_WIFI)                    \
  M(ethernet,MODULE_ETHERNET)                \
  M(ble,     MODULE_BLE)                     \
  M(dhcp,    MODULE_DHCP)                    \
  M(snapshot,MODULE_SNAPSHOT)                \
  M(image,   MODULE_IMAGE)                   \
  M(blob,    MODULE_BLOB)                    \
  M(gpio,    MODULE_GPIO)                    \
  M(adc,     MODULE_ADC)                     \
  M(dac,     MODULE_DAC)                     \
  M(pwm,     MODULE_PWM)                     \
  M(programs_registry, MODULE_PROGRAMS_REGISTRY) \
  M(flash,   MODULE_FLASH_REGISTRY)          \
  M(file,    MODULE_FILE)                    \
  M(pipe,    MODULE_PIPE)                    \
  M(zlib,    MODULE_ZLIB)                    \
  M(subprocess, MODULE_SUBPROCESS)           \
  M(math,    MODULE_MATH)                    \
  M(x509,    MODULE_X509)                    \
  M(flash_kv, MODULE_FLASH_KV)               \
  M(debug,   MODULE_DEBUG)                   \

#define MODULE_CORE(PRIMITIVE)               \
  PRIMITIVE(write_string_on_stdout, 2)       \
  PRIMITIVE(write_string_on_stderr, 2)       \
  PRIMITIVE(time, 0)                         \
  PRIMITIVE(time_info, 2)                    \
  PRIMITIVE(seconds_since_epoch_local, 7)    \
  PRIMITIVE(set_tz, 1)                       \
  PRIMITIVE(platform, 0)                     \
  PRIMITIVE(process_stats, 3)                \
  PRIMITIVE(bytes_allocated_delta, 0)        \
  PRIMITIVE(string_length, 1)                \
  PRIMITIVE(string_at, 2)                    \
  PRIMITIVE(string_raw_at, 2)                \
  PRIMITIVE(array_length, 1)                 \
  PRIMITIVE(array_at, 2)                     \
  PRIMITIVE(array_at_put, 3)                 \
  PRIMITIVE(array_new, 2)                    \
  PRIMITIVE(array_expand, 3)                 \
  PRIMITIVE(array_replace, 5)                \
  PRIMITIVE(list_add, 2)                     \
  PRIMITIVE(smi_unary_minus, 1)              \
  PRIMITIVE(smi_not, 1)                      \
  PRIMITIVE(smi_and, 2)                      \
  PRIMITIVE(smi_or, 2)                       \
  PRIMITIVE(smi_xor, 2)                      \
  PRIMITIVE(string_add, 2)                   \
  PRIMITIVE(string_slice, 3)                 \
  PRIMITIVE(int64_to_string, 2)              \
  PRIMITIVE(printf_style_int64_to_string, 2) \
  PRIMITIVE(smi_to_string_base_10, 1)        \
  PRIMITIVE(compare_to, 2)                   \
  PRIMITIVE(min_special_compare_to, 2)       \
  PRIMITIVE(blob_equals, 2)                  \
  PRIMITIVE(string_compare, 2)               \
  PRIMITIVE(string_rune_count, 1)            \
  PRIMITIVE(object_equals, 2)                \
  PRIMITIVE(identical, 2)                    \
  PRIMITIVE(random, 0)                       \
  PRIMITIVE(random_seed, 1)                  \
  PRIMITIVE(add_entropy, 1)                  \
  PRIMITIVE(count_leading_zeros, 1)          \
  PRIMITIVE(number_to_float, 1)              \
  PRIMITIVE(put_uint_big_endian, 5)          \
  PRIMITIVE(read_int_big_endian, 4)          \
  PRIMITIVE(read_uint_big_endian, 4)         \
  PRIMITIVE(put_uint_little_endian, 5)       \
  PRIMITIVE(read_int_little_endian, 4)       \
  PRIMITIVE(read_uint_little_endian, 4)      \
  PRIMITIVE(put_float_64_little_endian, 4)   \
  PRIMITIVE(put_float_32_little_endian, 4)   \
  PRIMITIVE(smi_add, 2)                      \
  PRIMITIVE(smi_subtract, 2)                 \
  PRIMITIVE(smi_multiply, 2)                 \
  PRIMITIVE(smi_divide, 2)                   \
  PRIMITIVE(float_unary_minus, 1)            \
  PRIMITIVE(float_add, 2)                    \
  PRIMITIVE(float_subtract, 2)               \
  PRIMITIVE(float_multiply, 2)               \
  PRIMITIVE(float_divide, 2)                 \
  PRIMITIVE(float_mod, 2)                    \
  PRIMITIVE(float_round, 2)                  \
  PRIMITIVE(float_parse, 3)                  \
  PRIMITIVE(float_sign, 1)                   \
  PRIMITIVE(float_is_nan, 1)                 \
  PRIMITIVE(float_is_finite, 1)              \
  PRIMITIVE(int_parse, 4)                    \
  PRIMITIVE(smi_less_than, 2)                \
  PRIMITIVE(smi_less_than_or_equal, 2)       \
  PRIMITIVE(smi_greater_than, 2)             \
  PRIMITIVE(smi_greater_than_or_equal, 2)    \
  PRIMITIVE(smi_mod, 2)                      \
  PRIMITIVE(float_less_than, 2)              \
  PRIMITIVE(float_less_than_or_equal, 2)     \
  PRIMITIVE(float_greater_than, 2)           \
  PRIMITIVE(float_greater_than_or_equal, 2)  \
  PRIMITIVE(string_hash_code, 1)             \
  PRIMITIVE(blob_hash_code, 1)               \
  PRIMITIVE(hash_simple_json_string, 2)      \
  PRIMITIVE(compare_simple_json_string, 3)   \
  PRIMITIVE(size_of_json_number, 2)          \
  PRIMITIVE(json_skip_whitespace, 2)         \
  PRIMITIVE(smi_equals, 2)                   \
  PRIMITIVE(float_equals, 2)                 \
  PRIMITIVE(smi_shift_right,  2)             \
  PRIMITIVE(smi_unsigned_shift_right,  2)    \
  PRIMITIVE(smi_shift_left, 2)               \
  PRIMITIVE(float_to_string, 2)              \
  PRIMITIVE(float_to_raw, 1)                 \
  PRIMITIVE(raw_to_float, 1)                 \
  PRIMITIVE(float_to_raw32, 1)               \
  PRIMITIVE(raw32_to_float, 1)               \
  PRIMITIVE(object_class_id, 1)              \
  PRIMITIVE(number_to_integer, 1)            \
  PRIMITIVE(float_sqrt, 1)                   \
  PRIMITIVE(float_ceil, 1)                   \
  PRIMITIVE(float_floor, 1)                  \
  PRIMITIVE(float_trunc, 1)                  \
  PRIMITIVE(command, 0)                      \
  PRIMITIVE(args, 0)                         \
  PRIMITIVE(hatch, 2)                        \
  PRIMITIVE(hatch_method, 0)                 \
  PRIMITIVE(hatch_args, 0)                   \
  PRIMITIVE(get_generic_resource_group, 0)   \
  PRIMITIVE(signal_kill, 1)                  \
  PRIMITIVE(current_process_id, 0)           \
  PRIMITIVE(process_send, 3)                 \
  PRIMITIVE(task_has_messages, 0)            \
  PRIMITIVE(task_receive_message, 0)         \
  PRIMITIVE(concat_strings, 1)               \
  PRIMITIVE(task_current, 0)                 \
  PRIMITIVE(task_new, 1)                     \
  PRIMITIVE(task_transfer, 2)                \
  PRIMITIVE(task_stack, 1)                   \
  PRIMITIVE(gc_count, 0)                     \
  PRIMITIVE(byte_array_is_raw_bytes, 1)      \
  PRIMITIVE(byte_array_length, 1)            \
  PRIMITIVE(byte_array_at, 2)                \
  PRIMITIVE(byte_array_at_put, 3)            \
  PRIMITIVE(byte_array_new, 1)               \
  PRIMITIVE(byte_array_new_external, 1)      \
  PRIMITIVE(byte_array_replace, 5)           \
  PRIMITIVE(byte_array_is_valid_string_content, 3) \
  PRIMITIVE(byte_array_convert_to_string, 3) \
  PRIMITIVE(blob_index_of, 4)                \
  PRIMITIVE(string_from_rune, 1)             \
  PRIMITIVE(string_write_to_byte_array, 5)   \
  PRIMITIVE(create_off_heap_byte_array, 1)   \
  PRIMITIVE(add_finalizer, 2)                \
  PRIMITIVE(remove_finalizer, 1)             \
  PRIMITIVE(large_integer_unary_minus, 1)    \
  PRIMITIVE(large_integer_not, 1)            \
  PRIMITIVE(large_integer_and, 2)            \
  PRIMITIVE(large_integer_or, 2)             \
  PRIMITIVE(large_integer_xor, 2)            \
  PRIMITIVE(large_integer_shift_right,  2)   \
  PRIMITIVE(large_integer_unsigned_shift_right,  2) \
  PRIMITIVE(large_integer_shift_left, 2)     \
  PRIMITIVE(large_integer_add, 2)            \
  PRIMITIVE(large_integer_subtract, 2)       \
  PRIMITIVE(large_integer_multiply, 2)       \
  PRIMITIVE(large_integer_divide, 2)         \
  PRIMITIVE(large_integer_mod, 2)            \
  PRIMITIVE(large_integer_equals, 2)         \
  PRIMITIVE(large_integer_less_than, 2)             \
  PRIMITIVE(large_integer_less_than_or_equal, 2)    \
  PRIMITIVE(large_integer_greater_than, 2)          \
  PRIMITIVE(large_integer_greater_than_or_equal, 2) \
  PRIMITIVE(vm_sdk_version, 0)               \
  PRIMITIVE(vm_sdk_info, 0)                  \
  PRIMITIVE(vm_sdk_model, 0)                 \
  PRIMITIVE(app_sdk_version, 0)              \
  PRIMITIVE(app_sdk_info, 0)                 \
  PRIMITIVE(encode_object, 1)                \
  PRIMITIVE(encode_error, 2)                 \
  PRIMITIVE(rebuild_hash_index, 2)           \
  PRIMITIVE(profiler_install, 1)             \
  PRIMITIVE(profiler_start, 0)               \
  PRIMITIVE(profiler_stop, 0)                \
  PRIMITIVE(profiler_encode, 2)              \
  PRIMITIVE(profiler_uninstall, 0)           \
  PRIMITIVE(set_max_heap_size, 1)            \
  PRIMITIVE(get_real_time_clock, 0)          \
  PRIMITIVE(set_real_time_clock, 2)          \
  PRIMITIVE(get_system_time, 0)              \
  PRIMITIVE(debug_set_memory_limit, 1)       \
  PRIMITIVE(dump_heap, 1)                    \
  PRIMITIVE(serial_print_heap_report, 2)     \
  PRIMITIVE(get_env, 1)                      \
  PRIMITIVE(varint_encode, 3)                \
  PRIMITIVE(varint_decode, 2)                \
  PRIMITIVE(literal_index, 1)                \
  PRIMITIVE(word_size, 0)                    \

#define MODULE_TIMER(PRIMITIVE)              \
  PRIMITIVE(init, 0)                         \
  PRIMITIVE(create, 1)                       \
  PRIMITIVE(arm, 2)                          \
  PRIMITIVE(delete, 2)                       \

#define MODULE_TCP(PRIMITIVE)                \
  PRIMITIVE(init, 0)                         \
  PRIMITIVE(close, 2)                        \
  PRIMITIVE(close_write, 2)                  \
  PRIMITIVE(connect, 4)                      \
  PRIMITIVE(accept, 2)                       \
  PRIMITIVE(listen, 4)                       \
  PRIMITIVE(write, 5)                        \
  PRIMITIVE(read, 2)                         \
  PRIMITIVE(error, 1)                        \
  PRIMITIVE(get_option, 3)                   \
  PRIMITIVE(set_option, 4)                   \
  PRIMITIVE(gc, 1)                           \

#define MODULE_UDP(PRIMITIVE)                \
  PRIMITIVE(init, 0)                         \
  PRIMITIVE(bind, 3)                         \
  PRIMITIVE(connect, 4)                      \
  PRIMITIVE(receive, 3)                      \
  PRIMITIVE(send, 7)                         \
  PRIMITIVE(get_option, 3)                   \
  PRIMITIVE(set_option, 4)                   \
  PRIMITIVE(error, 1)                        \
  PRIMITIVE(close, 2)                        \
  PRIMITIVE(gc, 1)                           \

#define MODULE_TLS(PRIMITIVE)                \
  PRIMITIVE(init, 1)                         \
  PRIMITIVE(deinit, 1)                       \
  PRIMITIVE(init_socket, 2)                  \
  PRIMITIVE(create, 2)                       \
  PRIMITIVE(set_outgoing, 3)                 \
  PRIMITIVE(get_outgoing_fullness, 1)        \
  PRIMITIVE(set_incoming, 3)                 \
  PRIMITIVE(get_incoming_from, 1)            \
  PRIMITIVE(handshake, 1)                    \
  PRIMITIVE(close, 1)                        \
  PRIMITIVE(close_write, 1)                  \
  PRIMITIVE(read, 1)                         \
  PRIMITIVE(write, 4)                        \
  PRIMITIVE(add_root_certificate, 2)         \
  PRIMITIVE(add_certificate, 4)              \
  PRIMITIVE(error, 2)                        \
  PRIMITIVE(get_session, 1)                  \
  PRIMITIVE(set_session, 2)                  \

#define MODULE_WIFI(PRIMITIVE)               \
  PRIMITIVE(init, 1)                         \
  PRIMITIVE(close, 1)                        \
  PRIMITIVE(connect, 3)                      \
  PRIMITIVE(establish, 5)                    \
  PRIMITIVE(setup_ip, 1)                     \
  PRIMITIVE(disconnect, 2)                   \
  PRIMITIVE(disconnect_reason, 1)            \
  PRIMITIVE(get_ip, 1)                       \
  PRIMITIVE(get_rssi, 1)                     \

#define MODULE_ETHERNET(PRIMITIVE)           \
  PRIMITIVE(init_esp32, 5)                   \
  PRIMITIVE(init_spi, 3)                     \
  PRIMITIVE(close, 1)                        \
  PRIMITIVE(connect, 1)                      \
  PRIMITIVE(setup_ip, 1)                     \
  PRIMITIVE(disconnect, 2)                   \
  PRIMITIVE(get_ip, 1)                       \

#define MODULE_BLE(PRIMITIVE)                \
  PRIMITIVE(init, 1)                         \
  PRIMITIVE(gap, 1)                          \
  PRIMITIVE(close, 1)                        \
  PRIMITIVE(scan_start, 2)                   \
  PRIMITIVE(scan_next, 1)                    \
  PRIMITIVE(scan_stop, 1)                    \
  PRIMITIVE(advertise_start, 4)              \
  PRIMITIVE(advertise_config, 4)             \
  PRIMITIVE(advertise_stop, 1)               \
  PRIMITIVE(connect, 3)                      \
  PRIMITIVE(get_gatt, 1)                     \
  PRIMITIVE(request_result, 1)               \
  PRIMITIVE(request_data, 1)                 \
  PRIMITIVE(send_data, 3)                    \
  PRIMITIVE(request_service, 2)              \
  PRIMITIVE(request_characteristic, 3)       \
  PRIMITIVE(request_attribute, 2)            \
  PRIMITIVE(server_configuration_init, 0)    \
  PRIMITIVE(server_configuration_dispose, 1) \
  PRIMITIVE(add_server_service, 2)           \
  PRIMITIVE(add_server_characteristic, 4)    \
  PRIMITIVE(set_characteristics_value, 2)    \
  PRIMITIVE(notify_characteristics_value, 2) \
  PRIMITIVE(get_characteristics_value, 1)    \

#define MODULE_DHCP(PRIMITIVE)               \
  PRIMITIVE(wait_for_lwip_dhcp_on_linux, 0)  \

#define MODULE_ESP32(PRIMITIVE)              \
  PRIMITIVE(ota_begin, 2)                    \
  PRIMITIVE(ota_write, 1)                    \
  PRIMITIVE(ota_end, 2)                      \
  PRIMITIVE(ota_state, 0)                    \
  PRIMITIVE(ota_validate, 0)                 \
  PRIMITIVE(ota_rollback, 0)                 \
  PRIMITIVE(reset_reason, 0)                 \
  PRIMITIVE(enable_external_wakeup, 2)       \
  PRIMITIVE(wakeup_cause, 0)                 \
  PRIMITIVE(ext1_wakeup_status, 1)           \
  PRIMITIVE(total_deep_sleep_time, 0)        \
  PRIMITIVE(total_run_time, 0)               \
  PRIMITIVE(image_config, 0)                 \
  PRIMITIVE(get_mac_address, 0)              \
  PRIMITIVE(rtc_user_bytes, 0)               \

#define MODULE_I2C(PRIMITIVE)                \
  PRIMITIVE(init, 3)                         \
  PRIMITIVE(close, 1)                        \
  PRIMITIVE(write, 3)                        \
  PRIMITIVE(write_reg, 4)                    \
  PRIMITIVE(write_address, 4)                \
  PRIMITIVE(read, 3)                         \
  PRIMITIVE(read_reg, 4)                     \
  PRIMITIVE(read_address, 4)                 \

#define MODULE_I2S(PRIMITIVE)                \
  PRIMITIVE(init, 0)                         \
  PRIMITIVE(create, 12)                      \
  PRIMITIVE(close, 2)                        \
  PRIMITIVE(write, 2)                        \
  PRIMITIVE(read,  1)                        \
  PRIMITIVE(read_to_buffer, 2)               \

#define MODULE_SPI(PRIMITIVE)                \
  PRIMITIVE(init, 3)                         \
  PRIMITIVE(close, 1)                        \
  PRIMITIVE(device, 7)                       \
  PRIMITIVE(device_close, 2)                 \
  PRIMITIVE(transfer, 9)                     \
  PRIMITIVE(acquire_bus, 1)                  \
  PRIMITIVE(release_bus, 1)                  \

#define MODULE_SPI_LINUX(PRIMITIVE)          \
  PRIMITIVE(open, 1)                         \
  PRIMITIVE(transfer, 8)                     \

#define MODULE_UART(PRIMITIVE)               \
  PRIMITIVE(init, 0)                         \
  PRIMITIVE(create, 10)                      \
  PRIMITIVE(close, 2)                        \
  PRIMITIVE(get_baud_rate, 1)                \
  PRIMITIVE(set_baud_rate, 2)                \
  PRIMITIVE(write, 6)                        \
  PRIMITIVE(read, 1)                         \
  PRIMITIVE(wait_tx, 1)                      \

#define MODULE_RMT(PRIMITIVE)                \
  PRIMITIVE(init, 0)                         \
  PRIMITIVE(channel_new, 3)                  \
  PRIMITIVE(channel_delete, 2)               \
  PRIMITIVE(config_rx, 8)                    \
  PRIMITIVE(config_tx, 11)                   \
  PRIMITIVE(get_idle_threshold, 1)           \
  PRIMITIVE(set_idle_threshold, 2)           \
  PRIMITIVE(config_bidirectional_pin, 2)     \
  PRIMITIVE(transmit, 2)                     \
  PRIMITIVE(transmit_done, 2)                \
  PRIMITIVE(prepare_receive, 1)              \
  PRIMITIVE(start_receive, 2)                \
  PRIMITIVE(receive, 3)                      \
  PRIMITIVE(stop_receive, 1)                 \

#define MODULE_PCNT(PRIMITIVE)               \
  PRIMITIVE(init, 0)                         \
  PRIMITIVE(new_unit, 4)                     \
  PRIMITIVE(close_unit, 1)                   \
  PRIMITIVE(new_channel, 7)                  \
  PRIMITIVE(close_channel, 2)                \
  PRIMITIVE(start, 1)                        \
  PRIMITIVE(stop, 1)                         \
  PRIMITIVE(clear, 1)                        \
  PRIMITIVE(get_count, 1)                    \

#define MODULE_CRYPTO(PRIMITIVE)             \
  PRIMITIVE(sha1_start, 1)                   \
  PRIMITIVE(sha1_add, 4)                     \
  PRIMITIVE(sha1_get, 1)                     \
  PRIMITIVE(sha256_start, 1)                 \
  PRIMITIVE(sha256_add, 4)                   \
  PRIMITIVE(sha256_get, 1)                   \
  PRIMITIVE(siphash_start, 5)                \
  PRIMITIVE(siphash_add, 4)                  \
  PRIMITIVE(siphash_get, 1)                  \
  PRIMITIVE(aes_cbc_init, 4)                 \
  PRIMITIVE(aes_cbc_crypt, 5)                \
  PRIMITIVE(aes_cbc_close, 1)                \

#define MODULE_ENCODING(PRIMITIVE)           \
  PRIMITIVE(base64_encode, 2)                \
  PRIMITIVE(base64_decode, 2)                \
  PRIMITIVE(hex_encode, 1)                   \
  PRIMITIVE(hex_decode, 1)                   \

#define MODULE_FONT(PRIMITIVE)               \
  PRIMITIVE(get_font, 2)                     \
  PRIMITIVE(get_text_size, 3)                \
  PRIMITIVE(get_nonbuiltin, 2)               \
  PRIMITIVE(delete_font, 1)                  \
  PRIMITIVE(contains, 2)                     \

#define MODULE_BITMAP(PRIMITIVE)             \
  PRIMITIVE(draw_text, 8)                    \
  PRIMITIVE(byte_draw_text, 8)               \
  PRIMITIVE(draw_bitmap, 10)                 \
  PRIMITIVE(draw_bytemap, 9)                 \
  PRIMITIVE(byte_zap, 2)                     \
  PRIMITIVE(blit, 11)                        \
  PRIMITIVE(rectangle, 7)                    \
  PRIMITIVE(byte_rectangle, 7)               \
  PRIMITIVE(composit, 6)                     \
  PRIMITIVE(bytemap_blur, 4)                 \

#define MODULE_EVENTS(PRIMITIVE)             \
  PRIMITIVE(read_state, 2)                   \
  PRIMITIVE(register_monitor_notifier, 3)    \
  PRIMITIVE(unregister_monitor_notifier, 2)  \

#define MODULE_SNAPSHOT(PRIMITIVE)           \
  PRIMITIVE(launch, 3)                       \

#define MODULE_SERIALIZATION(PRIMITIVE)      \
  PRIMITIVE(serialize, 1)                    \
  PRIMITIVE(deserialize, 1)                  \

#define MODULE_IMAGE(PRIMITIVE)              \
  PRIMITIVE(current_id, 0)                   \
  PRIMITIVE(writer_create, 2)                \
  PRIMITIVE(writer_write, 4)                 \
  PRIMITIVE(writer_commit, 1)                \
  PRIMITIVE(writer_close, 1)                 \

#define MODULE_BLOB(PRIMITIVE)               \
  PRIMITIVE(writer_create, 2)                \
  PRIMITIVE(writer_write, 2)                 \
  PRIMITIVE(writer_commit, 4)                \
  PRIMITIVE(writer_close, 1)                 \
  PRIMITIVE(content, 1)                      \
  PRIMITIVE(prepare_app_content, 2)          \
  PRIMITIVE(app_content, 1)                  \

#define MODULE_GPIO(PRIMITIVE)               \
  PRIMITIVE(init, 0)                         \
  PRIMITIVE(use, 2)                          \
  PRIMITIVE(unuse, 2)                        \
  PRIMITIVE(config, 6)                       \
  PRIMITIVE(get, 1)                          \
  PRIMITIVE(set, 2)                          \
  PRIMITIVE(config_interrupt, 2)             \

#define MODULE_ADC(PRIMITIVE)               \
  PRIMITIVE(init, 4)                        \
  PRIMITIVE(get, 2)                         \
  PRIMITIVE(close, 1)                       \

#define MODULE_DAC(PRIMITIVE)               \
  PRIMITIVE(init, 0)                        \
  PRIMITIVE(use, 3)                         \
  PRIMITIVE(unuse, 2)                       \
  PRIMITIVE(set, 2)                         \
  PRIMITIVE(cosine_wave, 5)                 \

#define MODULE_PWM(PRIMITIVE)                \
  PRIMITIVE(init, 2)                         \
  PRIMITIVE(close, 1)                        \
  PRIMITIVE(start, 3)                        \
  PRIMITIVE(factor, 2)                       \
  PRIMITIVE(set_factor, 3)                   \
  PRIMITIVE(frequency, 1)                    \
  PRIMITIVE(set_frequency, 2)                \
  PRIMITIVE(close_channel, 2)                \

#define MODULE_PROGRAMS_REGISTRY(PRIMITIVE)  \
  PRIMITIVE(next_group_id, 0)                \
  PRIMITIVE(spawn, 3)                        \
  PRIMITIVE(is_running, 2)                   \
  PRIMITIVE(kill, 2)                         \
  PRIMITIVE(bundled_images, 0)               \

#define MODULE_FLASH_REGISTRY(PRIMITIVE)     \
  PRIMITIVE(next, 1)                         \
  PRIMITIVE(info, 1)                         \
  PRIMITIVE(erase, 2)                        \
  PRIMITIVE(get_id, 1)                       \
  PRIMITIVE(get_size, 1)                     \
  PRIMITIVE(get_type, 1)                     \
  PRIMITIVE(get_meta_data, 1)                \
  PRIMITIVE(reserve_hole, 2)                 \
  PRIMITIVE(cancel_reservation, 1)           \
  PRIMITIVE(erase_flash_registry, 0)         \

#define MODULE_FILE(PRIMITIVE)               \
  PRIMITIVE(open, 3)                         \
  PRIMITIVE(read, 1)                         \
  PRIMITIVE(write, 4)                        \
  PRIMITIVE(close, 1)                        \
  PRIMITIVE(unlink, 1)                       \
  PRIMITIVE(rmdir, 1)                        \
  PRIMITIVE(rename, 2)                       \
  PRIMITIVE(chdir, 1)                        \
  PRIMITIVE(mkdir, 2)                        \
  PRIMITIVE(opendir, 1)                      \
  PRIMITIVE(opendir2, 2)                     \
  PRIMITIVE(readdir, 1)                      \
  PRIMITIVE(closedir, 1)                     \
  PRIMITIVE(stat, 2)                         \
  PRIMITIVE(mkdtemp, 1)                      \
  PRIMITIVE(is_open_file, 1)                 \
  PRIMITIVE(realpath, 1)                     \
  PRIMITIVE(cwd, 0)                          \

#define MODULE_PIPE(PRIMITIVE)               \
  PRIMITIVE(init, 0)                         \
  PRIMITIVE(close, 2)                        \
  PRIMITIVE(create_pipe, 2)                  \
  PRIMITIVE(fd_to_pipe, 2)                   \
  PRIMITIVE(write, 4)                        \
  PRIMITIVE(read, 1)                         \
  PRIMITIVE(fork, 9)                         \
  PRIMITIVE(fd, 1)                           \
  PRIMITIVE(is_a_tty, 1)                     \

#define MODULE_ZLIB(PRIMITIVE)               \
  PRIMITIVE(adler32_start, 1)                \
  PRIMITIVE(adler32_add, 5)                  \
  PRIMITIVE(adler32_get, 2)                  \
  PRIMITIVE(rle_start, 1)                    \
  PRIMITIVE(rle_add, 6)                      \
  PRIMITIVE(rle_finish, 3)                   \

#define MODULE_SUBPROCESS(PRIMITIVE)         \
  PRIMITIVE(init, 0)                         \
  PRIMITIVE(dont_wait_for, 1)                \
  PRIMITIVE(wait_for, 1)                     \
  PRIMITIVE(kill, 2)                         \
  PRIMITIVE(strsignal, 1)                    \

#define MODULE_MATH(PRIMITIVE)               \
  PRIMITIVE(sin, 1)                          \
  PRIMITIVE(cos, 1)                          \
  PRIMITIVE(tan, 1)                          \
  PRIMITIVE(sinh, 1)                         \
  PRIMITIVE(cosh, 1)                         \
  PRIMITIVE(tanh, 1)                         \
  PRIMITIVE(asin, 1)                         \
  PRIMITIVE(acos, 1)                         \
  PRIMITIVE(atan, 1)                         \
  PRIMITIVE(atan2, 2)                        \
  PRIMITIVE(sqrt, 1)                         \
  PRIMITIVE(pow, 2)                          \
  PRIMITIVE(exp, 1)                          \
  PRIMITIVE(log, 1)                          \

#define MODULE_X509(PRIMITIVE)               \
  PRIMITIVE(init, 0)                         \
  PRIMITIVE(parse, 2)                        \
  PRIMITIVE(get_common_name, 1)              \
  PRIMITIVE(close, 1)                        \

#define MODULE_FLASH_KV(PRIMITIVE)           \
  PRIMITIVE(init, 3)                         \
  PRIMITIVE(read_bytes, 2)                   \
  PRIMITIVE(write_bytes, 3)                  \
  PRIMITIVE(delete, 2)                       \
  PRIMITIVE(erase, 1)                        \

#define MODULE_DEBUG(PRIMITIVE)              \
  PRIMITIVE(object_histogram, 1)             \

// ----------------------------------------------------------------------------

#define MODULE_IMPLEMENTATION_PRIMITIVE(name, arity)                \
  static Object* primitive_##name(Process*, Object**);
#define MODULE_IMPLEMENTATION_ENTRY(name, arity)                    \
  { (void*) primitive_##name, arity },
#define MODULE_IMPLEMENTATION(name, entries)                        \
  entries(MODULE_IMPLEMENTATION_PRIMITIVE)                          \
  static const PrimitiveEntry name##_primitive_table[] = {          \
    entries(MODULE_IMPLEMENTATION_ENTRY)                            \
  };                                                                \
  const PrimitiveEntry* name##_primitives = name##_primitive_table;

// ----------------------------------------------------------------------------

#define PRIMITIVE(name) \
  static Object* primitive_##name(Process* process, Object** __args)

// Usage to extract primitive arguments:
//   ARGS(int, fd, String, name)
//
// ARGS takes pairs: first type and then name
// NB: Currently ARGS only takes upto 8 pairs.

#define __ARG__(N, name, type, test)    \
  Object* _raw_##name = __args[-(N)];   \
  if (!test(_raw_##name)) WRONG_TYPE; \
  type* name = type::cast(_raw_##name);

#define _A_T_Array(N, name)         __ARG__(N, name, Array, is_array)
#define _A_T_String(N, name)        __ARG__(N, name, String, is_string)
#define _A_T_ByteArray(N, name)     __ARG__(N, name, ByteArray, is_byte_array)
#define _A_T_Task(N, name)          __ARG__(N, name, Task, is_task)
#define _A_T_Instance(N, name)      __ARG__(N, name, Instance, is_instance)
#define _A_T_HeapObject(N, name)    __ARG__(N, name, HeapObject, is_heap_object)
#define _A_T_LargeInteger(N, name)  __ARG__(N, name, LargeInteger, is_large_integer)
#define _A_T_Object(N, name) Object* name = __args[-(N)];

// Covers the range of int or Smi, whichever is smaller.
#define _A_T_int(N, name)                               \
  Object* _raw_##name = __args[-(N)];                   \
  if (!is_smi(_raw_##name)) {                           \
    if (is_large_integer(_raw_##name)) OUT_OF_RANGE;    \
    else WRONG_TYPE;                                    \
  }                                                     \
  word _word_##name = Smi::cast(_raw_##name)->value();  \
  int name = _word_##name;                              \
  if (name != _word_##name) OUT_OF_RANGE;               \

#define _A_T_int8(N, name)                                                \
  Object* _raw_##name = __args[-(N)];                                     \
  if (!is_smi(_raw_##name)) {                                             \
    if (is_large_integer(_raw_##name)) OUT_OF_RANGE;                      \
    else WRONG_TYPE;                                                      \
  }                                                                       \
  word _value_##name = Smi::cast(_raw_##name)->value();                   \
  if (INT8_MIN > _value_##name || _value_##name > INT8_MAX) OUT_OF_RANGE; \
  int8 name = (int8) _value_##name;

#define _A_T_uint8(N, name)                                           \
  Object* _raw_##name = __args[-(N)];                                 \
  if (!is_smi(_raw_##name)) {                                         \
    if (is_large_integer(_raw_##name)) OUT_OF_RANGE;                  \
    else WRONG_TYPE;                                                  \
  }                                                                   \
  word _value_##name = Smi::cast(_raw_##name)->value();               \
  if (0 > _value_##name || _value_##name > UINT8_MAX) OUT_OF_RANGE;   \
  uint8 name = (uint8) _value_##name;

#define _A_T_int16(N, name)                                                  \
  Object* _raw_##name = __args[-(N)];                                        \
  if (!is_smi(_raw_##name)) {                                                \
    if (is_large_integer(_raw_##name)) OUT_OF_RANGE;                         \
    else WRONG_TYPE;                                                         \
  }                                                                          \
  word _value_##name = Smi::cast(_raw_##name)->value();                      \
  if (INT16_MIN > _value_##name || _value_##name > INT16_MAX) OUT_OF_RANGE;  \
  int16 name = (int16) _value_##name;

#define _A_T_uint16(N, name)                                          \
  Object* _raw_##name = __args[-(N)];                                 \
  if (!is_smi(_raw_##name)) {                                         \
    if (is_large_integer(_raw_##name)) OUT_OF_RANGE;                  \
    else WRONG_TYPE;                                                  \
  }                                                                   \
  word _value_##name = Smi::cast(_raw_##name)->value();               \
  if (0 > _value_##name || _value_##name > UINT16_MAX) OUT_OF_RANGE;  \
  uint16 name = (uint16) _value_##name;

#define _A_T_int32(N, name)                                                  \
  Object* _raw_##name = __args[-(N)];                                        \
  int64 _value_##name;                                                       \
  if (is_smi(_raw_##name)) {                                                 \
    _value_##name = Smi::cast(_raw_##name)->value();                         \
  } else if (is_large_integer(_raw_##name))   {                              \
    _value_##name = LargeInteger::cast(_raw_##name)->value();                \
  } else {                                                                   \
    WRONG_TYPE;                                                              \
  }                                                                          \
  if (_value_##name < INT32_MIN || _value_##name > INT32_MAX) OUT_OF_RANGE;  \
  int32 name = (int32) _value_##name;

#define _A_T_uint32(N, name)                                                 \
  Object* _raw_##name = __args[-(N)];                                        \
  int64 _value_##name;                                                       \
  if (is_smi(_raw_##name)) {                                                 \
    _value_##name = Smi::cast(_raw_##name)->value();                         \
  } else if (is_large_integer(_raw_##name)) {                                \
    _value_##name = LargeInteger::cast(_raw_##name)->value();                \
  } else {                                                                   \
    WRONG_TYPE;                                                              \
  }                                                                          \
  if (_value_##name < 0 || _value_##name > UINT32_MAX) OUT_OF_RANGE;\
  uint32 name = (uint32) _value_##name;


#define _A_T_int64(N, name)                             \
  Object* _raw_##name = __args[-(N)];                   \
  int64 name;                                           \
  if (is_smi(_raw_##name)) {                            \
    name = (int64) Smi::cast(_raw_##name)->value();     \
  } else if (is_large_integer(_raw_##name)) {           \
    name = LargeInteger::cast(_raw_##name)->value();    \
  } else {                                              \
    WRONG_TYPE;                                         \
  }

#define _A_T_word(N, name)                \
  Object* _raw_##name = __args[-(N)];     \
  if (!is_smi(_raw_##name)) WRONG_TYPE;   \
  word name = Smi::cast(_raw_##name)->value();

#define _A_T_double(N, name)                 \
  Object* _raw_##name = __args[-(N)];        \
  if (!is_double(_raw_##name)) WRONG_TYPE;   \
  double name = Double::cast(_raw_##name)->value();

#define _A_T_to_double(N, name)                                \
  Object* _raw_##name = __args[-(N)];                          \
  double name;                                                 \
  if (is_smi(_raw_##name)) {                                   \
    name = (double) Smi::cast(_raw_##name)->value();           \
  }                                                            \
  else if (is_large_integer(_raw_##name)) {                    \
    name = (double) LargeInteger::cast(_raw_##name)->value();  \
  }                                                            \
  else if (is_double(_raw_##name)) {                           \
    name = Double::cast(_raw_##name)->value();                 \
  } else WRONG_TYPE;

#define _A_T_bool(N, name)                   \
  Object* _raw_##name = __args[-(N)];        \
  bool name = true;                          \
  if (_raw_##name == process->program()->true_object()) {}       \
  else if (_raw_##name == process->program()->false_object()) {  \
    name = false;                                                \
  } else WRONG_TYPE;

#define _A_T_cstring(N, name)                                           \
  Object* _raw_##name = __args[-(N)];                                   \
  char* _nonconst_##name = null;                                        \
  if (_raw_##name != process->program()->null_object()) {               \
    Blob _blob_##name;                                                  \
    if (!_raw_##name->byte_content(process->program(), &_blob_##name, STRINGS_ONLY)) WRONG_TYPE; \
    _nonconst_##name = unvoid_cast<char*>(calloc(_blob_##name.length() + 1, 1)); \
    if (!_nonconst_##name) MALLOC_FAILED;                               \
    memcpy(_nonconst_##name, _blob_##name.address(), _blob_##name.length()); \
  }                                                                     \
  const char* name = _nonconst_##name;                                  \
  AllocationManager _manager_##name(process, _nonconst_##name, 0);

// If it's a string, then the length is calculated including the terminating
// null.  Otherwise it's calculated without the terminating null.  MbedTLS
// seems to like this crazy semantics.  Produces two variables, called name
// and name_length.  Null is also allowed.
#define _A_T_blob_or_string_with_terminating_null(N, name)              \
  Object* _raw_##name = __args[-(N)];                                   \
  uword name##_length = 0;                                              \
  const uint8* name = 0;                                                \
  uint8* _freed_##name = 0;                                             \
  if (is_string(_raw_##name)) {                                         \
    /* Avoid copying */                                                 \
    auto str = String::cast(_raw_##name);                               \
    name = unsigned_cast(str->as_cstr());                               \
    name##_length = 1 + str->length();                                  \
  } else {                                                              \
    Blob _blob_##name;                                                  \
    if (_raw_##name->byte_content(process->program(), &_blob_##name, STRINGS_ONLY)) { \
      /* Probably a slice - send it as a string to mbedtls */           \
      name##_length = 1 + _blob_##name.length();                        \
      name = _freed_##name = unvoid_cast<uint8*>(calloc(name##_length, 1)); \
      if (!_freed_##name) MALLOC_FAILED;                                \
      memcpy(_freed_##name, _blob_##name.address(), _blob_##name.length()); \
    } else if (_raw_##name->byte_content(process->program(), &_blob_##name, STRINGS_OR_BYTE_ARRAYS)) { \
      name##_length = _blob_##name.length();                            \
      name = _blob_##name.address();                                    \
    } else if (_raw_##name != process->program()->null_object()) {      \
      WRONG_TYPE;                                                       \
    }                                                                   \
  }                                                                     \
  AllocationManager _manager_##name(process, _freed_##name, 0);

#define _A_T_StringOrSlice(N, name)                               \
  Object* _raw_##name = __args[-(N)];                             \
  Blob name;                                                      \
  if (!_raw_##name->byte_content(process->program(), &name, STRINGS_ONLY)) WRONG_TYPE;

#define _A_T_Blob(N, name)                                        \
  Object* _raw_##name = __args[-(N)];                             \
  Blob name;                                                      \
  if (!_raw_##name->byte_content(process->program(), &name, STRINGS_OR_BYTE_ARRAYS)) WRONG_TYPE;

#define _A_T_MutableBlob(N, name)                                                                  \
  Object* _raw_##name = __args[-(N)];                                                              \
  MutableBlob name;                                                                                \
  Error* _mutable_blob_error_##name;                                                               \
  if (!_raw_##name->mutable_byte_content(process, &name, &_mutable_blob_error_##name)) WRONG_TYPE; \
  if (name.address() == null) return _mutable_blob_error_##name;

#define MAKE_UNPACKING_MACRO(Type, N, name)                      \
  __ARG__(N, name##_proxy, ByteArray, is_byte_array)             \
  if (!name##_proxy->has_external_address() ||                   \
      name##_proxy->external_tag() < Type::tag_min ||            \
      name##_proxy->external_tag() > Type::tag_max)              \
    WRONG_TYPE;                                                  \
  Type* name = name##_proxy->as_external<Type>();                \
  if (!name) ALREADY_CLOSED;                                     \

#define _A_T_SimpleResourceGroup(N, name) MAKE_UNPACKING_MACRO(SimpleResourceGroup, N, name)
#define _A_T_DacResourceGroup(N, name)    MAKE_UNPACKING_MACRO(DacResourceGroup, N, name)
#define _A_T_GPIOResourceGroup(N, name)   MAKE_UNPACKING_MACRO(GPIOResourceGroup, N, name)
#define _A_T_I2CResourceGroup(N, name)    MAKE_UNPACKING_MACRO(I2CResourceGroup, N, name)
#define _A_T_I2SResourceGroup(N, name)    MAKE_UNPACKING_MACRO(I2SResourceGroup, N, name)
#define _A_T_PersistentResourceGroup(N, name) MAKE_UNPACKING_MACRO(PersistentResourceGroup, N, name)
#define _A_T_PipeResourceGroup(N, name)   MAKE_UNPACKING_MACRO(PipeResourceGroup, N, name)
#define _A_T_SubprocessResourceGroup(N, name) MAKE_UNPACKING_MACRO(SubprocessResourceGroup, N, name)
#define _A_T_ResourceGroup(N, name)       MAKE_UNPACKING_MACRO(ResourceGroup, N, name)
#define _A_T_SPIDevice(N, name)           MAKE_UNPACKING_MACRO(SPIDevice, N, name)
#define _A_T_SPIResourceGroup(N, name)    MAKE_UNPACKING_MACRO(SPIResourceGroup, N, name)
#define _A_T_SignalResourceGroup(N, name) MAKE_UNPACKING_MACRO(SignalResourceGroup, N, name)
#define _A_T_SocketResourceGroup(N, name) MAKE_UNPACKING_MACRO(SocketResourceGroup, N, name)
#define _A_T_TCPResourceGroup(N, name)    MAKE_UNPACKING_MACRO(TCPResourceGroup, N, name)
#define _A_T_MbedTLSResourceGroup(N, name)MAKE_UNPACKING_MACRO(MbedTLSResourceGroup, N, name)
#define _A_T_TimerResourceGroup(N, name)  MAKE_UNPACKING_MACRO(TimerResourceGroup, N, name)
#define _A_T_UDPResourceGroup(N, name)    MAKE_UNPACKING_MACRO(UDPResourceGroup, N, name)
#define _A_T_UARTResourceGroup(N, name)   MAKE_UNPACKING_MACRO(UARTResourceGroup, N, name)
#define _A_T_WifiResourceGroup(N, name)   MAKE_UNPACKING_MACRO(WifiResourceGroup, N, name)
#define _A_T_EthernetResourceGroup(N, name) MAKE_UNPACKING_MACRO(EthernetResourceGroup, N, name)
#define _A_T_BLEResourceGroup(N, name)    MAKE_UNPACKING_MACRO(BLEResourceGroup, N, name)
#define _A_T_X509ResourceGroup(N, name)   MAKE_UNPACKING_MACRO(X509ResourceGroup, N, name)
#define _A_T_PWMResourceGroup(N, name)    MAKE_UNPACKING_MACRO(PWMResourceGroup, N, name)
#define _A_T_RpcResourceGroup(N, name)    MAKE_UNPACKING_MACRO(RpcResourceGroup, N, name)
#define _A_T_RMTResourceGroup(N, name)    MAKE_UNPACKING_MACRO(RMTResourceGroup, N, name)
#define _A_T_PcntUnitResourceGroup(N, name) MAKE_UNPACKING_MACRO(PcntUnitResourceGroup, N, name)

#define _A_T_Resource(N, name)            MAKE_UNPACKING_MACRO(Resource, N, name)
#define _A_T_Directory(N, name)           MAKE_UNPACKING_MACRO(Directory, N, name)
#define _A_T_Font(N, name)                MAKE_UNPACKING_MACRO(Font, N, name)
#define _A_T_ImageOutputStream(N, name)   MAKE_UNPACKING_MACRO(ImageOutputStream, N, name)
#define _A_T_I2CCommand(N, name)          MAKE_UNPACKING_MACRO(I2CCommand, N, name)
#define _A_T_IntResource(N, name)         MAKE_UNPACKING_MACRO(IntResource, N, name)
#define _A_T_LookupResult(N, name)        MAKE_UNPACKING_MACRO(LookupResult, N, name)
#define _A_T_LwIPSocket(N, name)          MAKE_UNPACKING_MACRO(LwIPSocket, N, name)
#define _A_T_Timer(N, name)               MAKE_UNPACKING_MACRO(Timer, N, name)
#define _A_T_UDPSocket(N, name)           MAKE_UNPACKING_MACRO(UDPSocket, N, name)
#define _A_T_WifiEvents(N, name)          MAKE_UNPACKING_MACRO(WifiEvents, N, name)
#define _A_T_WifiIpEvents(N, name)        MAKE_UNPACKING_MACRO(WifiIpEvents, N, name)
#define _A_T_EthernetEvents(N, name)      MAKE_UNPACKING_MACRO(EthernetEvents, N, name)
#define _A_T_EthernetIpEvents(N, name)    MAKE_UNPACKING_MACRO(EthernetIpEvents, N, name)
#define _A_T_MbedTLSSocket(N, name)       MAKE_UNPACKING_MACRO(MbedTLSSocket, N, name)
#define _A_T_BaseMbedTLSSocket(N, name)   MAKE_UNPACKING_MACRO(BaseMbedTLSSocket, N, name)
#define _A_T_SslSession(N, name)          MAKE_UNPACKING_MACRO(SslSession, N, name)
#define _A_T_X509Certificate(N, name)     MAKE_UNPACKING_MACRO(X509Certificate, N, name)
#define _A_T_AesCbcContext(N, name)       MAKE_UNPACKING_MACRO(AesCbcContext, N, name)
#define _A_T_Sha1(N, name)                MAKE_UNPACKING_MACRO(Sha1, N, name)
#define _A_T_Siphash(N, name)             MAKE_UNPACKING_MACRO(Siphash, N, name)
#define _A_T_Sha256(N, name)              MAKE_UNPACKING_MACRO(Sha256, N, name)
#define _A_T_Adler32(N, name)             MAKE_UNPACKING_MACRO(Adler32, N, name)
#define _A_T_ZlibRle(N, name)             MAKE_UNPACKING_MACRO(ZlibRle, N, name)
#define _A_T_UARTResource(N, name)        MAKE_UNPACKING_MACRO(UARTResource, N, name)
#define _A_T_I2SResource(N, name)         MAKE_UNPACKING_MACRO(I2SResource, N, name)
<<<<<<< HEAD
#define _A_T_AdcState(N, name)            MAKE_UNPACKING_MACRO(AdcState, N, name)
#define _A_T_DacResource(N, name)         MAKE_UNPACKING_MACRO(DacResource, N, name)
=======
#define _A_T_AdcResource(N, name)         MAKE_UNPACKING_MACRO(AdcResource, N, name)
>>>>>>> e5ea40c0
#define _A_T_PWMResource(N, name)         MAKE_UNPACKING_MACRO(PWMResource, N, name)
#define _A_T_PcntUnitResource(N, name)    MAKE_UNPACKING_MACRO(PcntUnitResource, N, name)
#define _A_T_RMTResource(N, name)         MAKE_UNPACKING_MACRO(RMTResource, N, name)
#define _A_T_GAPResource(N, name)         MAKE_UNPACKING_MACRO(GAPResource, N, name)
#define _A_T_GATTResource(N, name)        MAKE_UNPACKING_MACRO(GATTResource, N, name)
#define _A_T_BLEServerConfigGroup(N, name)  MAKE_UNPACKING_MACRO(BLEServerConfigGroup, N, name)
#define _A_T_BLEServerServiceResource(N, name)  MAKE_UNPACKING_MACRO(BLEServerServiceResource, N, name)
#define _A_T_BLEServerCharacteristicResource(N, name)  MAKE_UNPACKING_MACRO(BLEServerCharacteristicResource, N, name)
#define _A_T_ServiceDescription(N, name)  MAKE_UNPACKING_MACRO(ServiceDescription, N, name)
#define _A_T_Peer(N, name)                MAKE_UNPACKING_MACRO(Peer, N, name)
#define _A_T_Channel(N, name)             MAKE_UNPACKING_MACRO(Channel, N, name)

// ARGS is expanded to one of the following depending on number of passed parameters.
#define _ODD ARGS cannot take odd number of arguments

#define _A_2(t1, n1) \
  _A_T_##t1(0, n1);

#define _A_4(t1, n1, t2, n2) \
  _A_T_##t1(0, n1); \
  _A_T_##t2(1, n2);

#define _A_6(t1, n1, t2, n2, t3, n3) \
  _A_T_##t1(0, n1); \
  _A_T_##t2(1, n2); \
  _A_T_##t3(2, n3);

#define _A_8(t1, n1, t2, n2, t3, n3, t4, n4) \
  _A_T_##t1(0, n1); \
  _A_T_##t2(1, n2); \
  _A_T_##t3(2, n3); \
  _A_T_##t4(3, n4);

#define _A_10(t1, n1, t2, n2, t3, n3, t4, n4, t5, n5) \
  _A_T_##t1(0, n1); \
  _A_T_##t2(1, n2); \
  _A_T_##t3(2, n3); \
  _A_T_##t4(3, n4); \
  _A_T_##t5(4, n5);

#define _A_12(t1, n1, t2, n2, t3, n3, t4, n4, t5, n5, t6, n6) \
  _A_T_##t1(0, n1); \
  _A_T_##t2(1, n2); \
  _A_T_##t3(2, n3); \
  _A_T_##t4(3, n4); \
  _A_T_##t5(4, n5); \
  _A_T_##t6(5, n6);

#define _A_14(t1, n1, t2, n2, t3, n3, t4, n4, t5, n5, t6, n6, t7, n7) \
  _A_T_##t1(0, n1); \
  _A_T_##t2(1, n2); \
  _A_T_##t3(2, n3); \
  _A_T_##t4(3, n4); \
  _A_T_##t5(4, n5); \
  _A_T_##t6(5, n6); \
  _A_T_##t7(6, n7);

#define _A_16(t1, n1, t2, n2, t3, n3, t4, n4, t5, n5, t6, n6, t7, n7, t8, n8) \
  _A_T_##t1(0, n1); \
  _A_T_##t2(1, n2); \
  _A_T_##t3(2, n3); \
  _A_T_##t4(3, n4); \
  _A_T_##t5(4, n5); \
  _A_T_##t6(5, n6); \
  _A_T_##t7(6, n7); \
  _A_T_##t8(7, n8);

#define _A_18(t1, n1, t2, n2, t3, n3, t4, n4, t5, n5, t6, n6, t7, n7, t8, n8, t9, n9) \
  _A_T_##t1(0, n1); \
  _A_T_##t2(1, n2); \
  _A_T_##t3(2, n3); \
  _A_T_##t4(3, n4); \
  _A_T_##t5(4, n5); \
  _A_T_##t6(5, n6); \
  _A_T_##t7(6, n7); \
  _A_T_##t8(7, n8); \
  _A_T_##t9(8, n9);

#define _A_20(t1, n1, t2, n2, t3, n3, t4, n4, t5, n5, t6, n6, t7, n7, t8, n8, t9, n9, t10, n10) \
  _A_T_##t1(0, n1); \
  _A_T_##t2(1, n2); \
  _A_T_##t3(2, n3); \
  _A_T_##t4(3, n4); \
  _A_T_##t5(4, n5); \
  _A_T_##t6(5, n6); \
  _A_T_##t7(6, n7); \
  _A_T_##t8(7, n8); \
  _A_T_##t9(8, n9); \
  _A_T_##t10(9, n10);

#define _A_22(t1, n1, t2, n2, t3, n3, t4, n4, t5, n5, t6, n6, t7, n7, t8, n8, t9, n9, t10, n10, t11, n11) \
  _A_T_##t1(0, n1); \
  _A_T_##t2(1, n2); \
  _A_T_##t3(2, n3); \
  _A_T_##t4(3, n4); \
  _A_T_##t5(4, n5); \
  _A_T_##t6(5, n6); \
  _A_T_##t7(6, n7); \
  _A_T_##t8(7, n8); \
  _A_T_##t9(8, n9); \
  _A_T_##t10(9, n10); \
  _A_T_##t11(10, n11);

#define _A_24(t1, n1, t2, n2, t3, n3, t4, n4, t5, n5, t6, n6, t7, n7, t8, n8, t9, n9, t10, n10, t11, n11, t12, n12) \
  _A_T_##t1(0, n1); \
  _A_T_##t2(1, n2); \
  _A_T_##t3(2, n3); \
  _A_T_##t4(3, n4); \
  _A_T_##t5(4, n5); \
  _A_T_##t6(5, n6); \
  _A_T_##t7(6, n7); \
  _A_T_##t8(7, n8); \
  _A_T_##t9(8, n9); \
  _A_T_##t10(9, n10); \
  _A_T_##t11(10, n11); \
  _A_T_##t12(11, n12);

#define _OVERRIDE(_1, _2, _3, _4, _5, _6, _7, _8, _9, _10, _11, _12, _13, _14, _15, _16, _17, _18, _19, _20, _21, _22, _23, _24, NAME, ...) NAME

#define ARGS(...)        \
  _OVERRIDE(__VA_ARGS__, \
    _A_24, _ODD,         \
    _A_22, _ODD,         \
    _A_20, _ODD,         \
    _A_18, _ODD,         \
    _A_16, _ODD,         \
    _A_14, _ODD,         \
    _A_12, _ODD,         \
    _A_10, _ODD,         \
    _A_8,  _ODD,         \
    _A_6,  _ODD,         \
    _A_4,  _ODD,         \
    _A_2,  _ODD)(__VA_ARGS__)

// Macro for return a boolean object.
#define BOOL(value) ((value) ? process->program()->true_object() : process->program()->false_object())

#define ALLOCATION_FAILED return Primitive::mark_as_error(process->program()->allocation_failed())
#define ALREADY_EXISTS return Primitive::mark_as_error(process->program()->already_exists())
#define FILE_NOT_FOUND return Primitive::mark_as_error(process->program()->file_not_found())
#define HARDWARE_ERROR return Primitive::mark_as_error(process->program()->hardware_error())
#define ILLEGAL_UTF_8 return Primitive::mark_as_error(process->program()->illegal_utf_8())
#define INVALID_ARGUMENT return Primitive::mark_as_error(process->program()->invalid_argument())
#define MALLOC_FAILED return Primitive::mark_as_error(process->program()->malloc_failed())
#define CROSS_PROCESS_GC return Primitive::mark_as_error(process->program()->cross_process_gc())
#define NEGATIVE_ARGUMENT return Primitive::mark_as_error(process->program()->negative_argument())
#define OUT_OF_BOUNDS return Primitive::mark_as_error(process->program()->out_of_bounds())
#define OUT_OF_RANGE return Primitive::mark_as_error(process->program()->out_of_range())
#define ALREADY_IN_USE return Primitive::mark_as_error(process->program()->already_in_use())
#define OVERFLOW_ return Primitive::mark_as_error(process->program()->overflow())
#define PERMISSION_DENIED return Primitive::mark_as_error(process->program()->permission_denied())
#define QUOTA_EXCEEDED return Primitive::mark_as_error(process->program()->quota_exceeded())
#define UNIMPLEMENTED_PRIMITIVE return Primitive::mark_as_error(process->program()->unimplemented())
#define WRONG_TYPE return Primitive::mark_as_error(process->program()->wrong_object_type())
#define ALREADY_CLOSED return Primitive::mark_as_error(process->program()->already_closed())

#define OTHER_ERROR return Primitive::mark_as_error(process->program()->error())

// Support for validating a primitive is only invoked from the system process.
#define PRIVILEGED \
  if (!process->is_privileged()) return Primitive::mark_as_error(process->program()->privileged_primitive());

// ----------------------------------------------------------------------------

struct PrimitiveEntry {
  void* function;
  int arity;
};

class Primitive {
 public:
  typedef Object* Entry(Process* process, Object** arguments);

  static void set_up();

  // Use temporary tagging for marking an error.
  static bool is_error(Object* object) { return object->is_marked(); }
  static HeapObject* mark_as_error(String* string) { return string->mark(); }
  static String* unmark_from_error(Object* object) { return String::cast(object->unmark()); }
  static Object* os_error(int error, Process* process);

  // Module-specific primitive lookup. May return null if the primitive isn't linked in.
  static const PrimitiveEntry* at(unsigned module, unsigned index) {
    const PrimitiveEntry* table = _primitives[module];
    return (table == null) ? null : &table[index];
  }

  // Allocates or returns allocation failure.
  static Object* allocate_double(double value, Process* process);
  static Object* allocate_large_integer(int64 value, Process* process);
  static Object* allocate_array(int length, Object* filler, Process* process);

  static Object* integer(int64 value, Process* process) {
    if (Smi::is_valid(value)) return Smi::from((word) value);
    return allocate_large_integer(value, process);
  }

 private:
  static const PrimitiveEntry* _primitives[];
};

} // namespace toit<|MERGE_RESOLUTION|>--- conflicted
+++ resolved
@@ -901,12 +901,8 @@
 #define _A_T_ZlibRle(N, name)             MAKE_UNPACKING_MACRO(ZlibRle, N, name)
 #define _A_T_UARTResource(N, name)        MAKE_UNPACKING_MACRO(UARTResource, N, name)
 #define _A_T_I2SResource(N, name)         MAKE_UNPACKING_MACRO(I2SResource, N, name)
-<<<<<<< HEAD
-#define _A_T_AdcState(N, name)            MAKE_UNPACKING_MACRO(AdcState, N, name)
+#define _A_T_AdcResource(N, name)         MAKE_UNPACKING_MACRO(AdcResource, N, name)
 #define _A_T_DacResource(N, name)         MAKE_UNPACKING_MACRO(DacResource, N, name)
-=======
-#define _A_T_AdcResource(N, name)         MAKE_UNPACKING_MACRO(AdcResource, N, name)
->>>>>>> e5ea40c0
 #define _A_T_PWMResource(N, name)         MAKE_UNPACKING_MACRO(PWMResource, N, name)
 #define _A_T_PcntUnitResource(N, name)    MAKE_UNPACKING_MACRO(PcntUnitResource, N, name)
 #define _A_T_RMTResource(N, name)         MAKE_UNPACKING_MACRO(RMTResource, N, name)
