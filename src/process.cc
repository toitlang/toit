// Copyright (C) 2018 Toitware ApS.
//
// This library is free software; you can redistribute it and/or
// modify it under the terms of the GNU Lesser General Public
// License as published by the Free Software Foundation; version
// 2.1 only.
//
// This library is distributed in the hope that it will be useful,
// but WITHOUT ANY WARRANTY; without even the implied warranty of
// MERCHANTABILITY or FITNESS FOR A PARTICULAR PURPOSE.  See the GNU
// Lesser General Public License for more details.
//
// The license can be found in the file `LICENSE` in the top level
// directory of this repository.

#include "entropy_mixer.h"
#include "heap.h"
#include "heap_report.h"
#include "interpreter.h"
#include "objects_inline.h"
#include "os.h"
#include "process.h"
#include "process_group.h"
#include "resource.h"
#include "scheduler.h"
#include "vm.h"

namespace toit {

const char* Process::StateName[] = {
  "IDLE",
  "SCHEDULED",
  "RUNNING",
};

Process::Process(Program* program, ProcessRunner* runner, ProcessGroup* group, Block* initial_block)
    : _id(VM::current()->scheduler()->next_process_id())
    , _next_task_id(0)
    , _program(program)
<<<<<<< HEAD
    , _program_heap_address(program->_program_heap_address)
    , _program_heap_size(program->_program_heap_size)
=======
    , _runner(runner)
>>>>>>> 234b3c36
    , _group(group)
    , _entry(Method::invalid())
    , _object_heap(program, this, initial_block)
    , _memory_usage(Usage("initial object heap"))
    , _last_bytes_allocated(0)
    , _random_seeded(false)
    , _random_state0(1)
    , _random_state1(2)
    , _current_directory(-1)
    , _signals(0)
    , _state(IDLE)
    , _scheduler_thread(null) {
  // We can't start a process from a heap that has not been linearly allocated
  // because we use the address range to distinguish program pointers and
  // process pointers.
  ASSERT(_program_heap_size > 0);
  // Link this process to the program heap.
  _group->add(this);
  ASSERT(_group->lookup(_id) == this);
}

Process::Process(Program* program, ProcessGroup* group, char** args, Block* initial_block)
   : Process(program, null, group, initial_block) {
  _entry = program->entry();
  _args = args;
  _object_heap.set_hatch_method(Method::invalid());
  _object_heap.set_hatch_arguments(program->null_object());
}

#ifndef TOIT_FREERTOS
Process::Process(Program* program, ProcessGroup* group, SnapshotBundle bundle, char** args, Block* initial_block)
  : Process(program, null, group, initial_block) {
  _entry = program->entry();
  _args = args;
  ByteArray* snap = _object_heap.allocate_external_byte_array(bundle.size(), bundle.buffer(), true, false);
  _object_heap.register_external_allocation(bundle.size());

  // We don't run from snapshot on the device so we can assume that allocation
  // does not fail on a newly created heap.
  ASSERT(snap != null);
  _object_heap.set_hatch_arguments(snap);
}
#endif

Process::Process(Program* program, ProcessGroup* group, Method method, const uint8* arguments_address, int arguments_length, Block* initial_block)
   : Process(program, null, group, initial_block) {
  _entry = program->hatch_entry();
  _args = null;
  ByteArray* args = _object_heap.allocate_internal_byte_array(arguments_length);
  // We don't run from snapshot on the device so we can assume that allocation
  // does not fail on a newly created heap.
  ASSERT(args != null);
  ByteArray::Bytes to(args);
  memcpy(to.address(), arguments_address, to.length());

  _object_heap.set_hatch_method(method);
  _object_heap.set_hatch_arguments(args);
}

Process::Process(ProcessRunner* runner, ProcessGroup* group) : Process(null, runner, group, null) {
}

Process::~Process() {
  // Clean up unclaimed resource groups.
  while (ResourceGroup* r = _resource_groups.first()) {
    r->tear_down();  // Also removes from linked list.
  }
  if (_current_directory >= 0) {
    OS::close(_current_directory);
  }

  // Use [has_message] to ensure that system_acks are processed and message
  // budget is returned.
  while (has_messages()) {
    remove_first_message();
  }
}

String* Process::allocate_string(const char* content, int length, Error** error) {
  String* result = allocate_string(length, error);
  if (result == null) return result;  // Allocation failure.
  // Initialize object.
  String::Bytes bytes(result);
  bytes._initialize(content);
  return result;
}

String* Process::allocate_string(int length, Error** error) {
  ASSERT(length >= 0);
  bool can_fit_in_heap_block = length <= String::max_internal_size_in_process();
  if (can_fit_in_heap_block) {
    String* result = object_heap()->allocate_internal_string(length);
    if (result != null) return result;
#ifdef TOIT_GC_LOGGING
    printf("[gc @ %p%s | string allocation failed, length = %d (heap)]\n",
        this, VM::current()->scheduler()->is_boot_process(this) ? "*" : " ",
        length);
#endif
    *error = Error::from(program()->allocation_failed());
    return null;
  }

  AllocationManager allocation(this);
  uint8* memory;
  {
    HeapTagScope scope(ITERATE_CUSTOM_TAGS + EXTERNAL_STRING_MALLOC_TAG);
    memory = allocation.alloc(length + 1);
  }
  if (memory == null) {
#ifdef TOIT_GC_LOGGING
      printf("[gc @ %p%s | string allocation failed, length = %d (malloc)]\n",
          this, VM::current()->scheduler()->is_boot_process(this) ? "*" : " ",
          length);
#endif
    *error = Error::from(program()->allocation_failed());
    return null;
  }
  memory[length] = '\0';  // External strings should be zero-terminated.
  String* result = object_heap()->allocate_external_string(length, memory, true);
  if (result != null) {
    allocation.keep_result();
    return result;
  }
#ifdef TOIT_GC_LOGGING
    printf("[gc @ %p%s | string allocation failed, length = %d (after malloc)]\n",
        this, VM::current()->scheduler()->is_boot_process(this) ? "*" : " ",
        length);
#endif
    *error = Error::from(program()->allocation_failed());
    return null;
}

Object* Process::allocate_string_or_error(const char* content, int length) {
  Error* error = null;
  String* result = allocate_string(content, length, &error);
  if (result == null) return error;
  return result;
}

String* Process::allocate_string(const char* content, Error** error) {
  return allocate_string(content, strlen(content), error);
}

Object* Process::allocate_string_or_error(const char* content) {
  return allocate_string_or_error(content, strlen(content));
}

ByteArray* Process::allocate_byte_array(int length, Error** error, bool force_external) {
  ASSERT(length >= 0);
  if (force_external || length > ByteArray::max_internal_size_in_process()) {
    // Byte array cannot fit within a heap block so place content in malloced space.
    AllocationManager allocation(this);
    uint8* memory;
    {
      HeapTagScope scope(ITERATE_CUSTOM_TAGS + EXTERNAL_BYTE_ARRAY_MALLOC_TAG);
      memory = allocation.alloc(length);
    }
    if (memory == null) {
      // Malloc failed, report it.
#ifdef TOIT_GC_LOGGING
      printf("[gc @ %p%s | byte array allocation failed, length = %d (malloc)]\n",
          this, VM::current()->scheduler()->is_boot_process(this) ? "*" : " ",
          length);
#endif
      *error = Error::from(program()->allocation_failed());
      return null;
    }
    if (ByteArray* result = object_heap()->allocate_external_byte_array(length, memory, true)) {
      allocation.keep_result();
      return result;
    }
#ifdef TOIT_GC_LOGGING
    printf("[gc @ %p%s | byte array allocation failed, length = %d (after malloc)]\n",
        this, VM::current()->scheduler()->is_boot_process(this) ? "*" : " ",
        length);
#endif
    *error = Error::from(program()->allocation_failed());
    return null;
  }
  if (ByteArray* result = object_heap()->allocate_internal_byte_array(length)) return result;
#ifdef TOIT_GC_LOGGING
  printf("[gc @ %p%s | byte array allocation failed, length = %d (heap)]\n",
      this, VM::current()->scheduler()->is_boot_process(this) ? "*" : " ",
      length);
#endif
  *error = Error::from(program()->allocation_failed());
  return null;
}

void Process::_append_message(Message* message) {
  Locker locker(OS::scheduler_mutex());  // Fix this
  if (message->is_object_notify()) {
    ObjectNotifyMessage* obj_notify = static_cast<ObjectNotifyMessage*>(message);
    if (obj_notify->is_queued()) return;
    obj_notify->mark_queued();
  }
  _messages.append(message);
}

bool Process::has_messages() {
  Locker locker(OS::scheduler_mutex());  // Fix this
  return !_messages.is_empty();
}

Message* Process::peek_message() {
  Locker locker(OS::scheduler_mutex());  // Fix this
  return _messages.first();
}

void Process::remove_first_message() {
  Locker locker(OS::scheduler_mutex());  // Fix this
  ASSERT(!_messages.is_empty());
  Message* message = _messages.remove_first();
  if (message->is_object_notify()) {
    if (!static_cast<ObjectNotifyMessage*>(message)->mark_dequeued()) return;
  }
  delete message;
}

int Process::message_count() {
  Locker locker(OS::scheduler_mutex());  // Fix this
  int count = 0;
  for (MessageFIFO::Iterator it = _messages.begin(); it != _messages.end(); ++it) {
    count++;
  }
  return count;
}

void Process::send_mail(Message* message) {
  _append_message(message);
  VM::current()->scheduler()->process_ready(this);
}

void Process::_ensure_random_seeded() {
  if (_random_seeded) return;
  uint8 seed[16];
  VM::current()->entropy_mixer()->get_entropy(seed, sizeof(seed));
  random_seed(seed, sizeof(seed));
  _random_seeded = true;
}

uint64_t Process::random() {
  _ensure_random_seeded();
  // xorshift128+.
  uint64_t s1 = _random_state0;
  uint64_t s0 = _random_state1;
  _random_state0 = s0;
  s1 ^= s1 << 23;
  s1 ^= s1 >> 18;
  s1 ^= s0;
  s1 ^= s0 >> 5;
  _random_state1 = s1;
  return _random_state0 + _random_state1;
}

void Process::random_seed(const uint8* buffer, size_t size) {
  _random_state0 = 0xdefa17;
  _random_state1 = 0xf00baa;
  memcpy(&_random_state0, buffer, Utils::min(size, sizeof(_random_state0)));
  if (size >= sizeof(_random_state0)) {
    buffer += sizeof(_random_state0);
    size -= sizeof(_random_state0);
    memcpy(&_random_state1, buffer, Utils::min(size, sizeof(_random_state1)));
  }
  _random_seeded = true;
}

void Process::add_resource_group(ResourceGroup* r) {
  _resource_groups.prepend(r);
}

void Process::remove_resource_group(ResourceGroup* group) {
  ResourceGroup* g = _resource_groups.remove(group);
  ASSERT(g == group);
}

void Process::signal(Signal signal) {
  _signals |= signal;
  SchedulerThread* s = _scheduler_thread;
  if (s != null) s->interpreter()->preempt();
}

void Process::clear_signal(Signal signal) {
  _signals &= ~signal;
}

void Process::print() {
  printf("Process #%d\n", _id);
  Usage u = object_heap()->usage("heap");
  ProgramUsage p = program()->usage();
  u.print(2);
  p.print(2);
}

}<|MERGE_RESOLUTION|>--- conflicted
+++ resolved
@@ -37,13 +37,10 @@
     : _id(VM::current()->scheduler()->next_process_id())
     , _next_task_id(0)
     , _program(program)
-<<<<<<< HEAD
+    , _runner(runner)
+    , _group(group)
     , _program_heap_address(program->_program_heap_address)
     , _program_heap_size(program->_program_heap_size)
-=======
-    , _runner(runner)
->>>>>>> 234b3c36
-    , _group(group)
     , _entry(Method::invalid())
     , _object_heap(program, this, initial_block)
     , _memory_usage(Usage("initial object heap"))
