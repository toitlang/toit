// Copyright (C) 2018 Toitware ApS.
//
// This library is free software; you can redistribute it and/or
// modify it under the terms of the GNU Lesser General Public
// License as published by the Free Software Foundation; version
// 2.1 only.
//
// This library is distributed in the hope that it will be useful,
// but WITHOUT ANY WARRANTY; without even the implied warranty of
// MERCHANTABILITY or FITNESS FOR A PARTICULAR PURPOSE.  See the GNU
// Lesser General Public License for more details.
//
// The license can be found in the file `LICENSE` in the top level
// directory of this repository.

#include "entropy_mixer.h"
#include "heap.h"
#include "heap_report.h"
#include "interpreter.h"
#include "objects_inline.h"
#include "os.h"
#include "process.h"
#include "process_group.h"
#include "resource.h"
#include "scheduler.h"
#include "vm.h"

namespace toit {

const char* Process::StateName[] = {
  "IDLE",
  "SCHEDULED",
  "RUNNING",
};

Process::Process(Program* program, ProcessRunner* runner, ProcessGroup* group, SystemMessage* termination, Block* initial_block)
    : _id(VM::current()->scheduler()->next_process_id())
    , _next_task_id(0)
    , _program(program)
    , _runner(runner)
    , _group(group)
    , _program_heap_address(program ? program->_program_heap_address : 0)
    , _program_heap_size(program ? program->_program_heap_size : 0)
    , _entry(Method::invalid())
<<<<<<< HEAD
#ifdef LEGACY_GC
=======
    , _hatch_method(Method::invalid())
    , _hatch_arguments(null)
>>>>>>> b2ff1895
    , _object_heap(program, this, initial_block)
#else
    , _object_heap(program, this)
#endif
    , _memory_usage(Usage("initial object heap"))
    , _last_bytes_allocated(0)
    , _termination_message(termination)
    , _random_seeded(false)
    , _random_state0(1)
    , _random_state1(2)
    , _current_directory(-1)
    , _signals(0)
    , _state(IDLE)
    , _scheduler_thread(null) {
  // We can't start a process from a heap that has not been linearly allocated
  // because we use the address range to distinguish program pointers and
  // process pointers.
  ASSERT(!program || _program_heap_size > 0);
  // Link this process to the program heap.
  _group->add(this);
  ASSERT(_group->lookup(_id) == this);
}

Process::Process(Program* program, ProcessGroup* group, SystemMessage* termination, char** args, Block* initial_block)
   : Process(program, null, group, termination, initial_block) {
  _entry = program->entry();
  _args = args;
}

#ifndef TOIT_FREERTOS
Process::Process(Program* program, ProcessGroup* group, SystemMessage* termination, SnapshotBundle bundle, char** args, Block* initial_block)
  : Process(program, null, group, termination, initial_block) {
  _entry = program->entry();
  _args = args;

  int size;
  { MessageEncoder encoder(null);
    encoder.encode_byte_array_external(bundle.buffer(), bundle.size());
    size = encoder.size();
  }

  uint8* buffer = unvoid_cast<uint8*>(malloc(size));
  ASSERT(buffer != null)
  MessageEncoder encoder(buffer);
  encoder.encode_byte_array_external(bundle.buffer(), bundle.size());
  _hatch_arguments = buffer;
}
#endif

Process::Process(Program* program, ProcessGroup* group, SystemMessage* termination, Method method, uint8* arguments, Block* initial_block)
   : Process(program, null, group, termination, initial_block) {
  _entry = program->hatch_entry();
  _args = null;
  _hatch_method = method;
  _hatch_arguments = arguments;
}

Process::Process(ProcessRunner* runner, ProcessGroup* group, SystemMessage* termination)
    : Process(null, runner, group, termination, null) {
}

Process::~Process() {
  _state = TERMINATING;
  MessageDecoder::deallocate(_hatch_arguments);
  delete _termination_message;

  // Clean up unclaimed resource groups.
  while (ResourceGroup* r = _resource_groups.first()) {
    r->tear_down();  // Also removes from linked list.
  }

  if (_current_directory >= 0) {
    OS::close(_current_directory);
  }

  // Use [has_message] to ensure that system_acks are processed and message
  // budget is returned.
  while (has_messages()) {
    remove_first_message();
  }
}

SystemMessage* Process::take_termination_message(uint8 result) {
  SystemMessage* message = _termination_message;
  _termination_message = null;
  message->set_pid(id());

  // Encode the exit value as small integer in the termination message.
  MessageEncoder::encode_termination_message(message->data(), result);

  return message;
}


String* Process::allocate_string(const char* content, int length, Error** error) {
  String* result = allocate_string(length, error);
  if (result == null) return result;  // Allocation failure.
  // Initialize object.
  String::Bytes bytes(result);
  bytes._initialize(content);
  return result;
}

String* Process::allocate_string(int length, Error** error) {
  ASSERT(length >= 0);
  bool can_fit_in_heap_block = length <= String::max_internal_size_in_process();
  if (can_fit_in_heap_block) {
    String* result = object_heap()->allocate_internal_string(length);
    if (result != null) return result;
#ifdef TOIT_GC_LOGGING
    printf("[gc @ %p%s | string allocation failed, length = %d (heap)]\n",
        this, VM::current()->scheduler()->is_boot_process(this) ? "*" : " ",
        length);
#endif
    *error = Error::from(program()->allocation_failed());
    return null;
  }

  AllocationManager allocation(this);
  uint8* memory;
  {
    HeapTagScope scope(ITERATE_CUSTOM_TAGS + EXTERNAL_STRING_MALLOC_TAG);
    memory = allocation.alloc(length + 1);
  }
  if (memory == null) {
#ifdef TOIT_GC_LOGGING
      printf("[gc @ %p%s | string allocation failed, length = %d (malloc)]\n",
          this, VM::current()->scheduler()->is_boot_process(this) ? "*" : " ",
          length);
#endif
    *error = Error::from(program()->allocation_failed());
    return null;
  }
  memory[length] = '\0';  // External strings should be zero-terminated.
  String* result = object_heap()->allocate_external_string(length, memory, true);
  if (result != null) {
    allocation.keep_result();
    return result;
  }
#ifdef TOIT_GC_LOGGING
    printf("[gc @ %p%s | string allocation failed, length = %d (after malloc)]\n",
        this, VM::current()->scheduler()->is_boot_process(this) ? "*" : " ",
        length);
#endif
    *error = Error::from(program()->allocation_failed());
    return null;
}

Object* Process::allocate_string_or_error(const char* content, int length) {
  Error* error = null;
  String* result = allocate_string(content, length, &error);
  if (result == null) return error;
  return result;
}

String* Process::allocate_string(const char* content, Error** error) {
  return allocate_string(content, strlen(content), error);
}

Object* Process::allocate_string_or_error(const char* content) {
  return allocate_string_or_error(content, strlen(content));
}

ByteArray* Process::allocate_byte_array(int length, Error** error, bool force_external) {
  ASSERT(length >= 0);
  if (force_external || length > ByteArray::max_internal_size_in_process()) {
    // Byte array cannot fit within a heap block so place content in malloced space.
    AllocationManager allocation(this);
    uint8* memory;
    {
      HeapTagScope scope(ITERATE_CUSTOM_TAGS + EXTERNAL_BYTE_ARRAY_MALLOC_TAG);
      memory = allocation.alloc(length);
    }
    if (memory == null) {
      // Malloc failed, report it.
#ifdef TOIT_GC_LOGGING
      printf("[gc @ %p%s | byte array allocation failed, length = %d (malloc)]\n",
          this, VM::current()->scheduler()->is_boot_process(this) ? "*" : " ",
          length);
#endif
      *error = Error::from(program()->allocation_failed());
      return null;
    }
    if (ByteArray* result = object_heap()->allocate_external_byte_array(length, memory, true)) {
      allocation.keep_result();
      return result;
    }
#ifdef TOIT_GC_LOGGING
    printf("[gc @ %p%s | byte array allocation failed, length = %d (after malloc)]\n",
        this, VM::current()->scheduler()->is_boot_process(this) ? "*" : " ",
        length);
#endif
    *error = Error::from(program()->allocation_failed());
    return null;
  }
  if (ByteArray* result = object_heap()->allocate_internal_byte_array(length)) return result;
#ifdef TOIT_GC_LOGGING
  printf("[gc @ %p%s | byte array allocation failed, length = %d (heap)]\n",
      this, VM::current()->scheduler()->is_boot_process(this) ? "*" : " ",
      length);
#endif
  *error = Error::from(program()->allocation_failed());
  return null;
}

void Process::_append_message(Message* message) {
  Locker locker(OS::scheduler_mutex());  // Fix this
  if (message->is_object_notify()) {
    ObjectNotifyMessage* obj_notify = static_cast<ObjectNotifyMessage*>(message);
    if (obj_notify->is_queued()) return;
    obj_notify->mark_queued();
  }
  _messages.append(message);
}

bool Process::has_messages() {
  Locker locker(OS::scheduler_mutex());  // Fix this
  return !_messages.is_empty();
}

Message* Process::peek_message() {
  Locker locker(OS::scheduler_mutex());  // Fix this
  return _messages.first();
}

void Process::remove_first_message() {
  Locker locker(OS::scheduler_mutex());  // Fix this
  ASSERT(!_messages.is_empty());
  Message* message = _messages.remove_first();
  if (message->is_object_notify()) {
    if (!static_cast<ObjectNotifyMessage*>(message)->mark_dequeued()) return;
  }
  delete message;
}

int Process::message_count() {
  Locker locker(OS::scheduler_mutex());  // Fix this
  int count = 0;
  for (MessageFIFO::Iterator it = _messages.begin(); it != _messages.end(); ++it) {
    count++;
  }
  return count;
}

void Process::send_mail(Message* message) {
  if (_state == TERMINATING) return;
  _append_message(message);
  VM::current()->scheduler()->process_ready(this);
}

void Process::_ensure_random_seeded() {
  if (_random_seeded) return;
  uint8 seed[16];
  VM::current()->entropy_mixer()->get_entropy(seed, sizeof(seed));
  random_seed(seed, sizeof(seed));
  _random_seeded = true;
}

uint64_t Process::random() {
  _ensure_random_seeded();
  // xorshift128+.
  uint64_t s1 = _random_state0;
  uint64_t s0 = _random_state1;
  _random_state0 = s0;
  s1 ^= s1 << 23;
  s1 ^= s1 >> 18;
  s1 ^= s0;
  s1 ^= s0 >> 5;
  _random_state1 = s1;
  return _random_state0 + _random_state1;
}

void Process::random_seed(const uint8* buffer, size_t size) {
  _random_state0 = 0xdefa17;
  _random_state1 = 0xf00baa;
  memcpy(&_random_state0, buffer, Utils::min(size, sizeof(_random_state0)));
  if (size >= sizeof(_random_state0)) {
    buffer += sizeof(_random_state0);
    size -= sizeof(_random_state0);
    memcpy(&_random_state1, buffer, Utils::min(size, sizeof(_random_state1)));
  }
  _random_seeded = true;
}

void Process::add_resource_group(ResourceGroup* r) {
  _resource_groups.prepend(r);
}

void Process::remove_resource_group(ResourceGroup* group) {
  ResourceGroup* g = _resource_groups.remove(group);
  ASSERT(g == group);
}

void Process::signal(Signal signal) {
  _signals |= signal;
  SchedulerThread* s = _scheduler_thread;
  if (s != null) s->interpreter()->preempt();
}

void Process::clear_signal(Signal signal) {
  _signals &= ~signal;
}

void Process::print() {
  printf("Process #%d\n", _id);
  Usage u = object_heap()->usage("heap");
  ProgramUsage p = program()->usage();
  u.print(2);
  p.print(2);
}

}<|MERGE_RESOLUTION|>--- conflicted
+++ resolved
@@ -42,12 +42,9 @@
     , _program_heap_address(program ? program->_program_heap_address : 0)
     , _program_heap_size(program ? program->_program_heap_size : 0)
     , _entry(Method::invalid())
-<<<<<<< HEAD
-#ifdef LEGACY_GC
-=======
     , _hatch_method(Method::invalid())
     , _hatch_arguments(null)
->>>>>>> b2ff1895
+#ifdef LEGACY_GC
     , _object_heap(program, this, initial_block)
 #else
     , _object_heap(program, this)
