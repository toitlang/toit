--- conflicted
+++ resolved
@@ -61,11 +61,7 @@
 
   SystemMessage(int type, int gid, int pid, uint8* data) : _type(type), _gid(gid), _pid(pid), _data(data) { }
   SystemMessage(int type, int gid, int pid) : _type(type), _gid(gid), _pid(pid), _data(null) { }
-<<<<<<< HEAD
-  ~SystemMessage();
-=======
   virtual ~SystemMessage() override { free_data_and_externals(); }
->>>>>>> cf3bd668
 
   MessageType message_type() const { return MESSAGE_SYSTEM; }
 
@@ -186,12 +182,9 @@
   Object* decode();
   bool decode_byte_array_external(void** data, int* length);
 
-<<<<<<< HEAD
-=======
   // Encoded messages may contain pointers to external areas allocated using
   // malloc. To deallocate such messages, we have to traverse them and free
   // all external areas before freeing the buffer itself.
->>>>>>> cf3bd668
   static void deallocate(uint8* buffer);
 
  private:
