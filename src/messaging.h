--- conflicted
+++ resolved
@@ -61,25 +61,15 @@
 
   SystemMessage(int type, int gid, int pid, uint8* data) : _type(type), _gid(gid), _pid(pid), _data(data) { }
   SystemMessage(int type, int gid, int pid) : _type(type), _gid(gid), _pid(pid), _data(null) { }
-<<<<<<< HEAD
-  ~SystemMessage();
-=======
   virtual ~SystemMessage() override { free_data_and_externals(); }
->>>>>>> 34e77c7c
 
   MessageType message_type() const { return MESSAGE_SYSTEM; }
 
   int type() const { return _type; }
   int gid() const { return _gid; }
-<<<<<<< HEAD
-  uint8* data() const { return _data; }
-
-  int pid() const { return _pid; }
-=======
   int pid() const { return _pid; }
   uint8* data() const { return _data; }
 
->>>>>>> 34e77c7c
   void set_pid(int pid) { _pid = pid; }
 
   // Free the encoded buffer and but keep any external memory areas that it references.
