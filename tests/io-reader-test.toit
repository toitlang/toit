// Copyright (C) 2018 Toitware ApS.
// Use of this source code is governed by a Zero-Clause BSD license that can
// be found in the tests/LICENSE file.

import expect show *
import io

class TestReader extends Object with io.Reader:
  index_ := 0
  arrays_ := ?

  constructor .arrays_:

  consume_ -> ByteArray?:
    if index_ >= arrays_.size: return null
    return arrays_[index_++]

  close_:

main:
  simple
  utf-8
  produced

simple:
  r := TestReader ["H".to-byte-array, "ost: ".to-byte-array]
  expect-equals "Host" (r.peek-string 4)

  // Test read_until if delimiter exists
  r = TestReader ["H".to-byte-array, "ost: toitware.com".to-byte-array]
  expect-equals "Host" (r.read-string-up-to ':')
  expect-equals " toit" (r.peek-string 5)

  // TODO Test read_until if delimiter does not exist

DIFFICULT-STRING ::= "25€ and 23€¢ 🙈!"

utf-8:
  r := TestReader ["Sø".to-byte-array, "en så s".to-byte-array, "ær ud!".to-byte-array]
  expect (r.is-buffered 0)
  expect-not (r.is-buffered 1)  // Not yet read from the underlying TestReader.
  expect-equals "Sø" (r.read-string --max-size=3)
  expect-equals "en s" (r.read-string --max-size=5)
  expect (r.is-buffered 0)
  expect (r.is-buffered 4)
  expect-not (r.is-buffered 5)
  expect-throw "max_size was too small to read a single UTF-8 character": r.read-string --max-size=1
  expect-equals "å" (r.read-string --max-size=2)
  expect-equals " s" (r.read-string --max-size=3)
  expect-equals "ær ud!" r.read-string
  expect-equals null r.read-string

  r = TestReader ["Sø".to-byte-array, "en så s".to-byte-array, "ær ud!".to-byte-array]
  expect-equals "Sø" r.read-string
  expect-equals "en så s" r.read-string
  expect-equals "ær ud!" r.read-string
  expect-equals null r.read-string

  // € is e2 82 ac
  S ::= DIFFICULT-STRING.to-byte-array
  for i := 1; i < S.size - 1; i++:
    for j := -4; j <= 4; j++:
      for k := 1; k < 5; k++:
        split-test S i j k

split-test ba/ByteArray split-point/int offset/int part-2-size:
  if split-point + offset <= 0: return
  if offset + split-point >= ba.size: return
  r := TestReader [ba[..split-point], ba[split-point..]]
  s1 := r.read-string --max-size=(split-point + offset)
  // Check we didn't get more bytes than we asked for unless we had to in
  // order to get a single multi-byte UTF-8 character.
  expect
    s1.size <= split-point + offset
  expect s1.size > 0
  s2 := ""
  exception := catch:
    s2 = r.read-string --max-size=part-2-size
  if exception:
    expect part-2-size < 4
    expect-equals "max_size was too small to read a single UTF-8 character" exception
  // Check we didn't get more bytes than we asked for.
  expect
    s2.size <= part-2-size
  expect s2.size >= 0
  while s1.size + s2.size < ba.size:
    s2 += r.read-string
  expect-equals null r.read-string
  expect-equals DIFFICULT-STRING
    s1 + s2

class MultiByteArrayReader extends Object with io.Reader:
  arrays /List ::= []
  index /int := 0

  constructor:
    arrays.add
        ByteArray 13: it
    arrays.add
        ByteArray 1: it + 13
    arrays.add
        ByteArray 5: it + 14
    arrays.add
        ByteArray 95: it + 19
    arrays.add
        ByteArray 12: it + 114
    arrays.add
        ByteArray 42: it + 126
    arrays.add
        ByteArray 2: it + 168
    arrays.add
        ByteArray 29: it + 170
    arrays.add
        ByteArray 45: it + 199
    arrays.add
        ByteArray 45: it + 244
    arrays.add
        ByteArray 10: it + 254
    arrays.add
        ByteArray 1: it + 255

  consume_:
    return arrays[index++]

  close_:

<<<<<<< HEAD
consumed:
  consumed-one-at-a-time
  consumed-get-and-unget
  consumed-thirteen-at-a-time
=======
  content-size -> int?:
    return null

produced:
  produced-one-at-a-time
  produced-get-and-unget
  produced-thirteen-at-a-time
>>>>>>> 55a6e30f

produced-one-at-a-time:
  br := MultiByteArrayReader
  256.repeat:
    expect-equals it br.produced
    expect-equals it br.read-byte

produced-get-and-unget:
  br2 := MultiByteArrayReader
  expected-cursor := 0
  for i := 0; i < 256; i++:
    expect-equals expected-cursor i
    if i + 13 > 256: break
    br2.read-bytes 13
    expect-equals (expected-cursor + 13) br2.produced
    br2.unget
        ByteArray 13
    expect-equals expected-cursor br2.produced
    br2.read-byte
    expected-cursor++

produced-thirteen-at-a-time:
  br3 := MultiByteArrayReader
  for i := 0; i < 256; i += 13:
    expect-equals i br3.produced
    br3.read-bytes 13<|MERGE_RESOLUTION|>--- conflicted
+++ resolved
@@ -124,20 +124,10 @@
 
   close_:
 
-<<<<<<< HEAD
-consumed:
-  consumed-one-at-a-time
-  consumed-get-and-unget
-  consumed-thirteen-at-a-time
-=======
-  content-size -> int?:
-    return null
-
 produced:
   produced-one-at-a-time
   produced-get-and-unget
   produced-thirteen-at-a-time
->>>>>>> 55a6e30f
 
 produced-one-at-a-time:
   br := MultiByteArrayReader
