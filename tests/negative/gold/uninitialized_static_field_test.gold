Trying to access uninitialized static field 'A.static_field'.
  0: A.static_field            tests/negative/uninitialized_static_field_test.toit:6:26
<<<<<<< HEAD
  1: run_global_initializer_.<block> <sdk>/core/objects.toit:285:28
  2: run_global_initializer_   <sdk>/core/objects.toit:251:1
=======
  1: run_global_initializer_.<block> <sdk>/core/objects.toit:292:28
  2: run_global_initializer_   <sdk>/core/objects.toit:258:1
>>>>>>> 7bf55b74
  3: main                      tests/negative/uninitialized_static_field_test.toit:10:10<|MERGE_RESOLUTION|>--- conflicted
+++ resolved
@@ -1,10 +1,5 @@
 Trying to access uninitialized static field 'A.static_field'.
   0: A.static_field            tests/negative/uninitialized_static_field_test.toit:6:26
-<<<<<<< HEAD
-  1: run_global_initializer_.<block> <sdk>/core/objects.toit:285:28
-  2: run_global_initializer_   <sdk>/core/objects.toit:251:1
-=======
-  1: run_global_initializer_.<block> <sdk>/core/objects.toit:292:28
-  2: run_global_initializer_   <sdk>/core/objects.toit:258:1
->>>>>>> 7bf55b74
+  1: run_global_initializer_.<block> <sdk>/core/objects.toit:288:28
+  2: run_global_initializer_   <sdk>/core/objects.toit:254:1
   3: main                      tests/negative/uninitialized_static_field_test.toit:10:10