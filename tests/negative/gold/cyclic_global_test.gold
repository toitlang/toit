--- conflicted
+++ resolved
@@ -3,11 +3,5 @@
   1: foo                       tests/negative/cyclic_global_test.toit:6:13
   2: global                    tests/negative/cyclic_global_test.toit:5:11
   3: run_global_initializer_.<block> <sdk>/core/objects.toit:205:26
-<<<<<<< HEAD
   4: run_global_initializer_   <sdk>/core/objects.toit:193:1
-  5: main                      tests/negative/cyclic_global_test.toit:13:7
-  6: __entry__.<lambda>        <sdk>/core/entry.toit:48:20
-=======
-  4: run_global_initializer_   <sdk>/core/objects.toit:194:1
-  5: main                      tests/negative/cyclic_global_test.toit:13:7
->>>>>>> 5381529e
+  5: main                      tests/negative/cyclic_global_test.toit:13:7