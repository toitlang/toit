Initialization of static field 'A.global' in progress.
<<<<<<< HEAD
  0: run_global_initializer_   <sdk>/core/objects.toit:260:9
  1: A.foo                     tests/negative/cyclic_static_field_test.toit:7:15
  2: A.global                  tests/negative/cyclic_static_field_test.toit:6:24
  3: run_global_initializer_.<block> <sdk>/core/objects.toit:285:28
  4: run_global_initializer_   <sdk>/core/objects.toit:251:1
=======
  0: run_global_initializer_   <sdk>/core/objects.toit:267:9
  1: A.foo                     tests/negative/cyclic_static_field_test.toit:7:15
  2: A.global                  tests/negative/cyclic_static_field_test.toit:6:24
  3: run_global_initializer_.<block> <sdk>/core/objects.toit:292:28
  4: run_global_initializer_   <sdk>/core/objects.toit:258:1
>>>>>>> 7bf55b74
  5: main                      tests/negative/cyclic_static_field_test.toit:14:8<|MERGE_RESOLUTION|>--- conflicted
+++ resolved
@@ -1,15 +1,7 @@
 Initialization of static field 'A.global' in progress.
-<<<<<<< HEAD
-  0: run_global_initializer_   <sdk>/core/objects.toit:260:9
+  0: run_global_initializer_   <sdk>/core/objects.toit:263:9
   1: A.foo                     tests/negative/cyclic_static_field_test.toit:7:15
   2: A.global                  tests/negative/cyclic_static_field_test.toit:6:24
-  3: run_global_initializer_.<block> <sdk>/core/objects.toit:285:28
-  4: run_global_initializer_   <sdk>/core/objects.toit:251:1
-=======
-  0: run_global_initializer_   <sdk>/core/objects.toit:267:9
-  1: A.foo                     tests/negative/cyclic_static_field_test.toit:7:15
-  2: A.global                  tests/negative/cyclic_static_field_test.toit:6:24
-  3: run_global_initializer_.<block> <sdk>/core/objects.toit:292:28
-  4: run_global_initializer_   <sdk>/core/objects.toit:258:1
->>>>>>> 7bf55b74
+  3: run_global_initializer_.<block> <sdk>/core/objects.toit:288:28
+  4: run_global_initializer_   <sdk>/core/objects.toit:254:1
   5: main                      tests/negative/cyclic_static_field_test.toit:14:8