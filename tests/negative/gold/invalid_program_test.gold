--- conflicted
+++ resolved
@@ -1,9 +1,4 @@
 INVALID_PROGRAM error. 
-<<<<<<< HEAD
-2068
-  0: run_global_initializer_   <sdk>/core/objects.toit:259:1
-=======
-2002
+2355
   0: run_global_initializer_   <sdk>/core/objects.toit:255:1
->>>>>>> 71261ee5
   1: main                      tests/negative/invalid_program_test.toit:9:3