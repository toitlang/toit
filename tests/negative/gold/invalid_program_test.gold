--- conflicted
+++ resolved
@@ -1,9 +1,4 @@
 INVALID_PROGRAM error. 
-<<<<<<< HEAD
-2121
+1907
   0: run_global_initializer_   <sdk>/core/objects.toit:259:1
-=======
-1859
-  0: run_global_initializer_   <sdk>/core/objects.toit:193:1
->>>>>>> 5a370d17
   1: main                      tests/negative/invalid_program_test.toit:9:3