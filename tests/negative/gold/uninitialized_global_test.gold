--- conflicted
+++ resolved
@@ -1,11 +1,5 @@
 Trying to access uninitialized global 'global'.
   0: global                    tests/negative/uninitialized_global_test.toit:5:11
   1: run_global_initializer_.<block> <sdk>/core/objects.toit:205:26
-<<<<<<< HEAD
   2: run_global_initializer_   <sdk>/core/objects.toit:193:1
-  3: main                      tests/negative/uninitialized_global_test.toit:8:3
-  4: __entry__.<lambda>        <sdk>/core/entry.toit:48:20
-=======
-  2: run_global_initializer_   <sdk>/core/objects.toit:194:1
-  3: main                      tests/negative/uninitialized_global_test.toit:8:3
->>>>>>> 5381529e
+  3: main                      tests/negative/uninitialized_global_test.toit:8:3