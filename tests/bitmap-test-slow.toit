// Copyright (C) 2018 Toitware ApS.
// Use of this source code is governed by a Zero-Clause BSD license that can
// be found in the tests/LICENSE file.
import expect show *


import font show *
import bitmap show *
import binary show LITTLE-ENDIAN BIG-ENDIAN byte-swap-16 byte-swap-32

get-test-font byte-array:
  return Font [byte-array]

// Set this to true to get a better test that runs too long.
SLOW := true

main:
  feature-detect
  bytemap-test
  simple-test
  blit-test
  bitmap-test
  blur-test

bitmap-primitives-present := true
bytemap-primitives-present := true

feature-detect:
  e := catch:
    ba := ByteArray 25
    bytemap-blur ba 5 2
  if e == "UNIMPLEMENTED":
    bytemap-primitives-present = false
  e = catch:
    ba := ByteArray 16
    bitmap-rectangle 0 0 0 1 1 ba 16
  if e == "UNIMPLEMENTED":
    bitmap-primitives-present = false

simple-test:
  if bitmap-primitives-present:
    ba := ByteArray 25
    bitmap-zap ba 1
    expect-equals 0xff ba[0]
    expect-equals 0xff ba[24]
    bitmap-zap ba 0
    expect-equals 0 ba[0]
    expect-equals 0 ba[24]

    12.repeat:
      BIG-ENDIAN.put-uint16 ba
        it * 2
        314 * it
    byte-swap-16 ba[0..24]
    12.repeat:
      read := LITTLE-ENDIAN.uint16 ba it * 2
      expect-equals 314 * it read
    for i := 0; i < 24; i += 4:
      byte-swap-16 ba[i..i + 4]
    12.repeat:
      read := BIG-ENDIAN.uint16 ba it * 2
      expect-equals 314 * it read

    6.repeat:
      LITTLE-ENDIAN.put-uint32 ba
        it * 4
        3141592 * it
    byte-swap-32 ba
    6.repeat:
      read := BIG-ENDIAN.uint32 ba it * 4
      expect-equals 3141592 * it read
    for i := 0; i < 24; i += 4:
      byte-swap-32 ba[i..i + 4]
    6.repeat:
      read := LITTLE-ENDIAN.uint32 ba it * 4
      expect-equals 3141592 * it read

blit-test:
  if bitmap-primitives-present:
    r := #[154, 12, 34]
    g := #[22, 14, 15]
    b := #[65, 192, 44]
    rgb := interleave r g b
    INTERLEAVED := #[154, 22, 65, 12, 14, 192, 34, 15, 44]
    expect-equals INTERLEAVED rgb

    SUB ::= ByteArray 0x100: 0xff - it
    lut rgb rgb SUB
    rgb.size.repeat:
      expect-equals
        0xff - INTERLEAVED[it]
        rgb[it]

    // Table that reverses the order of bits in a byte.
    REVERSED ::= ByteArray 0x100: | x |
      x = (x & 0b1010_1010) >> 1  // Swap adjacent bits.
        | (x & 0b0101_0101) << 1
      x = (x & 0b1100_1100) >> 2  // Swap adjacent crumbs.
        | (x & 0b0011_0011) << 2
      x = (x & 0b1111_0000) >> 4  // Swap adjacent nibbles.
        | (x & 0b0000_1111) << 4
      x

    input    := #[0b0110_1100, 0b1101_1011, 0b0011_1101]
    expected := #[0b0011_0110, 0b1101_1011, 0b1011_1100]
    lut input input REVERSED
    expected.size.repeat:
      expect-equals expected[it] input[it]

    expect-equals "Gbvg sbe gur jva!"
      rot13 "Toit for the win!"

    ba := #[1, 2, 3, 4]

    // Check mask works.
    blit ba ba 4 --mask=0xfe
    ba.size.repeat:
      expect-equals [0, 2, 2, 4][it] ba[it]

    // Check shift works.
    blit ba ba 4 --shift=-1
    ba.size.repeat:
      expect-equals [0, 4, 4, 8][it] ba[it]

    // Check OR works.
    blit ba ba 4 --shift=1 --operation=OR
    ba.size.repeat:
      expect-equals [0, 6, 6, 12][it] ba[it]

    // Check lookup-table, shift, and mask happen in that order.
    INVERT ::= ByteArray 0x100: 0xff - it
    blit ba ba 4 --lookup-table=INVERT --shift=1 --mask=0xba
    ba.size.repeat:
      expect-equals [0xba, 0xb8, 0xb8, 0xb8][it] ba[it]

    // Check add works.
    src := #[0xfd, 0xfe, 0xfe, 0xff, 0xff, 0xff]
    dst := #[0x01, 0x01, 0x02, 0x00, 0x01, 0x02]
    blit src dst 1 --operation=ADD
    dst.size.repeat:
      expect-equals [0xfe, 0xff, 0xff, 0xff, 0xff, 0xff][it] dst[it]

    // Check 'and' works.
    dst = #[0x01, 0x01, 0x02, 0x00, 0x01, 0x02]
    blit src dst 1 --operation=AND
    dst.size.repeat:
      expect-equals [0x01, 0x00, 0x02, 0x00, 0x01, 0x02][it] dst[it]

    // Check 'xor' works.
    dst = #[0x01, 0x01, 0x02, 0x00, 0x01, 0x02]
    blit src dst 1 --operation=XOR
    dst.size.repeat:
      expect-equals [0xfc, 0xff, 0xfc, 0xff, 0xfe, 0xfd][it] dst[it]

    // Check add16 works.
    src = #[0x07, 0xc2, 0x01, 0x01]
    //       0x103       0x3ff       0xfeff      0xffff.
    dst = #[0x03, 0x01, 0xff, 0x03, 0xff, 0xfe, 0xff, 0xff]
    blit src dst 4 --destination-pixel-stride=2 --operation=ADD-16-LE
    dst.size.repeat:
      //             0x10a       0x4c1       0xff00      0xffff.
      expect-equals [0x0a, 0x01, 0xc1, 0x04, 0x00, 0xff, 0xff, 0xff][it] dst[it]

    // Check negative destination pixel strides.
    WIDTH := 4
    IMAGE ::=
      #[0x45, 0x51, 0xa8, 0xca,
        0x6b, 0x3a, 0x88, 0x5d,
        0x56, 0x5a, 0x55, 0x11]

    reversed ::= ByteArray IMAGE.size

    // Reverse every line by using negative destination pixel stride.
    blit IMAGE reversed WIDTH --destination-pixel-stride=-1

    3.repeat: | line |
      WIDTH.repeat: | x |
        expect-equals IMAGE[line * WIDTH + x]
                   reversed[line * WIDTH + WIDTH - 1 - x]


    zero-and-two-reversed ::= ByteArray IMAGE.size

    // Reverse even lines.
    blit IMAGE zero-and-two-reversed WIDTH --destination-pixel-stride=-1 --source-line-stride=WIDTH*2 --destination-line-stride=WIDTH*2
    // Copy odd lines.
    blit IMAGE[WIDTH..] zero-and-two-reversed[WIDTH..] WIDTH --source-line-stride=WIDTH*2 --destination-line-stride=WIDTH*2
    3.repeat: | line |
      WIDTH.repeat: | x |
        if line & 1 == 0:
          expect-equals     IMAGE[line * WIDTH + x]
            zero-and-two-reversed[line * WIDTH + WIDTH - 1 - x]
        else:
          expect-equals     IMAGE[line * WIDTH + x]
            zero-and-two-reversed[line * WIDTH + x]

    odd-lines-reversed ::= ByteArray IMAGE.size

    // Reverse odd lines.
    blit IMAGE[WIDTH..] zero-and-two-reversed[WIDTH..] WIDTH --destination-pixel-stride=-1 --source-line-stride=WIDTH*2 --destination-line-stride=WIDTH*2
    // Copy even lines.
    blit IMAGE zero-and-two-reversed WIDTH --source-line-stride=WIDTH*2 --destination-line-stride=WIDTH*2
    3.repeat: | line |
      WIDTH.repeat: | x |
        if line & 1 == 1:
          expect-equals     IMAGE[line * WIDTH + x]
            zero-and-two-reversed[line * WIDTH + WIDTH - 1 - x]
        else:
          expect-equals     IMAGE[line * WIDTH + x]
            zero-and-two-reversed[line * WIDTH + x]

ROT13 ::= ByteArray 0x100:
  result := it
  if      'n' <= it <= 'z' or 'N' <= it <= 'Z': result -= 13
  else if 'a' <= it <= 'm' or 'A' <= it <= 'M': result += 13
  result  // Final value in the block is used to initialize the ByteArray.

/// Rot13 encode/decode a string.
rot13 str/string -> string:
  byte-array := str.to-byte-array
  lut byte-array byte-array ROT13
  return byte-array.to-string

interleave r g b:
  out := ByteArray r.size * 3
  blit r out      r.size --destination-pixel-stride=3
  blit g out[1..] r.size --destination-pixel-stride=3
  blit b out[2..] r.size --destination-pixel-stride=3
  return out

bitmap-test:
  if not bitmap-primitives-present:
    return
  raw-font-with-dot := [
    0x97, 0xf0, 0x17, 0x70, // Magic number 0x7017f097.
    96, 0, 0, 0, // Length
    0x00, 0x00, 0x00, 0x00, 0x00, 0x00, 0x00, 0x00,
    0x00, 0x00, 0x00, 0x00, 0x00, 0x00, 0x00, 0x00,
    0x00, 0x00, 0x00, 0x00, 0x00, 0x00, 0x00, 0x00,
    0x00, 0x00, 0x00, 0x00, 0x00, 0x00, 0x00, 0x00,  // Dummy Sha256 checksum.
    0x92, 't','e','s','t',0, // Font name "logo".
    0x9d, 0, // No copyright message.
    'f', 0x0, 0x0, 0x0, // Unicode range start 0x000000.
    't', 0x7f, 0x0, 0x0, // Unicode range end 0x00007f.
    0,
    1,          // Pixel width.
    1, 1, 0, 0, // Box 1x1 at 0, 0.
    97,         // Code point 97 ('a').
    2,          // 2 bytes of image data.
    0x00 | 0x20,// NEW and the pixel
    0x00,       // Rest of the pixel.
    1,          // Pixel width.
    1, 1, 1, 0, // Box 1x1 at 1, 0.
    98,         // Code point 98 ('b').
    2,          // 2 bytes of image data.
    0x00 | 0x20,// NEW and the pixel.
    0x00,       // Rest of the pixel.
    1,          // Pixel width.
    1, 1, 0, 1, // Box 1x1 at 0, 1.
    99,         // Code point 99 ('c').
    2,          // 2 bytes of image data.
    0x00 | 0x20,// NEW and the pixel.
    0x00,       // Rest of the pixel.
    9,          // Pixel width.
    9, 9, 0, 0, // 9x9 character
    100,        // Code point 100 ('d').
    4,          // 4 bytes of image data.
    0xfc, 0x80, // PREFIX_3 (0b11), PREFIX_3_3 (0b11), ONES(0b11), NEW (0b00), 0x80,
    0xb1, 0x80, // PREFIX_2 (0b10), PREFIX_2_3 (0b11), SAME_10_25 (0b00), 6 (0b01 0b10)     (16x same)
    0xff];      // Terminator.

  len := raw-font-with-dot.size
  ba := ByteArray len: raw-font-with-dot[it]
  dot-font := get-test-font ba
  run-test dot-font
  dot-font.close

run-test dot-font:
  expect-equals 1 (dot-font.pixel-width "a")
  box := dot-font.text-extent "a"
  expect-equals 1 box[0]  // Width.
  expect-equals 1 box[1]  // Height.
  expect-equals 0 box[2]  // x offset.
  expect-equals 0 box[3]  // y offset.

  // Create a 128x64 1-bit frame buffer.
  fb-size := (128 * 64) >> 3
  fb := ByteArray fb-size
  bitmap-zap fb 0
  assert-all-same fb 0

  // The coordinates of a bitmap specify the corners of the pixels, not the center.
  // A character has an origin pixel, which is normally the bottom left pixel when
  // unrotated.
  // When plotting a character with orientation 0 we specify the bottom left of the
  // origin pixel as the position (assuming the character does not go outside
  // its spacing box).  When rotated 90 degrees anticlockwise the position specifies
  // the bottom right of the origin pixel.

  // Draw a series of one-pixel characters just outside the edge of the frame
  // buffer. There should be no pixels set by this.
  128.repeat: | x |
    // A 1-pixel high character drawn at y position 65 goes from line 65 to line 64
    // (coordinates indicate the lines between the pixels).
    bitmap-draw-text x 65 1 ORIENTATION-0 "a" dot-font fb 128
    bitmap-draw-text x 0 1 ORIENTATION-0 "a" dot-font fb 128
    // Rectangles extend down and to the right from their coordinate, so giving a
    // y coordinate of 64 and a height of 1 means it's outside the 0-64 frame buffer.
    bitmap-rectangle x 64 1 1 1 fb 128
    bitmap-rectangle x -1 1 1 1 fb 128
  64.repeat: | y |
    // A 1-pixel high character rotated 90 degrees left drawn at x position 129
    // goes from row 129 to line 128 (coordinates indicate the lines between
    // the pixels).
    bitmap-draw-text 129 y 1 ORIENTATION-90 "a" dot-font fb 128
    bitmap-draw-text 0 y 1 ORIENTATION-90 "a" dot-font fb 128
    // Rectangles extend down and to the right from their coordinate, so giving an
    // x coordinate of 128 and a width of 1 means it's outside the 0-128 frame buffer.
    bitmap-rectangle 128 y 1 1 1 fb 128
    bitmap-rectangle -1 y 1 1 1 fb 128
  128.repeat: | x |
    bitmap-draw-text x 64 1 ORIENTATION-180 "a" dot-font fb 128
    bitmap-draw-text x -1 1 ORIENTATION-180 "a" dot-font fb 128
  64.repeat: | y |
    bitmap-draw-text 128 y 1 ORIENTATION-270 "a" dot-font fb 128
    bitmap-draw-text -1 y 1 ORIENTATION-270 "a" dot-font fb 128

  assert-all-same fb 0

  BY-OFF ::= [1, 2, 0, -1]
  CY-OFF ::= [2, 1, -1, 0]

  // The 'b' character is also just one dot, but offset 1 to the right. What
  // this means depends on the orientation. c offsets one up.
  128.repeat: | x |
    4.repeat: | orientation |
      yoff-b := BY-OFF[orientation]
      bitmap-draw-text x 64+yoff-b 1 orientation "b" dot-font fb 128
      bitmap-draw-text x -1+yoff-b 1 orientation "b" dot-font fb 128
      yoff-c := CY-OFF[orientation]
      bitmap-draw-text x 64+yoff-c 1 orientation "c" dot-font fb 128
      bitmap-draw-text x -1+yoff-c 1 orientation "c" dot-font fb 128

  assert-all-same fb 0

  BX-OFF ::= [-1, 1, 2, 0]
  CX-OFF ::= [0, 2, 1, -1]

  64.repeat: | y |
    4.repeat: | orientation |
      xoff-b := BX-OFF[orientation]
      bitmap-draw-text 128+xoff-b y 1 orientation "b" dot-font fb 128
      bitmap-draw-text -1+xoff-b y 1 orientation "b" dot-font fb 128
      xoff-c := CX-OFF[orientation]
      bitmap-draw-text 128+xoff-c y 1 orientation "c" dot-font fb 128
      bitmap-draw-text -1+xoff-c y 1 orientation "c" dot-font fb 128

  assert-all-same fb 0

  XS := [0, 1, 2, 3, 4, 5, 6, 7, 8, 9, 10, 11, 12, 13, 14, 15, 16,
         127, 126, 125, 124, 123, 122, 121, 120, 119, 118, 117, 116, 115, 114, 113, 112]

  YS := [0, 1, 2, 3, 4, 5, 6, 7, 8, 9, 10, 11, 12, 13, 14, 15, 16,
         63, 62, 61, 60, 59, 58, 57, 56, 55, 54, 53, 52, 51, 50, 49, 48]

  AX-OFF ::= [0, 1, 1, 0]
  AY-OFF ::= [1, 1, 0, 0]

  // Place the single pixel characters in all orientations all around the edges
  // of the frame buffer.
  XS.do: | x |
    YS.do: | y |
      bitmap-zap fb 0
      4.repeat: | orientation |
        sleep --ms=1
        ax := x + AX-OFF[orientation]
        ay := y + AY-OFF[orientation]
        bitmap-draw-text ax ay 1 orientation "a" dot-font fb 128
        if SLOW:
          expect-only-pixel-at fb x y
          bitmap-zap fb 0
        bitmap-rectangle x y 1 1 1 fb 128
        if SLOW:
          expect-only-pixel-at fb x y
          bitmap-zap fb 0
      4.repeat: | orientation |
        bx := x + BX-OFF[orientation]
        by := y + BY-OFF[orientation]
        bitmap-draw-text bx by 1 orientation "b" dot-font fb 128
        if SLOW:
          expect-only-pixel-at fb x y
          bitmap-zap fb 0
        cx := x + CX-OFF[orientation]
        cy := y + CY-OFF[orientation]
        bitmap-draw-text cx cy 1 orientation "c" dot-font fb 128
        if SLOW:
          expect-only-pixel-at fb x y
          bitmap-zap fb 0
      // All the above tests draw a pixel in the same place.  In fast mode we only
      // check once that a single pixel is set.
      if not SLOW:
        expect-only-pixel-at fb x y
      // Use the 9x9 block character.  This just checks for expects in the C++
      // code, it doesn't check that the result looks right.
      4.repeat: | orientation |
        bitmap-draw-text x y 1 orientation "d" dot-font fb 128

  bitmap-zap fb 0
  bitmap-rectangle -8 -8 1 9 9 fb 128
  expect-only-pixel-at fb 0 0
  bitmap-zap fb 0
  bitmap-rectangle -8 63 1 9 9 fb 128
  expect-only-pixel-at fb 0 63
  bitmap-zap fb 0
  bitmap-rectangle 127 63 1 9 9 fb 128
  expect-only-pixel-at fb 127 63
  bitmap-zap fb 0
  bitmap-rectangle 127 -8 1 9 9 fb 128
  expect-only-pixel-at fb 127 0

  // Use the 9x9 block character at the corners to place one pixel.
  bitmap-zap fb 0
  bitmap-draw-text -8 1 1 ORIENTATION-0 "d" dot-font fb 128
  expect-only-pixel-at fb 0 0
  bitmap-zap fb 0
  bitmap-draw-text -8 72 1 ORIENTATION-0 "d" dot-font fb 128
  expect-only-pixel-at fb 0 63
  bitmap-zap fb 0
  bitmap-draw-text 127 72 1 ORIENTATION-0 "d" dot-font fb 128
  expect-only-pixel-at fb 127 63
  bitmap-zap fb 0
  bitmap-draw-text 127 1 1 ORIENTATION-0 "d" dot-font fb 128
  expect-only-pixel-at fb 127 0

  bitmap-zap fb 0
  bitmap-draw-text 1 1 1 ORIENTATION-90 "d" dot-font fb 128
  expect-only-pixel-at fb 0 0
  bitmap-zap fb 0
  bitmap-draw-text 1 72 1 ORIENTATION-90 "d" dot-font fb 128
  expect-only-pixel-at fb 0 63
  bitmap-zap fb 0
  bitmap-draw-text 136 72 1 ORIENTATION-90 "d" dot-font fb 128
  expect-only-pixel-at fb 127 63
  bitmap-zap fb 0
  bitmap-draw-text 136 1 1 ORIENTATION-90 "d" dot-font fb 128
  expect-only-pixel-at fb 127 0

  bitmap-zap fb 0
  bitmap-draw-text 1 -8 1 ORIENTATION-180 "d" dot-font fb 128
  expect-only-pixel-at fb 0 0
  bitmap-zap fb 0
  bitmap-draw-text 1 63 1 ORIENTATION-180 "d" dot-font fb 128
  expect-only-pixel-at fb 0 63
  bitmap-zap fb 0
  bitmap-draw-text 136 63 1 ORIENTATION-180 "d" dot-font fb 128
  expect-only-pixel-at fb 127 63
  bitmap-zap fb 0
  bitmap-draw-text 136 -8 1 ORIENTATION-180 "d" dot-font fb 128
  expect-only-pixel-at fb 127 0

  bitmap-zap fb 0
  bitmap-draw-text -8 -8 1 ORIENTATION-270 "d" dot-font fb 128
  expect-only-pixel-at fb 0 0
  bitmap-zap fb 0
  bitmap-draw-text -8 63 1 ORIENTATION-270 "d" dot-font fb 128
  expect-only-pixel-at fb 0 63
  bitmap-zap fb 0
  bitmap-draw-text 127 63 1 ORIENTATION-270 "d" dot-font fb 128
  expect-only-pixel-at fb 127 63
  bitmap-zap fb 0
  bitmap-draw-text 127 -8 1 ORIENTATION-270 "d" dot-font fb 128
  expect-only-pixel-at fb 127 0

assert-all-same fb value:
  fb.size.repeat: assert: fb[it] == value

expect-only-pixel-at fb x y:
  non-zero-location := -1
  fb.size.repeat:
    byte := fb[it]
    if byte != 0:
      expect-equals -1 non-zero-location  // More than one non-zero pixel?!
      lowest-bit := byte & ~(byte - 1)
      expect-equals 0 (byte & ~lowest-bit)  // More than one bit in the byte?!
      non-zero-location = it
  expect non-zero-location != -1
  index := x + ((y >> 3) << 7)
  expect-equals (1 << (y & 7)) fb[index]

blur-get ba width x y:
  return ba[y * width + x]

blur-set ba width x y value:
  ba[y * width + x] = value

blur-gold ba width x-radius y-radius=x-radius:
  ba2 := ba.copy
  if x-radius == 0: x-radius = 1
  if y-radius == 0: y-radius = 1
  for y := 0; y < ba.size/width; y++:
    for x := x-radius - 1; x < width - (x-radius - 1); x++:
      sum := 0
      if x-radius < 2:
        sum = blur-get ba width x y
      else if x-radius == 2:
        sum += 1 * (blur-get ba width x - 1 y)
        sum += 2 * (blur-get ba width x + 0 y)
        sum += 1 * (blur-get ba width x + 1 y)
        sum >>= 2
      else if x-radius == 3:
        sum += 1 * (blur-get ba width x - 2 y)
        sum += 4 * (blur-get ba width x - 1 y)
        sum += 6 * (blur-get ba width x + 0 y)
        sum += 4 * (blur-get ba width x + 1 y)
        sum += 1 * (blur-get ba width x + 2 y)
        sum >>= 4
      blur-set ba2 width x y sum
  result := ba2.copy
  for x := 0; x < width; x++:
    for y := y-radius - 1; y < ba.size/width - (y-radius - 1); y++:
      sum := 0
      if y-radius < 2:
        sum = blur-get ba2 width x y
      else if y-radius == 2:
        sum += 1 * (blur-get ba2 width x y - 1)
        sum += 2 * (blur-get ba2 width x y + 0)
        sum += 1 * (blur-get ba2 width x y + 1)
        sum >>= 2
      else if y-radius == 3:
        sum += 1 * (blur-get ba2 width x y - 2)
        sum += 4 * (blur-get ba2 width x y - 1)
        sum += 6 * (blur-get ba2 width x y + 0)
        sum += 4 * (blur-get ba2 width x y + 1)
        sum += 1 * (blur-get ba2 width x y + 2)
        sum >>= 4
      blur-set result width x y sum
  return result

blur-compare ba ba2 width x-radius y-radius=x-radius:
  if x-radius < 1: x-radius = 1
  if y-radius < 1: y-radius = 1
  for x := x-radius - 1; x < width - (x-radius - 1); x++:
    for y := y-radius - 1; y < ba.size/width - (y-radius - 1); y++:
      if ba[x + y * width] != ba2[x + y * width]:
        print "Differ at $x $y $(x + y * width): $ba[x + y * width] vs $ba2[x + y * width]"
      expect-equals ba[x + y * width] ba2[x + y * width]

blur-log ba width:
  print ""
  for y := 0; y < ba.size/width; y++:
    line := ""
    for x := 0; x < width; x++:
      line += "$(%3d ba[x + y * width]) "
    print line

blur-test:
  if not bytemap-primitives-present:
    return
  ba := ByteArray 25
  ba[12] = 255
  gold := blur-gold ba 5 2
  bytemap-blur ba 5 2
  blur-compare ba gold 5 2

  ba = ByteArray 25
  13.repeat: ba[it] = 255
  gold = blur-gold ba 5 2
  bytemap-blur ba 5 2
  blur-compare ba gold 5 2

  ba = ByteArray 9
  ba[4] = 255
  gold = blur-gold ba 3 2
  bytemap-blur ba 3 2
  blur-compare ba gold 3 2

  ba = ByteArray 30
  30.repeat: ba[it] = (it * 17) & 0xff
  gold = blur-gold ba 6 2
  bytemap-blur ba 6 2
  blur-compare ba gold 6 2

  ba = ByteArray 30
  30.repeat: ba[it] = (it / 6) + (it % 6) > 3 ? 0 : 200
  gold = blur-gold ba 6 2
  bytemap-blur ba 6 2
  blur-compare ba gold 6 2

  ba = ByteArray 81
  ba[40] = 255
  gold = blur-gold ba 9 3
  bytemap-blur ba 9 3
  blur-compare ba gold 9 3

  // Zero blur.
  ba = ByteArray 30
  30.repeat: ba[it] = (it / 6) + (it % 6) > 3 ? 0 : 200
  gold = blur-gold ba 6 0
  bytemap-blur ba 6 0
  blur-compare ba gold 6 0

  // X blur 3.
  ba = ByteArray 30
  30.repeat: ba[it] = (it / 6) + (it % 6) > 3 ? 0 : 200
  gold = blur-gold ba 6 3 0
  bytemap-blur ba 6 3 0
  blur-compare ba gold 6 3 0

  // X blur 2.
  ba = ByteArray 30
  30.repeat: ba[it] = (it / 6) + (it % 6) > 3 ? 0 : 200
  gold = blur-gold ba 6 2 0
  bytemap-blur ba 6 2 0
  blur-compare ba gold 6 2 0

  // Y blur 3.
  ba = ByteArray 30
  30.repeat: ba[it] = (it / 6) + (it % 6) > 3 ? 0 : 200
  gold = blur-gold ba 6 0 3
  bytemap-blur ba 6 0 3
  blur-compare ba gold 6 0 3

  // Y blur 2.
  ba = ByteArray 30
  30.repeat: ba[it] = (it / 6) + (it % 6) > 3 ? 0 : 200
  gold = blur-gold ba 6 0 2
  bytemap-blur ba 6 0 2
  blur-compare ba gold 6 0 2

  // Asymmetric blur.
  ba = ByteArray 30
  30.repeat: ba[it] = (it / 6) + (it % 6) > 3 ? 0 : 200
  gold = blur-gold ba 6 2 3
  bytemap-blur ba 6 2 3
  blur-compare ba gold 6 2 3

  ba = ByteArray 30
  30.repeat: ba[it] = (it / 6) + (it % 6) > 3 ? 0 : 200
  gold = blur-gold ba 6 2 0
  bytemap-blur ba 6 2 0
  blur-compare ba gold 6 2 0

  ba = ByteArray 81
  ba[40] = 255
  gold = blur-gold ba 9 0 3
  bytemap-blur ba 9 0 3
  blur-compare ba gold 9 0 3

bytemap-test -> none:
  W ::= 42
  H ::= 17
  canvas := ByteArray (W * H)

<<<<<<< HEAD
  sprite := ""
=======
  alien := ""
>>>>>>> 9e68edc0
      + "__######__"
      + "__#O##O#__"
      + "_########_"
      + "_########_"
      + "__#_#__#__"
      + "__#_#__#__"

<<<<<<< HEAD
  SPRITE-WIDTH := 10
  SPRITE-HEIGHT := 6
=======
  ALIEN_WIDTH := 10
>>>>>>> 9e68edc0

  expect_equals 0 canvas[0]

  bytemap-zap canvas ' '  // Set background to test transparency.

<<<<<<< HEAD
  /*
  // Plain copy to middle.
  bitmap-draw-bytemap 19 7  // x, y.
      -1   // No transparency.
      0    // No rotation.
      sprite
      SPRITE-WIDTH
=======
  // Plain copy to middle.
  // The x and y coordinates are the top left corner of the top left pixel of
  // the alien.
  bitmap-draw-bytemap 21 8  // x, y.
      -1   // No transparency.
      0    // No rotation.
      alien
      ALIEN_WIDTH
>>>>>>> 9e68edc0
      #[]  // No palette.
      canvas
      W

<<<<<<< HEAD
  // Top left corner to test clipping and transparency.
  bitmap-draw-bytemap -5 3  // x, y.
      '_'  // Underscore is transparent.
      0    // No rotation.
      sprite
      SPRITE-WIDTH
=======
  // Upside-down copy to middle.
  // The x and y coordinates are the top left corner of the top left pixel of
  // the unrotated alien, therefore at the bottom right corner of the bottom
  // right pixel of the area the alien covers on the canvas. So the corners
  // of this and the above just touch.
  bitmap-draw-bytemap 21 8  // x, y.
      -1   // No transparency.
      2    // 180 degrees.
      alien
      ALIEN_WIDTH
>>>>>>> 9e68edc0
      #[]  // No palette.
      canvas
      W

  // bottom left corner to test clipping and transparency.
  bitmap-draw-bytemap -2 (H - 5)  // x, y.
      '_'  // Underscore is transparent.
      0    // No rotation.
<<<<<<< HEAD
      sprite
      SPRITE-WIDTH
=======
      alien
      ALIEN_WIDTH
>>>>>>> 9e68edc0
      #[]  // No palette.
      canvas
      W

<<<<<<< HEAD
      */

  // bottom right corner, rotated.
  bitmap-draw-bytemap W - 6 12  //(W - 1) (H - 5)  // x, y.
      '_'  // Underscore is transparent.
      1    // 90 degrees anticlockwise.
      sprite
      SPRITE-WIDTH
      #[]  // No palette.
      canvas
      W

  /*
  // top right corner, rotated.
  bitmap-draw-bytemap (W + 2) 5  // x, y.
      '_'  // Underscore is transparent.
      2    // 180 degrees.
      sprite
      SPRITE-WIDTH
=======
  PALETTE ::= ByteArray 384:
    if it / 3 == '#':
      '*'
    else if it / 3 == 'O':
      'o'
    else:
      it

  // Right edge, rotated.
  // The origin is at width - 6, so we can see 5 pixels of the alien.
  bitmap-draw-bytemap (W - 6) 14  // x, y.
      '_'  // Underscore is transparent.
      1    // 90 degrees anticlockwise.
      alien
      ALIEN_WIDTH
      PALETTE
      canvas
      W

  // top right corner, rotated.
  bitmap-draw-bytemap (W + 2) 3  // x, y.
      '_'  // Underscore is transparent.
      2    // 180 degrees.
      alien
      ALIEN_WIDTH
>>>>>>> 9e68edc0
      #[]  // No palette.
      canvas
      W

<<<<<<< HEAD
  // 
  bitmap-draw-bytemap -1 8  // x, y.
      '_'  // Underscore is transparent.
      3    // 270 degrees anticlockwise.
      sprite
      SPRITE-WIDTH
      #[]  // No palette.
      canvas
      W
      */

  bytemap-rectangle (W - 1) 0 '\n' 1 H canvas W

  print canvas.to-string
=======
  ALPHA ::= ByteArray 128:
    it == '_' ?  0 : 255

  // Top left corner, rotated right.
  bitmap-draw-bytemap 3 -2  // x, y.
      ALPHA
      3    // 270 degrees anticlockwise.
      alien
      ALIEN_WIDTH
      #[]  // No palette.
      canvas
      W

  W.repeat:
    char := '0' + it % 10
    canvas[it + (H - 1) * W] = char
  H.repeat:
    char := '0' + it % 10
    canvas[it * W + W - 2] = char
  bytemap-rectangle (W - 1) 0 '\n' 1 H canvas W

  print canvas.to-string

  EXPECTED ::= """
      ###                                #####0
      #O#                                 #O##1
      ###        __#__#_#__               ####2
      ###        __#__#_#__                   3
      #O#        _########_                   4
      ###        _########_                 **5
      #          __#O##O#__               ****6
                 __######__               *o**7
                           __######__     ****8
                           __#O##O#__     ****9
                           _########_     *o**0
                           _########_     ****1
      ######               __#_#__#__       **2
      #O##O#               __#_#__#__         3
      #######                                 4
      #######                                 5
      01234567890123456789012345678901234567896
      """

  expect_equals EXPECTED canvas.to_string
>>>>>>> 9e68edc0
<|MERGE_RESOLUTION|>--- conflicted
+++ resolved
@@ -651,11 +651,7 @@
   H ::= 17
   canvas := ByteArray (W * H)
 
-<<<<<<< HEAD
-  sprite := ""
-=======
   alien := ""
->>>>>>> 9e68edc0
       + "__######__"
       + "__#O##O#__"
       + "_########_"
@@ -663,26 +659,12 @@
       + "__#_#__#__"
       + "__#_#__#__"
 
-<<<<<<< HEAD
-  SPRITE-WIDTH := 10
-  SPRITE-HEIGHT := 6
-=======
   ALIEN_WIDTH := 10
->>>>>>> 9e68edc0
 
   expect_equals 0 canvas[0]
 
   bytemap-zap canvas ' '  // Set background to test transparency.
 
-<<<<<<< HEAD
-  /*
-  // Plain copy to middle.
-  bitmap-draw-bytemap 19 7  // x, y.
-      -1   // No transparency.
-      0    // No rotation.
-      sprite
-      SPRITE-WIDTH
-=======
   // Plain copy to middle.
   // The x and y coordinates are the top left corner of the top left pixel of
   // the alien.
@@ -691,19 +673,10 @@
       0    // No rotation.
       alien
       ALIEN_WIDTH
->>>>>>> 9e68edc0
       #[]  // No palette.
       canvas
       W
 
-<<<<<<< HEAD
-  // Top left corner to test clipping and transparency.
-  bitmap-draw-bytemap -5 3  // x, y.
-      '_'  // Underscore is transparent.
-      0    // No rotation.
-      sprite
-      SPRITE-WIDTH
-=======
   // Upside-down copy to middle.
   // The x and y coordinates are the top left corner of the top left pixel of
   // the unrotated alien, therefore at the bottom right corner of the bottom
@@ -714,7 +687,6 @@
       2    // 180 degrees.
       alien
       ALIEN_WIDTH
->>>>>>> 9e68edc0
       #[]  // No palette.
       canvas
       W
@@ -723,38 +695,12 @@
   bitmap-draw-bytemap -2 (H - 5)  // x, y.
       '_'  // Underscore is transparent.
       0    // No rotation.
-<<<<<<< HEAD
-      sprite
-      SPRITE-WIDTH
-=======
       alien
       ALIEN_WIDTH
->>>>>>> 9e68edc0
       #[]  // No palette.
       canvas
       W
 
-<<<<<<< HEAD
-      */
-
-  // bottom right corner, rotated.
-  bitmap-draw-bytemap W - 6 12  //(W - 1) (H - 5)  // x, y.
-      '_'  // Underscore is transparent.
-      1    // 90 degrees anticlockwise.
-      sprite
-      SPRITE-WIDTH
-      #[]  // No palette.
-      canvas
-      W
-
-  /*
-  // top right corner, rotated.
-  bitmap-draw-bytemap (W + 2) 5  // x, y.
-      '_'  // Underscore is transparent.
-      2    // 180 degrees.
-      sprite
-      SPRITE-WIDTH
-=======
   PALETTE ::= ByteArray 384:
     if it / 3 == '#':
       '*'
@@ -780,27 +726,10 @@
       2    // 180 degrees.
       alien
       ALIEN_WIDTH
->>>>>>> 9e68edc0
       #[]  // No palette.
       canvas
       W
 
-<<<<<<< HEAD
-  // 
-  bitmap-draw-bytemap -1 8  // x, y.
-      '_'  // Underscore is transparent.
-      3    // 270 degrees anticlockwise.
-      sprite
-      SPRITE-WIDTH
-      #[]  // No palette.
-      canvas
-      W
-      */
-
-  bytemap-rectangle (W - 1) 0 '\n' 1 H canvas W
-
-  print canvas.to-string
-=======
   ALPHA ::= ByteArray 128:
     it == '_' ?  0 : 255
 
@@ -844,5 +773,4 @@
       01234567890123456789012345678901234567896
       """
 
-  expect_equals EXPECTED canvas.to_string
->>>>>>> 9e68edc0
+  expect_equals EXPECTED canvas.to_string