--- conflicted
+++ resolved
@@ -19,14 +19,10 @@
 <pkg:toit-cert-roots>/certificate_roots.toit:10829:39: warning: Deprecated 'STAAT-DER-NEDERLANDEN-EV-ROOT-CA'. This certificate has expired
   "Staat der Nederlanden EV Root CA": STAAT_DER_NEDERLANDEN_EV_ROOT_CA,
                                       ^~~~~~~~~~~~~~~~~~~~~~~~~~~~~~~~
-<<<<<<< HEAD
-<pkg:toit-cert-roots>/certificate_roots.toit:11093:3: warning: Deprecated 'CYBERTRUST-GLOBAL-ROOT'. This certificate has expired
-=======
-<pkg:pkg-cli>/cli.toit:693:16: warning: Deprecated 'parse'
+<pkg:pkg-cli>/cli.toit:693:16: warning: Deprecated 'parse'. Use 'Uuid.parse' instead
     return uuid.parse str --on-error=:
                ^~~~~~
-<pkg:toit-cert-roots>/certificate_roots.toit:11093:3: warning: Deprecated 'CYBERTRUST-GLOBAL-ROOT'
->>>>>>> 557d226a
+<pkg:toit-cert-roots>/certificate_roots.toit:11093:3: warning: Deprecated 'CYBERTRUST-GLOBAL-ROOT'. This certificate has expired
   CYBERTRUST_GLOBAL_ROOT.install
   ^~~~~~~~~~~~~~~~~~~~~~
 <pkg:toit-cert-roots>/certificate_roots.toit:11098:3: warning: Deprecated 'DST-ROOT-CA-X3'. This certificate has expired. Usually the replacement is 'ISRG_ROOT_X1'
