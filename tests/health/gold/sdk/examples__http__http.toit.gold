<pkg:pkg-http>/connection.toit:197:7: error: Missing implementations for interface methods
class DetachedSocket_ implements tcp.Socket:
      ^~~~~~~~~~~~~~~
<sdk>/net/tcp.toit:28:3: note: Missing implementation for 'in'
<<<<<<< HEAD
  in -> io.CloseableReader
  ^~
<sdk>/net/tcp.toit:29:3: note: Missing implementation for 'out'
  out -> io.CloseableWriter
=======
  in -> io.Reader
  ^~
<sdk>/net/tcp.toit:29:3: note: Missing implementation for 'out'
  out -> io.Writer
>>>>>>> a026c2b1
  ^~~
<pkg:pkg-http>/server.toit:44:10: warning: Name 'interface' will be reserved in future releases
  listen interface/tcp.Interface port/int handler/Lambda -> none:
         ^~~~~~~~~
<pkg:pkg-http>/web_socket.toit:33:20: warning: Unresolved reference 'web-socket'
Obtained from the $Client.web_socket or the $Server.web_socket methods.
                   ^~~~~~~~~~~~~~~~~
<<<<<<< HEAD
<sdk>/tls/socket.toit:119:13: warning: Deprecated 'Socket.close-write'
=======
<sdk>/tls/socket.toit:120:13: warning: Deprecated 'Socket.close-write'
>>>>>>> a026c2b1
    socket_.close-write
            ^~~~~~~~~~~
<pkg:pkg-http>/connection.toit:230:50: warning: Deprecated 'Socket.write'
  write data from=0 to=data.size: return socket_.write data from to
                                                 ^~~~~
<pkg:pkg-http>/connection.toit:231:31: warning: Deprecated 'Socket.close-write'
  close_write: return socket_.close_write
                              ^~~~~~~~~~~
<pkg:pkg-http>/connection.toit:195:27: warning: Deprecated 'Socket.close-write'
      connection_.socket_.close_write
                          ^~~~~~~~~~~
<pkg:pkg-http>/web_socket.toit:49:20: warning: Deprecated 'Socket.read'
    return socket_.read
                   ^~~~
<pkg:pkg-http>/web_socket.toit:113:23: warning: Deprecated 'Socket.read'
      next := socket_.read
                      ^~~~
<pkg:pkg-http>/web_socket.toit:182:23: warning: Deprecated 'Socket.write'
      from += socket_.write data from to
                      ^~~~~
<pkg:pkg-http>/headers.toit:109:13: warning: Deprecated 'string.write-to-byte-array'
        str.write_to_byte_array bytes 0 it 0
            ^~~~~~~~~~~~~~~~~~~<|MERGE_RESOLUTION|>--- conflicted
+++ resolved
@@ -2,17 +2,10 @@
 class DetachedSocket_ implements tcp.Socket:
       ^~~~~~~~~~~~~~~
 <sdk>/net/tcp.toit:28:3: note: Missing implementation for 'in'
-<<<<<<< HEAD
-  in -> io.CloseableReader
-  ^~
-<sdk>/net/tcp.toit:29:3: note: Missing implementation for 'out'
-  out -> io.CloseableWriter
-=======
   in -> io.Reader
   ^~
 <sdk>/net/tcp.toit:29:3: note: Missing implementation for 'out'
   out -> io.Writer
->>>>>>> a026c2b1
   ^~~
 <pkg:pkg-http>/server.toit:44:10: warning: Name 'interface' will be reserved in future releases
   listen interface/tcp.Interface port/int handler/Lambda -> none:
@@ -20,11 +13,7 @@
 <pkg:pkg-http>/web_socket.toit:33:20: warning: Unresolved reference 'web-socket'
 Obtained from the $Client.web_socket or the $Server.web_socket methods.
                    ^~~~~~~~~~~~~~~~~
-<<<<<<< HEAD
-<sdk>/tls/socket.toit:119:13: warning: Deprecated 'Socket.close-write'
-=======
 <sdk>/tls/socket.toit:120:13: warning: Deprecated 'Socket.close-write'
->>>>>>> a026c2b1
     socket_.close-write
             ^~~~~~~~~~~
 <pkg:pkg-http>/connection.toit:230:50: warning: Deprecated 'Socket.write'
