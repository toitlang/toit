<<<<<<< HEAD
tests/crypto_test.toit:88:42: warning: Deprecated 'crc32'
  expect_equals EMPTY_CRC32 (hex.encode (crc32 ""))
                                         ^~~~~
tests/crypto_test.toit:95:12: warning: Deprecated 'crc32'
  hash3 := crc32 PARTY
           ^~~~~
tests/crypto_test.toit:96:12: warning: Deprecated 'crc16'
  hash4 := crc16 PARTY
           ^~~~~
tests/crypto_test.toit:112:12: warning: Class 'Crc32' is deprecated
  crc32 := Crc32
           ^~~~~
tests/crypto_test.toit:113:12: warning: Class 'Crc16' is deprecated
  crc16 := Crc16
           ^~~~~
tests/crypto_test.toit:115:42: warning: Class 'Crc32' is deprecated
  expect_equals EMPTY_CRC32 (hex.encode (Crc32).get)
                                         ^~~~~
tests/crypto_test.toit:116:42: warning: Class 'Crc16' is deprecated
  expect_equals EMPTY_CRC16 (hex.encode (Crc16).get)
                                         ^~~~~
tests/crypto_test.toit:133:11: warning: Class 'Crc32' is deprecated
  crc32 = Crc32
          ^~~~~
tests/crypto_test.toit:134:11: warning: Class 'Crc16' is deprecated
=======
tests/crypto_test.toit:91:42: warning: Deprecated 'crc32'
  expect_equals EMPTY_CRC32 (hex.encode (crc32 ""))
                                         ^~~~~
tests/crypto_test.toit:98:12: warning: Deprecated 'crc32'
  hash3 := crc32 PARTY
           ^~~~~
tests/crypto_test.toit:99:12: warning: Deprecated 'crc16'
  hash4 := crc16 PARTY
           ^~~~~
tests/crypto_test.toit:121:12: warning: Class 'Crc32' is deprecated
  crc32 := Crc32
           ^~~~~
tests/crypto_test.toit:122:12: warning: Class 'Crc16' is deprecated
  crc16 := Crc16
           ^~~~~
tests/crypto_test.toit:124:42: warning: Class 'Crc32' is deprecated
  expect_equals EMPTY_CRC32 (hex.encode (Crc32).get)
                                         ^~~~~
tests/crypto_test.toit:125:42: warning: Class 'Crc16' is deprecated
  expect_equals EMPTY_CRC16 (hex.encode (Crc16).get)
                                         ^~~~~
tests/crypto_test.toit:142:11: warning: Class 'Crc32' is deprecated
  crc32 = Crc32
          ^~~~~
tests/crypto_test.toit:143:11: warning: Class 'Crc16' is deprecated
>>>>>>> a72170d4
  crc16 = Crc16
          ^~~~~<|MERGE_RESOLUTION|>--- conflicted
+++ resolved
@@ -1,55 +1,27 @@
-<<<<<<< HEAD
-tests/crypto_test.toit:88:42: warning: Deprecated 'crc32'
+tests/crypto_test.toit:94:42: warning: Deprecated 'crc32'
   expect_equals EMPTY_CRC32 (hex.encode (crc32 ""))
                                          ^~~~~
-tests/crypto_test.toit:95:12: warning: Deprecated 'crc32'
+tests/crypto_test.toit:101:12: warning: Deprecated 'crc32'
   hash3 := crc32 PARTY
            ^~~~~
-tests/crypto_test.toit:96:12: warning: Deprecated 'crc16'
+tests/crypto_test.toit:102:12: warning: Deprecated 'crc16'
   hash4 := crc16 PARTY
            ^~~~~
-tests/crypto_test.toit:112:12: warning: Class 'Crc32' is deprecated
+tests/crypto_test.toit:124:12: warning: Class 'Crc32' is deprecated
   crc32 := Crc32
            ^~~~~
-tests/crypto_test.toit:113:12: warning: Class 'Crc16' is deprecated
+tests/crypto_test.toit:125:12: warning: Class 'Crc16' is deprecated
   crc16 := Crc16
            ^~~~~
-tests/crypto_test.toit:115:42: warning: Class 'Crc32' is deprecated
+tests/crypto_test.toit:127:42: warning: Class 'Crc32' is deprecated
   expect_equals EMPTY_CRC32 (hex.encode (Crc32).get)
                                          ^~~~~
-tests/crypto_test.toit:116:42: warning: Class 'Crc16' is deprecated
+tests/crypto_test.toit:128:42: warning: Class 'Crc16' is deprecated
   expect_equals EMPTY_CRC16 (hex.encode (Crc16).get)
                                          ^~~~~
-tests/crypto_test.toit:133:11: warning: Class 'Crc32' is deprecated
+tests/crypto_test.toit:145:11: warning: Class 'Crc32' is deprecated
   crc32 = Crc32
           ^~~~~
-tests/crypto_test.toit:134:11: warning: Class 'Crc16' is deprecated
-=======
-tests/crypto_test.toit:91:42: warning: Deprecated 'crc32'
-  expect_equals EMPTY_CRC32 (hex.encode (crc32 ""))
-                                         ^~~~~
-tests/crypto_test.toit:98:12: warning: Deprecated 'crc32'
-  hash3 := crc32 PARTY
-           ^~~~~
-tests/crypto_test.toit:99:12: warning: Deprecated 'crc16'
-  hash4 := crc16 PARTY
-           ^~~~~
-tests/crypto_test.toit:121:12: warning: Class 'Crc32' is deprecated
-  crc32 := Crc32
-           ^~~~~
-tests/crypto_test.toit:122:12: warning: Class 'Crc16' is deprecated
-  crc16 := Crc16
-           ^~~~~
-tests/crypto_test.toit:124:42: warning: Class 'Crc32' is deprecated
-  expect_equals EMPTY_CRC32 (hex.encode (Crc32).get)
-                                         ^~~~~
-tests/crypto_test.toit:125:42: warning: Class 'Crc16' is deprecated
-  expect_equals EMPTY_CRC16 (hex.encode (Crc16).get)
-                                         ^~~~~
-tests/crypto_test.toit:142:11: warning: Class 'Crc32' is deprecated
-  crc32 = Crc32
-          ^~~~~
-tests/crypto_test.toit:143:11: warning: Class 'Crc16' is deprecated
->>>>>>> a72170d4
+tests/crypto_test.toit:146:11: warning: Class 'Crc16' is deprecated
   crc16 = Crc16
           ^~~~~