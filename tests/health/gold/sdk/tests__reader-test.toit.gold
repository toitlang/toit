tests/reader-test.toit:25:14: warning: Class 'BufferedReader' is deprecated. Use 'io.Reader' instead
  r := reader.BufferedReader (TestReader ["H".to-byte-array, "ost: ".to-byte-array])
<<<<<<< HEAD
             ^
tests/reader-test.toit:29:13: warning: Class 'BufferedReader' is deprecated. Use 'io.Reader' instead
  r = reader.BufferedReader (TestReader ["H".to-byte-array, "ost: toitware.com".to-byte-array])
            ^
tests/reader-test.toit:38:14: warning: Class 'BufferedReader' is deprecated. Use 'io.Reader' instead
  r := reader.BufferedReader (TestReader ["Sø".to-byte-array, "en så s".to-byte-array, "ær ud!".to-byte-array])
             ^
tests/reader-test.toit:52:13: warning: Class 'BufferedReader' is deprecated. Use 'io.Reader' instead
  r = reader.BufferedReader (TestReader ["Sø".to-byte-array, "en så s".to-byte-array, "ær ud!".to-byte-array])
            ^
tests/reader-test.toit:68:14: warning: Class 'BufferedReader' is deprecated. Use 'io.Reader' instead
  r := reader.BufferedReader (TestReader [ba[..split-point], ba[split-point..]])
             ^
tests/reader-test.toit:130:15: warning: Class 'BufferedReader' is deprecated. Use 'io.Reader' instead
  br := reader.BufferedReader MultiByteArrayReader
              ^
tests/reader-test.toit:136:16: warning: Class 'BufferedReader' is deprecated. Use 'io.Reader' instead
  br2 := reader.BufferedReader MultiByteArrayReader
               ^
tests/reader-test.toit:150:16: warning: Class 'BufferedReader' is deprecated. Use 'io.Reader' instead
=======
             ^~~~~~~~~~~~~~~
tests/reader-test.toit:29:13: warning: Class 'BufferedReader' is deprecated
  r = reader.BufferedReader (TestReader ["H".to-byte-array, "ost: toitware.com".to-byte-array])
            ^~~~~~~~~~~~~~~
tests/reader-test.toit:38:14: warning: Class 'BufferedReader' is deprecated
  r := reader.BufferedReader (TestReader ["Sø".to-byte-array, "en så s".to-byte-array, "ær ud!".to-byte-array])
             ^~~~~~~~~~~~~~~
tests/reader-test.toit:52:13: warning: Class 'BufferedReader' is deprecated
  r = reader.BufferedReader (TestReader ["Sø".to-byte-array, "en så s".to-byte-array, "ær ud!".to-byte-array])
            ^~~~~~~~~~~~~~~
tests/reader-test.toit:68:14: warning: Class 'BufferedReader' is deprecated
  r := reader.BufferedReader (TestReader [ba[..split-point], ba[split-point..]])
             ^~~~~~~~~~~~~~~
tests/reader-test.toit:130:15: warning: Class 'BufferedReader' is deprecated
  br := reader.BufferedReader MultiByteArrayReader
              ^~~~~~~~~~~~~~~
tests/reader-test.toit:136:16: warning: Class 'BufferedReader' is deprecated
  br2 := reader.BufferedReader MultiByteArrayReader
               ^~~~~~~~~~~~~~~
tests/reader-test.toit:150:16: warning: Class 'BufferedReader' is deprecated
>>>>>>> 557d226a
  br3 := reader.BufferedReader MultiByteArrayReader
               ^~~~~~~~~~~~~~~<|MERGE_RESOLUTION|>--- conflicted
+++ resolved
@@ -1,47 +1,24 @@
 tests/reader-test.toit:25:14: warning: Class 'BufferedReader' is deprecated. Use 'io.Reader' instead
   r := reader.BufferedReader (TestReader ["H".to-byte-array, "ost: ".to-byte-array])
-<<<<<<< HEAD
-             ^
+             ^~~~~~~~~~~~~~~
 tests/reader-test.toit:29:13: warning: Class 'BufferedReader' is deprecated. Use 'io.Reader' instead
   r = reader.BufferedReader (TestReader ["H".to-byte-array, "ost: toitware.com".to-byte-array])
-            ^
+            ^~~~~~~~~~~~~~~
 tests/reader-test.toit:38:14: warning: Class 'BufferedReader' is deprecated. Use 'io.Reader' instead
   r := reader.BufferedReader (TestReader ["Sø".to-byte-array, "en så s".to-byte-array, "ær ud!".to-byte-array])
-             ^
+             ^~~~~~~~~~~~~~~
 tests/reader-test.toit:52:13: warning: Class 'BufferedReader' is deprecated. Use 'io.Reader' instead
   r = reader.BufferedReader (TestReader ["Sø".to-byte-array, "en så s".to-byte-array, "ær ud!".to-byte-array])
-            ^
+            ^~~~~~~~~~~~~~~
 tests/reader-test.toit:68:14: warning: Class 'BufferedReader' is deprecated. Use 'io.Reader' instead
   r := reader.BufferedReader (TestReader [ba[..split-point], ba[split-point..]])
-             ^
+             ^~~~~~~~~~~~~~~
 tests/reader-test.toit:130:15: warning: Class 'BufferedReader' is deprecated. Use 'io.Reader' instead
   br := reader.BufferedReader MultiByteArrayReader
-              ^
+              ^~~~~~~~~~~~~~~
 tests/reader-test.toit:136:16: warning: Class 'BufferedReader' is deprecated. Use 'io.Reader' instead
   br2 := reader.BufferedReader MultiByteArrayReader
-               ^
+               ^~~~~~~~~~~~~~~
 tests/reader-test.toit:150:16: warning: Class 'BufferedReader' is deprecated. Use 'io.Reader' instead
-=======
-             ^~~~~~~~~~~~~~~
-tests/reader-test.toit:29:13: warning: Class 'BufferedReader' is deprecated
-  r = reader.BufferedReader (TestReader ["H".to-byte-array, "ost: toitware.com".to-byte-array])
-            ^~~~~~~~~~~~~~~
-tests/reader-test.toit:38:14: warning: Class 'BufferedReader' is deprecated
-  r := reader.BufferedReader (TestReader ["Sø".to-byte-array, "en så s".to-byte-array, "ær ud!".to-byte-array])
-             ^~~~~~~~~~~~~~~
-tests/reader-test.toit:52:13: warning: Class 'BufferedReader' is deprecated
-  r = reader.BufferedReader (TestReader ["Sø".to-byte-array, "en så s".to-byte-array, "ær ud!".to-byte-array])
-            ^~~~~~~~~~~~~~~
-tests/reader-test.toit:68:14: warning: Class 'BufferedReader' is deprecated
-  r := reader.BufferedReader (TestReader [ba[..split-point], ba[split-point..]])
-             ^~~~~~~~~~~~~~~
-tests/reader-test.toit:130:15: warning: Class 'BufferedReader' is deprecated
-  br := reader.BufferedReader MultiByteArrayReader
-              ^~~~~~~~~~~~~~~
-tests/reader-test.toit:136:16: warning: Class 'BufferedReader' is deprecated
-  br2 := reader.BufferedReader MultiByteArrayReader
-               ^~~~~~~~~~~~~~~
-tests/reader-test.toit:150:16: warning: Class 'BufferedReader' is deprecated
->>>>>>> 557d226a
   br3 := reader.BufferedReader MultiByteArrayReader
                ^~~~~~~~~~~~~~~