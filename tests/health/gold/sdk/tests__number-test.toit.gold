tests/number-test.toit:243:32: warning: Deprecated 'int.parse'. Use 'parse data --radix' with a slice instead
  expect-int-parsing-error: int.parse "1_123" 1
<<<<<<< HEAD
                               ^
tests/number-test.toit:244:32: warning: Deprecated 'int.parse'. Use 'parse data --radix' with a slice instead
  expect-int-parsing-error: int.parse "1012_" 1
                               ^
tests/number-test.toit:245:32: warning: Deprecated 'int.parse'. Use 'parse data --radix' with a slice instead
  expect-int-parsing-error: int.parse "1012_1" 1 5
                               ^
tests/number-test.toit:248:36: warning: Deprecated 'int.parse'. Use 'parse data --radix [--on-error]' with a slice instead
  expect-number-out-of-bounds: (int.parse "123" -1 --on-error=: throw it)
                                   ^
tests/number-test.toit:249:36: warning: Deprecated 'int.parse'. Use 'parse data --radix [--on-error]' with a slice instead
  expect-number-out-of-bounds: (int.parse "123" 0 4 --on-error=: throw it)
                                   ^
tests/number-test.toit:250:33: warning: Deprecated 'int.parse'. Use 'parse data --radix [--on-error]' with a slice instead
  expect-int-parsing-error: (int.parse "123" 0 0 --on-error=: throw it)
                                ^
tests/number-test.toit:254:10: warning: Deprecated 'int.parse'. Use 'parse data --radix' with a slice instead
      int.parse "123" 1
         ^
tests/number-test.toit:257:10: warning: Deprecated 'int.parse'. Use 'parse data --radix' with a slice instead
      int.parse "1-23" 1
         ^
tests/number-test.toit:260:10: warning: Deprecated 'int.parse'. Use 'parse data --radix' with a slice instead
=======
                               ^~~~~~
tests/number-test.toit:244:32: warning: Deprecated 'int.parse'
  expect-int-parsing-error: int.parse "1012_" 1
                               ^~~~~~
tests/number-test.toit:245:32: warning: Deprecated 'int.parse'
  expect-int-parsing-error: int.parse "1012_1" 1 5
                               ^~~~~~
tests/number-test.toit:248:36: warning: Deprecated 'int.parse'
  expect-number-out-of-bounds: (int.parse "123" -1 --on-error=: throw it)
                                   ^~~~~~
tests/number-test.toit:249:36: warning: Deprecated 'int.parse'
  expect-number-out-of-bounds: (int.parse "123" 0 4 --on-error=: throw it)
                                   ^~~~~~
tests/number-test.toit:250:33: warning: Deprecated 'int.parse'
  expect-int-parsing-error: (int.parse "123" 0 0 --on-error=: throw it)
                                ^~~~~~
tests/number-test.toit:254:10: warning: Deprecated 'int.parse'
      int.parse "123" 1
         ^~~~~~
tests/number-test.toit:257:10: warning: Deprecated 'int.parse'
      int.parse "1-23" 1
         ^~~~~~
tests/number-test.toit:260:10: warning: Deprecated 'int.parse'
>>>>>>> 557d226a
      int.parse "1-23" 2
         ^~~~~~<|MERGE_RESOLUTION|>--- conflicted
+++ resolved
@@ -1,53 +1,27 @@
 tests/number-test.toit:243:32: warning: Deprecated 'int.parse'. Use 'parse data --radix' with a slice instead
   expect-int-parsing-error: int.parse "1_123" 1
-<<<<<<< HEAD
-                               ^
+                               ^~~~~~
 tests/number-test.toit:244:32: warning: Deprecated 'int.parse'. Use 'parse data --radix' with a slice instead
   expect-int-parsing-error: int.parse "1012_" 1
-                               ^
+                               ^~~~~~
 tests/number-test.toit:245:32: warning: Deprecated 'int.parse'. Use 'parse data --radix' with a slice instead
   expect-int-parsing-error: int.parse "1012_1" 1 5
-                               ^
+                               ^~~~~~
 tests/number-test.toit:248:36: warning: Deprecated 'int.parse'. Use 'parse data --radix [--on-error]' with a slice instead
   expect-number-out-of-bounds: (int.parse "123" -1 --on-error=: throw it)
-                                   ^
+                                   ^~~~~~
 tests/number-test.toit:249:36: warning: Deprecated 'int.parse'. Use 'parse data --radix [--on-error]' with a slice instead
   expect-number-out-of-bounds: (int.parse "123" 0 4 --on-error=: throw it)
-                                   ^
+                                   ^~~~~~
 tests/number-test.toit:250:33: warning: Deprecated 'int.parse'. Use 'parse data --radix [--on-error]' with a slice instead
   expect-int-parsing-error: (int.parse "123" 0 0 --on-error=: throw it)
-                                ^
+                                ^~~~~~
 tests/number-test.toit:254:10: warning: Deprecated 'int.parse'. Use 'parse data --radix' with a slice instead
       int.parse "123" 1
-         ^
+         ^~~~~~
 tests/number-test.toit:257:10: warning: Deprecated 'int.parse'. Use 'parse data --radix' with a slice instead
       int.parse "1-23" 1
-         ^
+         ^~~~~~
 tests/number-test.toit:260:10: warning: Deprecated 'int.parse'. Use 'parse data --radix' with a slice instead
-=======
-                               ^~~~~~
-tests/number-test.toit:244:32: warning: Deprecated 'int.parse'
-  expect-int-parsing-error: int.parse "1012_" 1
-                               ^~~~~~
-tests/number-test.toit:245:32: warning: Deprecated 'int.parse'
-  expect-int-parsing-error: int.parse "1012_1" 1 5
-                               ^~~~~~
-tests/number-test.toit:248:36: warning: Deprecated 'int.parse'
-  expect-number-out-of-bounds: (int.parse "123" -1 --on-error=: throw it)
-                                   ^~~~~~
-tests/number-test.toit:249:36: warning: Deprecated 'int.parse'
-  expect-number-out-of-bounds: (int.parse "123" 0 4 --on-error=: throw it)
-                                   ^~~~~~
-tests/number-test.toit:250:33: warning: Deprecated 'int.parse'
-  expect-int-parsing-error: (int.parse "123" 0 0 --on-error=: throw it)
-                                ^~~~~~
-tests/number-test.toit:254:10: warning: Deprecated 'int.parse'
-      int.parse "123" 1
-         ^~~~~~
-tests/number-test.toit:257:10: warning: Deprecated 'int.parse'
-      int.parse "1-23" 1
-         ^~~~~~
-tests/number-test.toit:260:10: warning: Deprecated 'int.parse'
->>>>>>> 557d226a
       int.parse "1-23" 2
          ^~~~~~