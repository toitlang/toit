tests/zlib-deprecated-test.toit:26:23: warning: Class 'Buffer' is deprecated
  accumulator := bytes.Buffer
<<<<<<< HEAD
                      ^
tests/zlib-deprecated-test.toit:45:8: warning: Condition always evaluates to false
    if not zlib-expected:
       ^~~
=======
                      ^~~~~~~
>>>>>>> 2e46ee6b
tests/zlib-deprecated-test.toit:47:10: warning: Deprecated 'Stream.write'
      fd.write accumulator.buffer 0 accumulator.size
         ^~~~~
tests/zlib-deprecated-test.toit:59:12: warning: Deprecated 'Stream.write'
        fd.write accumulator.buffer 0 accumulator.size
           ^~~~~
tests/zlib-deprecated-test.toit:68:24: warning: Class 'Buffer' is deprecated
    round-trip := bytes.Buffer
                       ^~~~~~~
tests/zlib-deprecated-test.toit:84:23: warning: Class 'Buffer' is deprecated
  accumulator := bytes.Buffer
                      ^~~~~~~
tests/zlib-deprecated-test.toit:87:28: warning: Deprecated 'Coder_.reader'
    while ba := compressor.reader.read:
                           ^~~~~~
tests/zlib-deprecated-test.toit:90:14: warning: Deprecated 'Coder_.write'
  compressor.write input
             ^~~~~
tests/zlib-deprecated-test.toit:91:14: warning: Deprecated 'Coder_.close'
  compressor.close
             ^~~~~
tests/zlib-deprecated-test.toit:153:21: warning: Class 'Buffer' is deprecated
  lorem-out := bytes.Buffer
                    ^~~~~~~
<sdk>/bytes.toit:254:7: warning: Class 'BufferConsumer' is deprecated
class BufferSizeCounter extends BufferConsumer:
      ^~~~~~~~~~~~~~~~~
<sdk>/bytes.toit:333:3: warning: Class 'BufferConsumer' is deprecated
  constructor:
  ^~~~~~~~~~~
<sdk>/bytes.toit:343:3: warning: Class 'BufferConsumer' is deprecated
  constructor.with-initial-size .init-size_/int:
  ^~~~~~~~~~~<|MERGE_RESOLUTION|>--- conflicted
+++ resolved
@@ -1,13 +1,9 @@
 tests/zlib-deprecated-test.toit:26:23: warning: Class 'Buffer' is deprecated
   accumulator := bytes.Buffer
-<<<<<<< HEAD
-                      ^
+                      ^~~~~~~
 tests/zlib-deprecated-test.toit:45:8: warning: Condition always evaluates to false
     if not zlib-expected:
        ^~~
-=======
-                      ^~~~~~~
->>>>>>> 2e46ee6b
 tests/zlib-deprecated-test.toit:47:10: warning: Deprecated 'Stream.write'
       fd.write accumulator.buffer 0 accumulator.size
          ^~~~~
