tests/zlib-deprecated-test.toit:26:23: warning: Class 'Buffer' is deprecated. Use 'io.Buffer' instead
  accumulator := bytes.Buffer
<<<<<<< HEAD
                      ^
tests/zlib-deprecated-test.toit:47:10: warning: Deprecated 'Stream.write'. Use 'write' or 'try-write' on 'out' instead
=======
                      ^~~~~~~
tests/zlib-deprecated-test.toit:45:8: warning: Condition always evaluates to false
    if not zlib-expected:
       ^~~
tests/zlib-deprecated-test.toit:47:10: warning: Deprecated 'Stream.write'
>>>>>>> 557d226a
      fd.write accumulator.buffer 0 accumulator.size
         ^~~~~
tests/zlib-deprecated-test.toit:59:12: warning: Deprecated 'Stream.write'. Use 'write' or 'try-write' on 'out' instead
        fd.write accumulator.buffer 0 accumulator.size
           ^~~~~
tests/zlib-deprecated-test.toit:68:24: warning: Class 'Buffer' is deprecated. Use 'io.Buffer' instead
    round-trip := bytes.Buffer
<<<<<<< HEAD
                       ^
tests/zlib-deprecated-test.toit:84:23: warning: Class 'Buffer' is deprecated. Use 'io.Buffer' instead
  accumulator := bytes.Buffer
                      ^
tests/zlib-deprecated-test.toit:87:28: warning: Deprecated 'Coder_.reader'. Use 'in' instead
=======
                       ^~~~~~~
tests/zlib-deprecated-test.toit:84:23: warning: Class 'Buffer' is deprecated
  accumulator := bytes.Buffer
                      ^~~~~~~
tests/zlib-deprecated-test.toit:87:28: warning: Deprecated 'Coder_.reader'
>>>>>>> 557d226a
    while ba := compressor.reader.read:
                           ^~~~~~
tests/zlib-deprecated-test.toit:90:14: warning: Deprecated 'Coder_.write'. Use out.try-write or out.write instead
  compressor.write input
             ^~~~~
tests/zlib-deprecated-test.toit:91:14: warning: Deprecated 'Coder_.close'. Use out.close instead
  compressor.close
             ^~~~~
tests/zlib-deprecated-test.toit:153:21: warning: Class 'Buffer' is deprecated. Use 'io.Buffer' instead
  lorem-out := bytes.Buffer
                    ^~~~~~~
<sdk>/bytes.toit:254:7: warning: Class 'BufferConsumer' is deprecated
class BufferSizeCounter extends BufferConsumer:
      ^~~~~~~~~~~~~~~~~
<sdk>/bytes.toit:333:3: warning: Class 'BufferConsumer' is deprecated
  constructor:
  ^~~~~~~~~~~
<sdk>/bytes.toit:343:3: warning: Class 'BufferConsumer' is deprecated
  constructor.with-initial-size .init-size_/int:
  ^~~~~~~~~~~<|MERGE_RESOLUTION|>--- conflicted
+++ resolved
@@ -1,15 +1,10 @@
 tests/zlib-deprecated-test.toit:26:23: warning: Class 'Buffer' is deprecated. Use 'io.Buffer' instead
   accumulator := bytes.Buffer
-<<<<<<< HEAD
-                      ^
-tests/zlib-deprecated-test.toit:47:10: warning: Deprecated 'Stream.write'. Use 'write' or 'try-write' on 'out' instead
-=======
                       ^~~~~~~
 tests/zlib-deprecated-test.toit:45:8: warning: Condition always evaluates to false
     if not zlib-expected:
        ^~~
-tests/zlib-deprecated-test.toit:47:10: warning: Deprecated 'Stream.write'
->>>>>>> 557d226a
+tests/zlib-deprecated-test.toit:47:10: warning: Deprecated 'Stream.write'. Use 'write' or 'try-write' on 'out' instead
       fd.write accumulator.buffer 0 accumulator.size
          ^~~~~
 tests/zlib-deprecated-test.toit:59:12: warning: Deprecated 'Stream.write'. Use 'write' or 'try-write' on 'out' instead
@@ -17,19 +12,11 @@
            ^~~~~
 tests/zlib-deprecated-test.toit:68:24: warning: Class 'Buffer' is deprecated. Use 'io.Buffer' instead
     round-trip := bytes.Buffer
-<<<<<<< HEAD
-                       ^
+                       ^~~~~~~
 tests/zlib-deprecated-test.toit:84:23: warning: Class 'Buffer' is deprecated. Use 'io.Buffer' instead
   accumulator := bytes.Buffer
-                      ^
+                      ^~~~~~~
 tests/zlib-deprecated-test.toit:87:28: warning: Deprecated 'Coder_.reader'. Use 'in' instead
-=======
-                       ^~~~~~~
-tests/zlib-deprecated-test.toit:84:23: warning: Class 'Buffer' is deprecated
-  accumulator := bytes.Buffer
-                      ^~~~~~~
-tests/zlib-deprecated-test.toit:87:28: warning: Deprecated 'Coder_.reader'
->>>>>>> 557d226a
     while ba := compressor.reader.read:
                            ^~~~~~
 tests/zlib-deprecated-test.toit:90:14: warning: Deprecated 'Coder_.write'. Use out.try-write or out.write instead
