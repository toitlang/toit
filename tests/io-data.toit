// Copyright (C) 2023 Toitware ApS.
// Use of this source code is governed by a Zero-Clause BSD license that can
// be found in the tests/LICENSE file.

import io

class FakeData implements io.Data:
  data_ / io.Data

  constructor .data_:

  byte-size -> int: return data_.byte-size

<<<<<<< HEAD
  byte-at index/int -> int: return data_.byte-at index
=======
  size -> int:
    return data_.size
>>>>>>> a3d6ebe2

  byte-slice from/int to/int -> FakeData:
    return FakeData (data_.byte-slice from to)

  write-to-byte-array byte-array/ByteArray --at/int from/int to/int -> none:
    data_.write-to-byte-array byte-array from to --at=at<|MERGE_RESOLUTION|>--- conflicted
+++ resolved
@@ -9,14 +9,11 @@
 
   constructor .data_:
 
-  byte-size -> int: return data_.byte-size
+  byte-size -> int:
+    return data_.byte-size
 
-<<<<<<< HEAD
-  byte-at index/int -> int: return data_.byte-at index
-=======
-  size -> int:
-    return data_.size
->>>>>>> a3d6ebe2
+  byte-at index/int -> int:
+    return data_.byte-at index
 
   byte-slice from/int to/int -> FakeData:
     return FakeData (data_.byte-slice from to)
