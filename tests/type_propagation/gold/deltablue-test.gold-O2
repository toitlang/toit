main tests/type_propagation/deltablue-test.toit
  0[029] - load method [block] in main tests/type_propagation/deltablue-test.toit
  5[026] - load smi 10
  7[038] - load block 1
  9[058] - invoke virtual repeat // [{SmallInteger_}, [block]] -> {Null_}
 13[090] - return null S2 0

[block] in main tests/type_propagation/deltablue-test.toit
 - argument 0: [block]
  0[026] - load smi 50
  2[053] - invoke static chain-test tests/type_propagation/deltablue-test.toit // [{SmallInteger_}] -> {Null_}
  5[041] - pop 1
  6[026] - load smi 50
  8[053] - invoke static projection-test tests/type_propagation/deltablue-test.toit // [{SmallInteger_}] -> {Null_}
 11[089] - return S1 1

Strength tests/type_propagation/deltablue-test.toit
 - argument 0: {Strength}
 - argument 1: {SmallInteger_}
 - argument 2: {String_}
  0[018] - load local 4
  1[018] - load local 4
  2[013] - store field, pop 0
  4[018] - load local 4
  5[017] - load local 3
  6[013] - store field, pop 1
  8[018] - load local 4
  9[089] - return S1 3

Strength.value tests/type_propagation/deltablue-test.toit
 - argument 0: {Strength}
  0[009] - load field local 2 // [{Strength}] -> {Null_|float|LargeInteger_|SmallInteger_}
  2[089] - return S1 1

Strength.next-weaker tests/type_propagation/deltablue-test.toit
 - argument 0: {Strength}
  0[009] - load field local 2 // [{Strength}] -> {Null_|float|LargeInteger_|SmallInteger_}
  2[023] - load smi 0
  3[062] - invoke eq // [{Null_|float|LargeInteger_|SmallInteger_}, {SmallInteger_}] -> {True|False}
  4[083] - branch if false T12
  7[032] - load global var lazy G6 // {Strength}
  9[089] - return S1 1
 12[009] - load field local 2 // [{Strength}] -> {Null_|float|LargeInteger_|SmallInteger_}
 14[025] - load smi 1
 15[062] - invoke eq // [{Null_|float|LargeInteger_|SmallInteger_}, {SmallInteger_}] -> {True|False}
 16[083] - branch if false T24
 19[032] - load global var lazy G5 // {Strength}
 21[089] - return S1 1
 24[009] - load field local 2 // [{Strength}] -> {Null_|float|LargeInteger_|SmallInteger_}
 26[026] - load smi 2
 28[062] - invoke eq // [{Null_|float|LargeInteger_|SmallInteger_}, {SmallInteger_}] -> {True|False}
 29[083] - branch if false T37
 32[032] - load global var lazy G4 // {Strength}
 34[089] - return S1 1
 37[009] - load field local 2 // [{Strength}] -> {Null_|float|LargeInteger_|SmallInteger_}
 39[026] - load smi 3
 41[062] - invoke eq // [{Null_|float|LargeInteger_|SmallInteger_}, {SmallInteger_}] -> {True|False}
 42[083] - branch if false T50
 45[032] - load global var lazy G3 // {Strength}
 47[089] - return S1 1
 50[009] - load field local 2 // [{Strength}] -> {Null_|float|LargeInteger_|SmallInteger_}
 52[026] - load smi 4
 54[062] - invoke eq // [{Null_|float|LargeInteger_|SmallInteger_}, {SmallInteger_}] -> {True|False}
 55[083] - branch if false T63
 58[032] - load global var lazy G2 // {Strength}
 60[089] - return S1 1
 63[009] - load field local 2 // [{Strength}] -> {Null_|float|LargeInteger_|SmallInteger_}
 65[026] - load smi 5
 67[062] - invoke eq // [{Null_|float|LargeInteger_|SmallInteger_}, {SmallInteger_}] -> {True|False}
 68[083] - branch if false T76
 71[032] - load global var lazy G1 // {Strength}
 73[089] - return S1 1
 76[053] - invoke static unreachable <sdk>/core/exceptions.toit // {}
 79[041] - pop 1

REQUIRED tests/type_propagation/deltablue-test.toit
  0[042] - allocate instance Strength
  2[023] - load smi 0
  3[020] - load literal required
  5[053] - invoke static Strength tests/type_propagation/deltablue-test.toit // [{Strength}, {SmallInteger_}, {String_}] -> {Strength}
  8[089] - return S1 0

STRONG-REFERRED tests/type_propagation/deltablue-test.toit
  0[042] - allocate instance Strength
  2[025] - load smi 1
  3[020] - load literal strongPreferred
  5[053] - invoke static Strength tests/type_propagation/deltablue-test.toit // [{Strength}, {SmallInteger_}, {String_}] -> {Strength}
  8[089] - return S1 0

PREFERRED tests/type_propagation/deltablue-test.toit
  0[042] - allocate instance Strength
  2[026] - load smi 2
  4[020] - load literal preferred
  6[053] - invoke static Strength tests/type_propagation/deltablue-test.toit // [{Strength}, {SmallInteger_}, {String_}] -> {Strength}
  9[089] - return S1 0

STRONG-DEFAULT tests/type_propagation/deltablue-test.toit
  0[042] - allocate instance Strength
  2[026] - load smi 3
  4[020] - load literal strongDefault
  6[053] - invoke static Strength tests/type_propagation/deltablue-test.toit // [{Strength}, {SmallInteger_}, {String_}] -> {Strength}
  9[089] - return S1 0

NORMAL tests/type_propagation/deltablue-test.toit
  0[042] - allocate instance Strength
  2[026] - load smi 4
  4[020] - load literal normal
  6[053] - invoke static Strength tests/type_propagation/deltablue-test.toit // [{Strength}, {SmallInteger_}, {String_}] -> {Strength}
  9[089] - return S1 0

WEAK-DEFAULT tests/type_propagation/deltablue-test.toit
  0[042] - allocate instance Strength
  2[026] - load smi 5
  4[020] - load literal weakDefault
  6[053] - invoke static Strength tests/type_propagation/deltablue-test.toit // [{Strength}, {SmallInteger_}, {String_}] -> {Strength}
  9[089] - return S1 0

WEAKEST tests/type_propagation/deltablue-test.toit
  0[042] - allocate instance Strength
  2[026] - load smi 6
  4[020] - load literal weakest
  6[053] - invoke static Strength tests/type_propagation/deltablue-test.toit // [{Strength}, {SmallInteger_}, {String_}] -> {Strength}
  9[089] - return S1 0

stronger tests/type_propagation/deltablue-test.toit
<<<<<<< HEAD
 - argument 0: {Null_|float|LargeInteger_|SmallInteger_|Strength}
 - argument 1: {Null_|float|LargeInteger_|SmallInteger_|Strength}
  0[052] - load local, as class, pop 3 - Strength(47 - 48) // {True|False}
  2[052] - load local, as class, pop 2 - Strength(47 - 48) // {True|False}
  4[009] - load field local 3 // [{Strength}] -> {Null_|float|LargeInteger_|SmallInteger_}
  6[009] - load field local 3 // [{Strength}] -> {Null_|float|LargeInteger_|SmallInteger_}
  8[063] - invoke lt // [{Null_|float|LargeInteger_|SmallInteger_}, {Null_|float|LargeInteger_|SmallInteger_}] -> {True|False}
  9[089] - return S1 2

weaker tests/type_propagation/deltablue-test.toit
 - argument 0: {Null_|float|LargeInteger_|SmallInteger_|Strength}
 - argument 1: {Null_|float|LargeInteger_|SmallInteger_|Strength}
  0[052] - load local, as class, pop 3 - Strength(47 - 48) // {True|False}
  2[052] - load local, as class, pop 2 - Strength(47 - 48) // {True|False}
  4[009] - load field local 3 // [{Strength}] -> {Null_|float|LargeInteger_|SmallInteger_}
  6[009] - load field local 3 // [{Strength}] -> {Null_|float|LargeInteger_|SmallInteger_}
  8[064] - invoke gt // [{Null_|float|LargeInteger_|SmallInteger_}, {Null_|float|LargeInteger_|SmallInteger_}] -> {True|False}
  9[089] - return S1 2

weakest tests/type_propagation/deltablue-test.toit
 - argument 0: {Null_|float|LargeInteger_|SmallInteger_|Strength}
 - argument 1: {Null_|float|LargeInteger_|SmallInteger_|Strength}
  0[052] - load local, as class, pop 3 - Strength(47 - 48) // {True|False}
  2[052] - load local, as class, pop 2 - Strength(47 - 48) // {True|False}
=======
 - argument 0: {Null_|Strength}
 - argument 1: {Null_|Strength}
  0[052] - load local, as class, pop 3 - Strength(44 - 45) // {True|False}
  2[052] - load local, as class, pop 2 - Strength(44 - 45) // {True|False}
  4[009] - load field local 3 // [{Strength}] -> {Null_|SmallInteger_}
  6[009] - load field local 3 // [{Strength}] -> {Null_|SmallInteger_}
  8[063] - invoke lt // [{Null_|SmallInteger_}, {Null_|SmallInteger_}] -> {True|False}
  9[089] - return S1 2

weaker tests/type_propagation/deltablue-test.toit
 - argument 0: {Null_|Strength}
 - argument 1: {Null_|Strength}
  0[052] - load local, as class, pop 3 - Strength(44 - 45) // {True|False}
  2[052] - load local, as class, pop 2 - Strength(44 - 45) // {True|False}
  4[009] - load field local 3 // [{Strength}] -> {Null_|SmallInteger_}
  6[009] - load field local 3 // [{Strength}] -> {Null_|SmallInteger_}
  8[064] - invoke gt // [{Null_|SmallInteger_}, {Null_|SmallInteger_}] -> {True|False}
  9[089] - return S1 2

weakest tests/type_propagation/deltablue-test.toit
 - argument 0: {Null_|Strength}
 - argument 1: {Null_|Strength}
  0[052] - load local, as class, pop 3 - Strength(44 - 45) // {True|False}
  2[052] - load local, as class, pop 2 - Strength(44 - 45) // {True|False}
>>>>>>> a2113274
  4[017] - load local 3
  5[017] - load local 3
  6[053] - invoke static weaker tests/type_propagation/deltablue-test.toit // [{Strength}, {Strength}] -> {True|False}
  9[083] - branch if false T19
 12[017] - load local 3
 13[089] - return S1 2
 16[081] - branch T23
 19[016] - load local 2
 20[089] - return S1 2

Constraint.strength tests/type_propagation/deltablue-test.toit
 - argument 0: {EqualityConstraint|ScaleConstraint|EditConstraint|StayConstraint}
  0[009] - load field local 2 // [{EqualityConstraint|ScaleConstraint|EditConstraint|StayConstraint}] -> {Null_|float|LargeInteger_|SmallInteger_|Strength}
  2[089] - return S1 1

Constraint tests/type_propagation/deltablue-test.toit
 - argument 0: {EqualityConstraint|ScaleConstraint|EditConstraint|StayConstraint}
 - argument 1: {Strength}
  0[017] - load local 3
  1[017] - load local 3
  2[013] - store field, pop 0
  4[017] - load local 3
  5[089] - return S1 2

Constraint.add-constraint tests/type_propagation/deltablue-test.toit
 - argument 0: {EqualityConstraint|ScaleConstraint|EditConstraint|StayConstraint}
  0[016] - load local 2
  1[058] - invoke virtual add-to-graph // [{EqualityConstraint|ScaleConstraint|EditConstraint|StayConstraint}] -> {Null_}
  5[041] - pop 1
  6[030] - load global var G7 // {Null_|Planner}
  8[017] - load local 3
  9[058] - invoke virtual incremental-add // [{Null_|Planner}, {EqualityConstraint|ScaleConstraint|EditConstraint|StayConstraint}] -> {Null_}
 13[090] - return null S1 1

Constraint.satisfy tests/type_propagation/deltablue-test.toit
 - argument 0: {EqualityConstraint|ScaleConstraint|EditConstraint|StayConstraint}
 - argument 1: {LargeInteger_|SmallInteger_}
  0[017] - load local 3
  1[017] - load local 3
  2[058] - invoke virtual choose-method // [{EqualityConstraint|ScaleConstraint|EditConstraint|StayConstraint}, {LargeInteger_|SmallInteger_}] -> {Null_}
  6[002] - pop, load local S3
  8[060] - invoke virtual get is-satisfied // [{EqualityConstraint|ScaleConstraint|EditConstraint|StayConstraint}] -> {Null_|True|False}
 11[082] - branch if true T31
 14[009] - load field local 3 // [{EqualityConstraint|ScaleConstraint|EditConstraint|StayConstraint}] -> {Null_|float|LargeInteger_|SmallInteger_|Strength}
 16[032] - load global var lazy G0 // {Strength}
 18[062] - invoke eq // [{Null_|float|LargeInteger_|SmallInteger_|Strength}, {Strength}] -> {True|False}
 19[083] - branch if false T28
 22[020] - load literal Could not satisfy a required constraint!
 24[053] - invoke static throw <sdk>/core/exceptions.toit // [{String_}] -> {}
 27[041] - pop 1
 28[090] - return null S0 2
 31[017] - load local 3
 32[017] - load local 3
 33[058] - invoke virtual mark-inputs // [{EqualityConstraint|ScaleConstraint|EditConstraint|StayConstraint}, {LargeInteger_|SmallInteger_}] -> {Null_}
 37[002] - pop, load local S3
 39[058] - invoke virtual output // [{EqualityConstraint|ScaleConstraint|EditConstraint|StayConstraint}] -> {Null_|Variable}
 43[009] - load field local 32 // [{Null_|Variable}] -> {Null_|EqualityConstraint|ScaleConstraint|EditConstraint|StayConstraint}
 45[014] - load local 0
 46[083] - branch if false T55
 49[014] - load local 0
 50[058] - invoke virtual mark-unsatisfied // [{Null_|EqualityConstraint|ScaleConstraint|EditConstraint|StayConstraint}] -> {Null_}
 54[041] - pop 1
 55[015] - load local 1
 56[000] - load local S6
 58[013] - store field, pop 2
 60[030] - load global var G7 // {Null_|Planner}
 62[000] - load local S6
 64[000] - load local S6
 66[058] - invoke virtual add-propagate // [{Null_|Planner}, {EqualityConstraint|ScaleConstraint|EditConstraint|StayConstraint}, {LargeInteger_|SmallInteger_}] -> {True|False}
 70[082] - branch if true T79
 73[020] - load literal Cycle encountered
 75[053] - invoke static throw <sdk>/core/exceptions.toit // [{String_}] -> {}
 78[041] - pop 1
 79[015] - load local 1
 80[019] - load local 5
 81[013] - store field, pop 3
 83[014] - load local 0
 84[089] - return S3 2

Constraint.destroy-constraint tests/type_propagation/deltablue-test.toit
 - argument 0: {EditConstraint}
  0[016] - load local 2
  1[060] - invoke virtual get is-satisfied // [{EditConstraint}] -> {Null_|True|False}
  4[083] - branch if false T15
  7[030] - load global var G7 // {Null_|Planner}
  9[017] - load local 3
 10[058] - invoke virtual incremental-remove // [{Null_|Planner}, {EditConstraint}] -> {Null_}
 14[041] - pop 1
 15[016] - load local 2
 16[058] - invoke virtual remove-from-graph // [{EditConstraint}] -> {Null_}
 20[090] - return null S1 1

Constraint.is-input tests/type_propagation/deltablue-test.toit
 - argument 0: {EqualityConstraint|ScaleConstraint|StayConstraint}
  0[020] - load literal false
  2[089] - return S1 1

UnaryConstraint.is-satisfied tests/type_propagation/deltablue-test.toit
 - argument 0: {EditConstraint|StayConstraint}
  0[009] - load field local 34 // [{EditConstraint|StayConstraint}] -> {Null_|True|False}
  2[089] - return S1 1

UnaryConstraint tests/type_propagation/deltablue-test.toit
 - argument 0: {EditConstraint|StayConstraint}
 - argument 1: {Strength}
 - argument 2: {Variable}
  0[018] - load local 4
  1[017] - load local 3
  2[013] - store field, pop 1
  4[018] - load local 4
  5[020] - load literal false
  7[013] - store field, pop 2
  9[018] - load local 4
 10[018] - load local 4
 11[053] - invoke static Constraint tests/type_propagation/deltablue-test.toit // [{EditConstraint|StayConstraint}, {Strength}] -> {EditConstraint|StayConstraint}
 14[002] - pop, load local S4
 16[053] - invoke static Constraint.add-constraint tests/type_propagation/deltablue-test.toit // [{EditConstraint|StayConstraint}] -> {Null_}
 19[002] - pop, load local S4
 21[089] - return S1 3

UnaryConstraint.add-to-graph tests/type_propagation/deltablue-test.toit
 - argument 0: {EditConstraint|StayConstraint}
  0[009] - load field local 18 // [{EditConstraint|StayConstraint}] -> {Null_|Variable}
  2[017] - load local 3
  3[053] - invoke static Variable.add-constraint tests/type_propagation/deltablue-test.toit // [{Null_|Variable}, {EditConstraint|StayConstraint}] -> {Null_}
  6[002] - pop, load local S2
  8[020] - load literal false
 10[013] - store field, pop 2
 12[090] - return null S0 1

UnaryConstraint.choose-method tests/type_propagation/deltablue-test.toit
 - argument 0: {EditConstraint|StayConstraint}
 - argument 1: {LargeInteger_|SmallInteger_}
  0[017] - load local 3
  1[009] - load field local 20 // [{EditConstraint|StayConstraint}] -> {Null_|Variable}
  3[007] - load field 3 // [{Null_|Variable}] -> {Null_|LargeInteger_|SmallInteger_}
  5[018] - load local 4
  6[062] - invoke eq // [{Null_|LargeInteger_|SmallInteger_}, {LargeInteger_|SmallInteger_}] -> {True|False}
  7[082] - branch if true T15
 10[020] - load literal true
 12[081] - branch T17
 15[020] - load literal false
 17[014] - load local 0
 18[083] - branch if false T30
 21[010] - pop, load field local 4 // [{EditConstraint|StayConstraint}] -> {Null_|float|LargeInteger_|SmallInteger_|Strength}
 23[009] - load field local 21 // [{EditConstraint|StayConstraint}] -> {Null_|Variable}
 25[007] - load field 4 // [{Null_|Variable}] -> {Null_|float|LargeInteger_|SmallInteger_|Strength}
 27[053] - invoke static stronger tests/type_propagation/deltablue-test.toit // [{Null_|float|LargeInteger_|SmallInteger_|Strength}, {Null_|float|LargeInteger_|SmallInteger_|Strength}] -> {True|False}
 30[013] - store field, pop 2
 32[090] - return null S0 2

UnaryConstraint.mark-inputs tests/type_propagation/deltablue-test.toit
 - argument 0: {EditConstraint|StayConstraint}
 - argument 1: {LargeInteger_|SmallInteger_}
  0[090] - return null S0 2

UnaryConstraint.output tests/type_propagation/deltablue-test.toit
 - argument 0: {EditConstraint|StayConstraint}
  0[009] - load field local 18 // [{EditConstraint|StayConstraint}] -> {Null_|Variable}
  2[089] - return S1 1

UnaryConstraint.recalculate tests/type_propagation/deltablue-test.toit
 - argument 0: {EditConstraint|StayConstraint}
  0[009] - load field local 18 // [{EditConstraint|StayConstraint}] -> {Null_|Variable}
  2[009] - load field local 3 // [{EditConstraint|StayConstraint}] -> {Null_|float|LargeInteger_|SmallInteger_|Strength}
  4[013] - store field, pop 4
  6[009] - load field local 18 // [{EditConstraint|StayConstraint}] -> {Null_|Variable}
  8[017] - load local 3
  9[058] - invoke virtual is-input // [{EditConstraint|StayConstraint}] -> {True|False}
 13[082] - branch if true T21
 16[020] - load literal true
 18[081] - branch T23
 21[020] - load literal false
 23[013] - store field, pop 5
 25[009] - load field local 18 // [{EditConstraint|StayConstraint}] -> {Null_|Variable}
 27[007] - load field 5 // [{Null_|Variable}] -> {Null_|True|False}
 29[083] - branch if false T38
 32[016] - load local 2
 33[058] - invoke virtual execute // [{EditConstraint|StayConstraint}] -> {Null_}
 37[041] - pop 1
 38[090] - return null S0 1

UnaryConstraint.mark-unsatisfied tests/type_propagation/deltablue-test.toit
 - argument 0: {EditConstraint|StayConstraint}
  0[016] - load local 2
  1[020] - load literal false
  3[013] - store field, pop 2
  5[090] - return null S0 1

UnaryConstraint.inputs-known tests/type_propagation/deltablue-test.toit
 - argument 0: {EditConstraint|StayConstraint}
 - argument 1: {LargeInteger_|SmallInteger_}
  0[020] - load literal true
  2[089] - return S1 2

UnaryConstraint.remove-from-graph tests/type_propagation/deltablue-test.toit
 - argument 0: {EditConstraint|StayConstraint}
  0[009] - load field local 18 // [{EditConstraint|StayConstraint}] -> {Null_|Variable}
  2[017] - load local 3
  3[053] - invoke static Variable.remove-constraint tests/type_propagation/deltablue-test.toit // [{Null_|Variable}, {EditConstraint|StayConstraint}] -> {Null_}
  6[002] - pop, load local S2
  8[020] - load literal false
 10[013] - store field, pop 2
 12[090] - return null S0 1

StayConstraint tests/type_propagation/deltablue-test.toit
 - argument 0: {StayConstraint}
 - argument 1: {Strength}
 - argument 2: {Null_|Variable}
  0[052] - load local, as class, pop 2 - Variable(39 - 40) // {True|False}
  2[018] - load local 4
  3[018] - load local 4
  4[018] - load local 4
  5[053] - invoke static UnaryConstraint tests/type_propagation/deltablue-test.toit // [{StayConstraint}, {Strength}, {Variable}] -> {StayConstraint}
  8[002] - pop, load local S4
 10[089] - return S1 3

StayConstraint.execute tests/type_propagation/deltablue-test.toit
 - argument 0: {StayConstraint}
  0[090] - return null S0 1

EditConstraint tests/type_propagation/deltablue-test.toit
 - argument 0: {EditConstraint}
 - argument 1: {Strength}
 - argument 2: {Null_|Variable}
  0[052] - load local, as class, pop 2 - Variable(39 - 40) // {True|False}
  2[018] - load local 4
  3[018] - load local 4
  4[018] - load local 4
  5[053] - invoke static UnaryConstraint tests/type_propagation/deltablue-test.toit // [{EditConstraint}, {Strength}, {Variable}] -> {EditConstraint}
  8[002] - pop, load local S4
 10[089] - return S1 3

EditConstraint.is-input tests/type_propagation/deltablue-test.toit
 - argument 0: {EditConstraint}
  0[020] - load literal true
  2[089] - return S1 1

EditConstraint.execute tests/type_propagation/deltablue-test.toit
 - argument 0: {EditConstraint}
  0[090] - return null S0 1

BinaryConstraint tests/type_propagation/deltablue-test.toit
 - argument 0: {EqualityConstraint|ScaleConstraint}
 - argument 1: {Strength}
 - argument 2: {Variable}
 - argument 3: {Variable}
  0[019] - load local 5
  1[018] - load local 4
  2[013] - store field, pop 1
  4[019] - load local 5
  5[017] - load local 3
  6[013] - store field, pop 2
  8[019] - load local 5
  9[025] - load smi 1
 10[013] - store field, pop 3
 12[019] - load local 5
 13[019] - load local 5
 14[053] - invoke static Constraint tests/type_propagation/deltablue-test.toit // [{EqualityConstraint|ScaleConstraint}, {Strength}] -> {EqualityConstraint|ScaleConstraint}
 17[002] - pop, load local S5
 19[053] - invoke static Constraint.add-constraint tests/type_propagation/deltablue-test.toit // [{EqualityConstraint|ScaleConstraint}] -> {Null_}
 22[002] - pop, load local S5
 24[089] - return S1 4

BinaryConstraint.choose-method tests/type_propagation/deltablue-test.toit
 - argument 0: {EqualityConstraint|ScaleConstraint}
 - argument 1: {LargeInteger_|SmallInteger_}
  0[009] - load field local 19 // [{EqualityConstraint|ScaleConstraint}] -> {Null_|Variable}
  2[007] - load field 3 // [{Null_|Variable}] -> {Null_|LargeInteger_|SmallInteger_}
  4[017] - load local 3
  5[062] - invoke eq // [{Null_|LargeInteger_|SmallInteger_}, {LargeInteger_|SmallInteger_}] -> {True|False}
  6[083] - branch if false T40
  9[017] - load local 3
 10[025] - load smi 1
 11[009] - load field local 37 // [{EqualityConstraint|ScaleConstraint}] -> {Null_|Variable}
 13[007] - load field 3 // [{Null_|Variable}] -> {Null_|LargeInteger_|SmallInteger_}
 15[019] - load local 5
 16[062] - invoke eq // [{Null_|LargeInteger_|SmallInteger_}, {LargeInteger_|SmallInteger_}] -> {True|False}
 17[082] - branch if true T35
 20[009] - load field local 5 // [{EqualityConstraint|ScaleConstraint}] -> {Null_|float|LargeInteger_|SmallInteger_|Strength}
 22[009] - load field local 38 // [{EqualityConstraint|ScaleConstraint}] -> {Null_|Variable}
 24[007] - load field 4 // [{Null_|Variable}] -> {Null_|float|LargeInteger_|SmallInteger_|Strength}
 26[053] - invoke static stronger tests/type_propagation/deltablue-test.toit // [{Null_|float|LargeInteger_|SmallInteger_|Strength}, {Null_|float|LargeInteger_|SmallInteger_|Strength}] -> {True|False}
 29[083] - branch if false T35
 32[041] - pop 1
 33[026] - load smi 2
 35[013] - store field, pop 3
 37[081] - branch T133
 40[009] - load field local 35 // [{EqualityConstraint|ScaleConstraint}] -> {Null_|Variable}
 42[007] - load field 3 // [{Null_|Variable}] -> {Null_|LargeInteger_|SmallInteger_}
 44[017] - load local 3
 45[062] - invoke eq // [{Null_|LargeInteger_|SmallInteger_}, {LargeInteger_|SmallInteger_}] -> {True|False}
 46[083] - branch if false T79
 49[017] - load local 3
 50[025] - load smi 1
 51[009] - load field local 21 // [{EqualityConstraint|ScaleConstraint}] -> {Null_|Variable}
 53[007] - load field 3 // [{Null_|Variable}] -> {Null_|LargeInteger_|SmallInteger_}
 55[019] - load local 5
 56[062] - invoke eq // [{Null_|LargeInteger_|SmallInteger_}, {LargeInteger_|SmallInteger_}] -> {True|False}
 57[082] - branch if true T74
 60[009] - load field local 5 // [{EqualityConstraint|ScaleConstraint}] -> {Null_|float|LargeInteger_|SmallInteger_|Strength}
 62[009] - load field local 22 // [{EqualityConstraint|ScaleConstraint}] -> {Null_|Variable}
 64[007] - load field 4 // [{Null_|Variable}] -> {Null_|float|LargeInteger_|SmallInteger_|Strength}
 66[053] - invoke static stronger tests/type_propagation/deltablue-test.toit // [{Null_|float|LargeInteger_|SmallInteger_|Strength}, {Null_|float|LargeInteger_|SmallInteger_|Strength}] -> {True|False}
 69[083] - branch if false T74
 72[041] - pop 1
 73[023] - load smi 0
 74[013] - store field, pop 3
 76[081] - branch T133
 79[009] - load field local 19 // [{EqualityConstraint|ScaleConstraint}] -> {Null_|Variable}
 81[007] - load field 4 // [{Null_|Variable}] -> {Null_|float|LargeInteger_|SmallInteger_|Strength}
 83[009] - load field local 36 // [{EqualityConstraint|ScaleConstraint}] -> {Null_|Variable}
 85[007] - load field 4 // [{Null_|Variable}] -> {Null_|float|LargeInteger_|SmallInteger_|Strength}
 87[053] - invoke static weaker tests/type_propagation/deltablue-test.toit // [{Null_|float|LargeInteger_|SmallInteger_|Strength}, {Null_|float|LargeInteger_|SmallInteger_|Strength}] -> {True|False}
 90[083] - branch if false T114
 93[017] - load local 3
 94[025] - load smi 1
 95[009] - load field local 5 // [{EqualityConstraint|ScaleConstraint}] -> {Null_|float|LargeInteger_|SmallInteger_|Strength}
 97[009] - load field local 22 // [{EqualityConstraint|ScaleConstraint}] -> {Null_|Variable}
 99[007] - load field 4 // [{Null_|Variable}] -> {Null_|float|LargeInteger_|SmallInteger_|Strength}
101[053] - invoke static stronger tests/type_propagation/deltablue-test.toit // [{Null_|float|LargeInteger_|SmallInteger_|Strength}, {Null_|float|LargeInteger_|SmallInteger_|Strength}] -> {True|False}
104[083] - branch if false T109
107[041] - pop 1
108[023] - load smi 0
109[013] - store field, pop 3
111[081] - branch T133
114[017] - load local 3
115[023] - load smi 0
116[009] - load field local 5 // [{EqualityConstraint|ScaleConstraint}] -> {Null_|float|LargeInteger_|SmallInteger_|Strength}
118[009] - load field local 38 // [{EqualityConstraint|ScaleConstraint}] -> {Null_|Variable}
120[007] - load field 4 // [{Null_|Variable}] -> {Null_|float|LargeInteger_|SmallInteger_|Strength}
122[053] - invoke static stronger tests/type_propagation/deltablue-test.toit // [{Null_|float|LargeInteger_|SmallInteger_|Strength}, {Null_|float|LargeInteger_|SmallInteger_|Strength}] -> {True|False}
125[083] - branch if false T131
128[041] - pop 1
129[026] - load smi 2
131[013] - store field, pop 3
133[090] - return null S0 2

BinaryConstraint.add-to-graph tests/type_propagation/deltablue-test.toit
 - argument 0: {EqualityConstraint|ScaleConstraint}
  0[009] - load field local 18 // [{EqualityConstraint|ScaleConstraint}] -> {Null_|Variable}
  2[017] - load local 3
  3[053] - invoke static Variable.add-constraint tests/type_propagation/deltablue-test.toit // [{Null_|Variable}, {EqualityConstraint|ScaleConstraint}] -> {Null_}
  6[010] - pop, load field local 34 // [{EqualityConstraint|ScaleConstraint}] -> {Null_|Variable}
  8[017] - load local 3
  9[053] - invoke static Variable.add-constraint tests/type_propagation/deltablue-test.toit // [{Null_|Variable}, {EqualityConstraint|ScaleConstraint}] -> {Null_}
 12[002] - pop, load local S2
 14[025] - load smi 1
 15[013] - store field, pop 3
 17[090] - return null S0 1

BinaryConstraint.is-satisfied tests/type_propagation/deltablue-test.toit
 - argument 0: {EqualityConstraint|ScaleConstraint}
  0[009] - load field local 50 // [{EqualityConstraint|ScaleConstraint}] -> {Null_|SmallInteger_}
  2[025] - load smi 1
  3[062] - invoke eq // [{Null_|SmallInteger_}, {SmallInteger_}] -> {True|False}
  4[082] - branch if true T12
  7[020] - load literal true
  9[081] - branch T14
 12[020] - load literal false
 14[089] - return S1 1

BinaryConstraint.mark-inputs tests/type_propagation/deltablue-test.toit
 - argument 0: {EqualityConstraint|ScaleConstraint}
 - argument 1: {LargeInteger_|SmallInteger_}
  0[017] - load local 3
  1[053] - invoke static BinaryConstraint.input tests/type_propagation/deltablue-test.toit // [{EqualityConstraint|ScaleConstraint}] -> {Variable}
  4[017] - load local 3
  5[013] - store field, pop 3
  7[090] - return null S0 2

BinaryConstraint.input tests/type_propagation/deltablue-test.toit
 - argument 0: {EqualityConstraint|ScaleConstraint}
  0[009] - load field local 50 // [{EqualityConstraint|ScaleConstraint}] -> {Null_|SmallInteger_}
  2[026] - load smi 2
  4[062] - invoke eq // [{Null_|SmallInteger_}, {SmallInteger_}] -> {True|False}
  5[083] - branch if false T13
  8[009] - load field local 18 // [{EqualityConstraint|ScaleConstraint}] -> {Null_|Variable}
 10[081] - branch T15
 13[009] - load field local 34 // [{EqualityConstraint|ScaleConstraint}] -> {Null_|Variable}
 15[048] - as class Variable(39 - 40) // {True|False}
 17[089] - return S1 1

BinaryConstraint.output tests/type_propagation/deltablue-test.toit
 - argument 0: {EqualityConstraint|ScaleConstraint}
  0[009] - load field local 50 // [{EqualityConstraint|ScaleConstraint}] -> {Null_|SmallInteger_}
  2[026] - load smi 2
  4[062] - invoke eq // [{Null_|SmallInteger_}, {SmallInteger_}] -> {True|False}
  5[083] - branch if false T13
  8[009] - load field local 34 // [{EqualityConstraint|ScaleConstraint}] -> {Null_|Variable}
 10[081] - branch T15
 13[009] - load field local 18 // [{EqualityConstraint|ScaleConstraint}] -> {Null_|Variable}
 15[048] - as class Variable(39 - 40) // {True|False}
 17[089] - return S1 1

BinaryConstraint.recalculate tests/type_propagation/deltablue-test.toit
 - argument 0: {EqualityConstraint}
  0[016] - load local 2
  1[053] - invoke static BinaryConstraint.input tests/type_propagation/deltablue-test.toit // [{EqualityConstraint}] -> {Variable}
  4[017] - load local 3
  5[053] - invoke static BinaryConstraint.output tests/type_propagation/deltablue-test.toit // [{EqualityConstraint}] -> {Variable}
  8[014] - load local 0
  9[009] - load field local 5 // [{EqualityConstraint}] -> {Null_|float|LargeInteger_|SmallInteger_|Strength}
 11[009] - load field local 67 // [{Variable}] -> {Null_|float|LargeInteger_|SmallInteger_|Strength}
 13[053] - invoke static weakest tests/type_propagation/deltablue-test.toit // [{Null_|float|LargeInteger_|SmallInteger_|Strength}, {Null_|float|LargeInteger_|SmallInteger_|Strength}] -> {Strength}
 16[013] - store field, pop 4
 18[014] - load local 0
 19[009] - load field local 82 // [{Variable}] -> {Null_|True|False}
 21[013] - store field, pop 5
 23[009] - load field local 80 // [{Variable}] -> {Null_|True|False}
 25[083] - branch if false T34
 28[018] - load local 4
 29[058] - invoke virtual execute // [{EqualityConstraint}] -> {Null_}
 33[041] - pop 1
 34[090] - return null S2 1

BinaryConstraint.mark-unsatisfied tests/type_propagation/deltablue-test.toit
 - argument 0: {EqualityConstraint|ScaleConstraint}
  0[016] - load local 2
  1[025] - load smi 1
  2[013] - store field, pop 3
  4[090] - return null S0 1

BinaryConstraint.inputs-known tests/type_propagation/deltablue-test.toit
 - argument 0: {EqualityConstraint|ScaleConstraint}
 - argument 1: {LargeInteger_|SmallInteger_}
  0[017] - load local 3
  1[053] - invoke static BinaryConstraint.input tests/type_propagation/deltablue-test.toit // [{EqualityConstraint|ScaleConstraint}] -> {Variable}
  4[009] - load field local 48 // [{Variable}] -> {Null_|LargeInteger_|SmallInteger_}
  6[018] - load local 4
  7[062] - invoke eq // [{Null_|LargeInteger_|SmallInteger_}, {LargeInteger_|SmallInteger_}] -> {True|False}
  8[014] - load local 0
  9[082] - branch if true T20
 12[010] - pop, load field local 80 // [{Variable}] -> {Null_|True|False}
 14[014] - load local 0
 15[082] - branch if true T20
 18[010] - pop, load field local 32 // [{Variable}] -> {Null_|EqualityConstraint|ScaleConstraint|EditConstraint|StayConstraint}
 20[048] - as class True(16 - 18) // {True|False}
 22[089] - return S2 2

BinaryConstraint.remove-from-graph tests/type_propagation/deltablue-test.toit
 - argument 0: {EqualityConstraint|ScaleConstraint}
  0[009] - load field local 18 // [{EqualityConstraint|ScaleConstraint}] -> {Null_|Variable}
  2[017] - load local 3
  3[053] - invoke static Variable.remove-constraint tests/type_propagation/deltablue-test.toit // [{Null_|Variable}, {EqualityConstraint|ScaleConstraint}] -> {Null_}
  6[010] - pop, load field local 34 // [{EqualityConstraint|ScaleConstraint}] -> {Null_|Variable}
  8[017] - load local 3
  9[053] - invoke static Variable.remove-constraint tests/type_propagation/deltablue-test.toit // [{Null_|Variable}, {EqualityConstraint|ScaleConstraint}] -> {Null_}
 12[002] - pop, load local S2
 14[025] - load smi 1
 15[013] - store field, pop 3
 17[090] - return null S0 1

ScaleConstraint tests/type_propagation/deltablue-test.toit
 - argument 0: {ScaleConstraint}
 - argument 1: {Strength}
 - argument 2: {Variable}
 - argument 3: {Variable}
 - argument 4: {Variable}
 - argument 5: {Variable}
  0[000] - load local S7
  2[018] - load local 4
  3[013] - store field, pop 4
  5[000] - load local S7
  7[017] - load local 3
  8[013] - store field, pop 5
 10[000] - load local S7
 12[000] - load local S7
 14[000] - load local S7
 16[000] - load local S7
 18[053] - invoke static BinaryConstraint tests/type_propagation/deltablue-test.toit // [{ScaleConstraint}, {Strength}, {Variable}, {Variable}] -> {ScaleConstraint}
 21[002] - pop, load local S7
 23[089] - return S1 6

ScaleConstraint.add-to-graph tests/type_propagation/deltablue-test.toit
 - argument 0: {ScaleConstraint}
  0[016] - load local 2
  1[053] - invoke static BinaryConstraint.add-to-graph tests/type_propagation/deltablue-test.toit // [{ScaleConstraint}] -> {Null_}
  4[010] - pop, load field local 66 // [{ScaleConstraint}] -> {Null_|Variable}
  6[017] - load local 3
  7[053] - invoke static Variable.add-constraint tests/type_propagation/deltablue-test.toit // [{Null_|Variable}, {ScaleConstraint}] -> {Null_}
 10[010] - pop, load field local 82 // [{ScaleConstraint}] -> {Null_|Variable}
 12[017] - load local 3
 13[053] - invoke static Variable.add-constraint tests/type_propagation/deltablue-test.toit // [{Null_|Variable}, {ScaleConstraint}] -> {Null_}
 16[090] - return null S1 1

ScaleConstraint.remove-from-graph tests/type_propagation/deltablue-test.toit
 - argument 0: {ScaleConstraint}
  0[016] - load local 2
  1[053] - invoke static BinaryConstraint.remove-from-graph tests/type_propagation/deltablue-test.toit // [{ScaleConstraint}] -> {Null_}
  4[010] - pop, load field local 66 // [{ScaleConstraint}] -> {Null_|Variable}
  6[017] - load local 3
  7[053] - invoke static Variable.remove-constraint tests/type_propagation/deltablue-test.toit // [{Null_|Variable}, {ScaleConstraint}] -> {Null_}
 10[010] - pop, load field local 82 // [{ScaleConstraint}] -> {Null_|Variable}
 12[017] - load local 3
 13[053] - invoke static Variable.remove-constraint tests/type_propagation/deltablue-test.toit // [{Null_|Variable}, {ScaleConstraint}] -> {Null_}
 16[090] - return null S1 1

ScaleConstraint.mark-inputs tests/type_propagation/deltablue-test.toit
 - argument 0: {ScaleConstraint}
 - argument 1: {LargeInteger_|SmallInteger_}
  0[017] - load local 3
  1[017] - load local 3
  2[053] - invoke static BinaryConstraint.mark-inputs tests/type_propagation/deltablue-test.toit // [{ScaleConstraint}, {LargeInteger_|SmallInteger_}] -> {Null_}
  5[010] - pop, load field local 67 // [{ScaleConstraint}] -> {Null_|Variable}
  7[009] - load field local 84 // [{ScaleConstraint}] -> {Null_|Variable}
  9[018] - load local 4
 10[011] - store field 3
 12[013] - store field, pop 3
 14[090] - return null S0 2

ScaleConstraint.execute tests/type_propagation/deltablue-test.toit
 - argument 0: {ScaleConstraint}
  0[009] - load field local 50 // [{ScaleConstraint}] -> {Null_|SmallInteger_}
  2[026] - load smi 2
  4[062] - invoke eq // [{Null_|SmallInteger_}, {SmallInteger_}] -> {True|False}
  5[083] - branch if false T29
  8[009] - load field local 34 // [{ScaleConstraint}] -> {Null_|Variable}
 10[009] - load field local 19 // [{ScaleConstraint}] -> {Null_|Variable}
 12[007] - load field 1 // [{Null_|Variable}] -> {Null_|LargeInteger_|SmallInteger_}
 14[009] - load field local 68 // [{ScaleConstraint}] -> {Null_|Variable}
 16[007] - load field 1 // [{Null_|Variable}] -> {Null_|LargeInteger_|SmallInteger_}
 18[075] - invoke mul // [{Null_|LargeInteger_|SmallInteger_}, {Null_|LargeInteger_|SmallInteger_}] -> {LargeInteger_|SmallInteger_}
 19[009] - load field local 84 // [{ScaleConstraint}] -> {Null_|Variable}
 21[007] - load field 1 // [{Null_|Variable}] -> {Null_|LargeInteger_|SmallInteger_}
 23[073] - invoke add // [{LargeInteger_|SmallInteger_}, {Null_|LargeInteger_|SmallInteger_}] -> {LargeInteger_|SmallInteger_}
 24[013] - store field, pop 1
 26[081] - branch T47
 29[009] - load field local 18 // [{ScaleConstraint}] -> {Null_|Variable}
 31[009] - load field local 35 // [{ScaleConstraint}] -> {Null_|Variable}
 33[007] - load field 1 // [{Null_|Variable}] -> {Null_|LargeInteger_|SmallInteger_}
 35[009] - load field local 84 // [{ScaleConstraint}] -> {Null_|Variable}
 37[007] - load field 1 // [{Null_|Variable}] -> {Null_|LargeInteger_|SmallInteger_}
 39[074] - invoke sub // [{Null_|LargeInteger_|SmallInteger_}, {Null_|LargeInteger_|SmallInteger_}] -> {LargeInteger_|SmallInteger_}
 40[009] - load field local 68 // [{ScaleConstraint}] -> {Null_|Variable}
 42[007] - load field 1 // [{Null_|Variable}] -> {Null_|LargeInteger_|SmallInteger_}
 44[076] - invoke div // [{LargeInteger_|SmallInteger_}, {Null_|LargeInteger_|SmallInteger_}] -> {LargeInteger_|SmallInteger_}
 45[013] - store field, pop 1
 47[090] - return null S0 1

ScaleConstraint.recalculate tests/type_propagation/deltablue-test.toit
 - argument 0: {ScaleConstraint}
  0[016] - load local 2
  1[053] - invoke static BinaryConstraint.input tests/type_propagation/deltablue-test.toit // [{ScaleConstraint}] -> {Variable}
  4[017] - load local 3
  5[053] - invoke static BinaryConstraint.output tests/type_propagation/deltablue-test.toit // [{ScaleConstraint}] -> {Variable}
  8[014] - load local 0
  9[009] - load field local 5 // [{ScaleConstraint}] -> {Null_|float|LargeInteger_|SmallInteger_|Strength}
 11[009] - load field local 67 // [{Variable}] -> {Null_|float|LargeInteger_|SmallInteger_|Strength}
 13[053] - invoke static weakest tests/type_propagation/deltablue-test.toit // [{Null_|float|LargeInteger_|SmallInteger_|Strength}, {Null_|float|LargeInteger_|SmallInteger_|Strength}] -> {Strength}
 16[013] - store field, pop 4
 18[014] - load local 0
 19[009] - load field local 82 // [{Variable}] -> {Null_|True|False}
 21[014] - load local 0
 22[083] - branch if false T37
 25[010] - pop, load field local 69 // [{ScaleConstraint}] -> {Null_|Variable}
 27[007] - load field 5 // [{Null_|Variable}] -> {Null_|True|False}
 29[014] - load local 0
 30[083] - branch if false T37
 33[010] - pop, load field local 85 // [{ScaleConstraint}] -> {Null_|Variable}
 35[007] - load field 5 // [{Null_|Variable}] -> {Null_|True|False}
 37[013] - store field, pop 5
 39[009] - load field local 80 // [{Variable}] -> {Null_|True|False}
 41[083] - branch if false T49
 44[018] - load local 4
 45[053] - invoke static ScaleConstraint.execute tests/type_propagation/deltablue-test.toit // [{ScaleConstraint}] -> {Null_}
 48[041] - pop 1
 49[090] - return null S2 1

EqualityConstraint tests/type_propagation/deltablue-test.toit
 - argument 0: {EqualityConstraint}
 - argument 1: {Strength}
 - argument 2: {Variable}
 - argument 3: {Variable}
  0[019] - load local 5
  1[019] - load local 5
  2[019] - load local 5
  3[019] - load local 5
  4[053] - invoke static BinaryConstraint tests/type_propagation/deltablue-test.toit // [{EqualityConstraint}, {Strength}, {Variable}, {Variable}] -> {EqualityConstraint}
  7[002] - pop, load local S5
  9[089] - return S1 4

EqualityConstraint.execute tests/type_propagation/deltablue-test.toit
 - argument 0: {EqualityConstraint}
  0[016] - load local 2
  1[053] - invoke static BinaryConstraint.output tests/type_propagation/deltablue-test.toit // [{EqualityConstraint}] -> {Variable}
  4[017] - load local 3
  5[053] - invoke static BinaryConstraint.input tests/type_propagation/deltablue-test.toit // [{EqualityConstraint}] -> {Variable}
  8[007] - load field 1 // [{Variable}] -> {Null_|LargeInteger_|SmallInteger_}
 10[013] - store field, pop 1
 12[090] - return null S0 1

Variable tests/type_propagation/deltablue-test.toit
 - argument 0: {Variable}
 - argument 1: {String_}
 - argument 2: {LargeInteger_|SmallInteger_}
  0[018] - load local 4
  1[018] - load local 4
  2[013] - store field, pop 0
  4[018] - load local 4
  5[017] - load local 3
  6[013] - store field, pop 1
  8[018] - load local 4
  9[023] - load smi 0
 10[013] - store field, pop 3
 12[018] - load local 4
 13[032] - load global var lazy G6 // {Strength}
 15[013] - store field, pop 4
 17[018] - load local 4
 18[020] - load literal true
 20[013] - store field, pop 5
 22[018] - load local 4
 23[023] - load smi 0
 24[022] - load null
 25[053] - invoke static Array_ <sdk>/core/collections.toit // [{SmallInteger_}, {Null_}] -> {LargeArray_|SmallArray_}
 28[014] - load local 0
 29[004] - store local, pop S1
 31[053] - invoke static create-list-literal-from-array_ <sdk>/core/collections.toit // [{LargeArray_|SmallArray_}] -> {List_}
 34[013] - store field, pop 6
 36[018] - load local 4
 37[089] - return S1 3

Variable.value tests/type_propagation/deltablue-test.toit
 - argument 0: {Variable}
  0[009] - load field local 18 // [{Variable}] -> {Null_|LargeInteger_|SmallInteger_}
  2[089] - return S1 1

Variable.value= tests/type_propagation/deltablue-test.toit
 - argument 0: {Variable}
 - argument 1: {LargeInteger_|SmallInteger_}
  0[017] - load local 3
  1[017] - load local 3
  2[011] - store field 1
  4[089] - return S1 2

Variable.determined-by tests/type_propagation/deltablue-test.toit
 - argument 0: {Variable}
  0[009] - load field local 34 // [{Variable}] -> {Null_|EqualityConstraint|ScaleConstraint|EditConstraint|StayConstraint}
  2[089] - return S1 1

Variable.mark tests/type_propagation/deltablue-test.toit
 - argument 0: {Variable}
  0[009] - load field local 50 // [{Variable}] -> {Null_|LargeInteger_|SmallInteger_}
  2[089] - return S1 1

Variable.mark= tests/type_propagation/deltablue-test.toit
 - argument 0: {Variable}
 - argument 1: {LargeInteger_|SmallInteger_}
  0[017] - load local 3
  1[017] - load local 3
  2[011] - store field 3
  4[089] - return S1 2

Variable.constraints tests/type_propagation/deltablue-test.toit
 - argument 0: {Variable}
  0[009] - load field local 98 // [{Variable}] -> {Null_|List_}
  2[089] - return S1 1

Variable.add-constraint tests/type_propagation/deltablue-test.toit
 - argument 0: {Variable}
 - argument 1: {EqualityConstraint|ScaleConstraint|EditConstraint|StayConstraint}
  0[009] - load field local 99 // [{Variable}] -> {Null_|List_}
  2[017] - load local 3
  3[058] - invoke virtual add // [{Null_|List_}, {EqualityConstraint|ScaleConstraint|EditConstraint|StayConstraint}] -> {Null_}
  7[090] - return null S1 2

Variable.remove-constraint tests/type_propagation/deltablue-test.toit
 - argument 0: {Variable}
 - argument 1: {EqualityConstraint|ScaleConstraint|EditConstraint|StayConstraint}
  0[009] - load field local 99 // [{Variable}] -> {Null_|List_}
  2[029] - load method [block] in Variable.remove-constraint tests/type_propagation/deltablue-test.toit
  7[015] - load local 1
  8[038] - load block 1
 10[020] - load literal true
 12[058] - invoke virtual filter // [{Null_|List_}, [block], {True}] -> {List_}
 16[040] - pop 3
 18[009] - load field local 35 // [{Variable}] -> {Null_|EqualityConstraint|ScaleConstraint|EditConstraint|StayConstraint}
 20[017] - load local 3
 21[062] - invoke eq // [{Null_|EqualityConstraint|ScaleConstraint|EditConstraint|StayConstraint}, {EqualityConstraint|ScaleConstraint|EditConstraint|StayConstraint}] -> {True|False}
 22[083] - branch if false T29
 25[017] - load local 3
 26[022] - load null
 27[013] - store field, pop 2
 29[090] - return null S0 2

[block] in Variable.remove-constraint tests/type_propagation/deltablue-test.toit
 - argument 0: [block]
 - argument 1: {*}
  0[016] - load local 2
  1[018] - load local 4
  2[005] - load outer S4 // {EqualityConstraint|ScaleConstraint|EditConstraint|StayConstraint}
  4[062] - invoke eq // [{*}, {EqualityConstraint|ScaleConstraint|EditConstraint|StayConstraint}] -> {True|False}
  5[082] - branch if true T13
  8[020] - load literal true
 10[081] - branch T15
 13[020] - load literal false
 15[089] - return S1 2

Planner tests/type_propagation/deltablue-test.toit
 - argument 0: {Planner}
  0[016] - load local 2
  1[023] - load smi 0
  2[013] - store field, pop 0
  4[016] - load local 2
  5[089] - return S1 1

Planner.incremental-add tests/type_propagation/deltablue-test.toit
 - argument 0: {Planner}
 - argument 1: {*}
  0[052] - load local, as class, pop 2 - EqualityConstraint(40 - 44) // {True|False}
  2[017] - load local 3
  3[053] - invoke static Planner.new-mark tests/type_propagation/deltablue-test.toit // [{Planner}] -> {LargeInteger_|SmallInteger_}
  6[017] - load local 3
  7[015] - load local 1
  8[053] - invoke static Constraint.satisfy tests/type_propagation/deltablue-test.toit // [{EqualityConstraint|ScaleConstraint|EditConstraint|StayConstraint}, {LargeInteger_|SmallInteger_}] -> {Null_|EqualityConstraint|ScaleConstraint|EditConstraint|StayConstraint}
 11[014] - load local 0
 12[083] - branch if false T28
 15[014] - load local 0
 16[016] - load local 2
 17[058] - invoke virtual satisfy // [{Null_|EqualityConstraint|ScaleConstraint|EditConstraint|StayConstraint}, {LargeInteger_|SmallInteger_}] -> {Null_|EqualityConstraint|ScaleConstraint|EditConstraint|StayConstraint}
 21[004] - store local, pop S1
 23[084] - branch back T11
 28[090] - return null S2 2

Planner.incremental-remove tests/type_propagation/deltablue-test.toit
 - argument 0: {Planner}
 - argument 1: {EqualityConstraint|ScaleConstraint|EditConstraint|StayConstraint}
  0[016] - load local 2
  1[058] - invoke virtual output // [{EqualityConstraint|ScaleConstraint|EditConstraint|StayConstraint}] -> {Null_|Variable}
  5[017] - load local 3
  6[058] - invoke virtual mark-unsatisfied // [{EqualityConstraint|ScaleConstraint|EditConstraint|StayConstraint}] -> {Null_}
 10[002] - pop, load local S3
 12[058] - invoke virtual remove-from-graph // [{EqualityConstraint|ScaleConstraint|EditConstraint|StayConstraint}] -> {Null_}
 16[002] - pop, load local S4
 18[015] - load local 1
 19[053] - invoke static Planner.remove-propagate-from tests/type_propagation/deltablue-test.toit // [{Planner}, {Null_|Variable}] -> {List_}
 22[032] - load global var lazy G0 // {Strength}
 24[029] - load method [block] in Planner.incremental-remove tests/type_propagation/deltablue-test.toit
 29[016] - load local 2
 30[038] - load block 1
 32[058] - invoke virtual do // [{List_}, [block]] -> {Null_}
 36[041] - pop 1
 37[002] - pop, load local S0
 39[058] - invoke virtual next-weaker // [{Strength}] -> {Strength}
 43[004] - store local, pop S1
 45[014] - load local 0
 46[032] - load global var lazy G6 // {Strength}
 48[062] - invoke eq // [{Strength}, {Strength}] -> {True|False}
 49[083] - branch if false T55
 52[081] - branch T60
 55[084] - branch back T24
 60[090] - return null S3 2

[block] in Planner.incremental-remove tests/type_propagation/deltablue-test.toit
 - argument 0: [block]
 - argument 1: {*}
  0[022] - load null
  1[017] - load local 3
  2[060] - invoke virtual get strength // [{*}] -> {Null_|float|LargeInteger_|SmallInteger_|Strength}
  5[019] - load local 5
  6[005] - load outer S1 // {Strength}
  8[062] - invoke eq // [{Null_|float|LargeInteger_|SmallInteger_|Strength}, {Strength}] -> {True|False}
  9[083] - branch if false T20
 12[002] - pop, load local S3
 14[005] - load outer S7 // {Planner}
 16[017] - load local 3
 17[053] - invoke static Planner.incremental-add tests/type_propagation/deltablue-test.toit // [{Planner}, {*}] -> {Null_}
 20[089] - return S1 2

Planner.new-mark tests/type_propagation/deltablue-test.toit
 - argument 0: {Planner}
  0[016] - load local 2
  1[009] - load field local 3 // [{Planner}] -> {Null_|float|LargeInteger_|SmallInteger_}
  3[025] - load smi 1
  4[073] - invoke add // [{Null_|float|LargeInteger_|SmallInteger_}, {SmallInteger_}] -> {float|LargeInteger_|SmallInteger_}
  5[011] - store field 0
  7[048] - as class LargeInteger_(22 - 24) // {True|False}
  9[089] - return S1 1

Planner.make-plan tests/type_propagation/deltablue-test.toit
 - argument 0: {Planner}
 - argument 1: {List_}
  0[017] - load local 3
  1[053] - invoke static Planner.new-mark tests/type_propagation/deltablue-test.toit // [{Planner}] -> {LargeInteger_|SmallInteger_}
  4[042] - allocate instance Plan
  6[053] - invoke static Plan tests/type_propagation/deltablue-test.toit // [{Plan}] -> {Plan}
  9[018] - load local 4
 10[014] - load local 0
 11[053] - invoke static CollectionBase.is-empty <sdk>/core/collections.toit // [{List_}] -> {True|False}
 14[082] - branch if true T77
 17[014] - load local 0
 18[058] - invoke virtual remove-last // [{List_}] -> {*}
 22[014] - load local 0
 23[058] - invoke virtual output // [{*}] -> {Null_|Variable}
 27[060] - invoke virtual get mark // [{Null_|Variable}] -> {Null_|LargeInteger_|SmallInteger_}
 30[018] - load local 4
 31[062] - invoke eq // [{Null_|LargeInteger_|SmallInteger_}, {LargeInteger_|SmallInteger_}] -> {True|False}
 32[082] - branch if true T71
 35[014] - load local 0
 36[018] - load local 4
 37[058] - invoke virtual inputs-known // [{*}, {LargeInteger_|SmallInteger_}] -> {True|False}
 41[083] - branch if false T71
 44[016] - load local 2
 45[015] - load local 1
 46[053] - invoke static Plan.add-constraint tests/type_propagation/deltablue-test.toit // [{Plan}, {*}] -> {Null_}
 49[002] - pop, load local S0
 51[058] - invoke virtual output // [{*}] -> {Null_|Variable}
 55[018] - load local 4
 56[061] - invoke virtual set mark // [{Null_|Variable}, {LargeInteger_|SmallInteger_}] -> {LargeInteger_|SmallInteger_}
 59[002] - pop, load local S7
 61[015] - load local 1
 62[058] - invoke virtual output // [{*}] -> {Null_|Variable}
 66[017] - load local 3
 67[053] - invoke static Planner.add-constraints-consuming-to tests/type_propagation/deltablue-test.toit // [{Planner}, {Null_|Variable}, {List_}] -> {Null_}
 70[041] - pop 1
 71[041] - pop 1
 72[084] - branch back T10
 77[015] - load local 1
 78[089] - return S4 2

Planner.extract-plan-from-constraints tests/type_propagation/deltablue-test.toit
 - argument 0: {Planner}
 - argument 1: {List_}
  0[023] - load smi 0
  1[022] - load null
  2[053] - invoke static Array_ <sdk>/core/collections.toit // [{SmallInteger_}, {Null_}] -> {LargeArray_|SmallArray_}
  5[014] - load local 0
  6[004] - store local, pop S1
  8[053] - invoke static create-list-literal-from-array_ <sdk>/core/collections.toit // [{LargeArray_|SmallArray_}] -> {List_}
 11[029] - load method [block] in Planner.extract-plan-from-constraints tests/type_propagation/deltablue-test.toit
 16[018] - load local 4
 17[038] - load block 1
 19[058] - invoke virtual do // [{List_}, [block]] -> {Null_}
 23[041] - pop 1
 24[002] - pop, load local S4
 26[015] - load local 1
 27[053] - invoke static Planner.make-plan tests/type_propagation/deltablue-test.toit // [{Planner}, {List_}] -> {Plan}
 30[089] - return S2 2

[block] in Planner.extract-plan-from-constraints tests/type_propagation/deltablue-test.toit
 - argument 0: [block]
 - argument 1: {*}
  0[022] - load null
  1[017] - load local 3
  2[058] - invoke virtual is-input // [{*}] -> {True|False}
  6[083] - branch if false T24
  9[017] - load local 3
 10[060] - invoke virtual get is-satisfied // [{*}] -> {Null_|True|False}
 13[083] - branch if false T24
 16[002] - pop, load local S3
 18[005] - load outer S1 // {List_}
 20[017] - load local 3
 21[053] - invoke static List.add <sdk>/core/collections.toit // [{List_}, {*}] -> {Null_}
 24[089] - return S1 2

Planner.add-propagate tests/type_propagation/deltablue-test.toit
 - argument 0: {Planner}
 - argument 1: {EqualityConstraint|ScaleConstraint|EditConstraint|StayConstraint}
 - argument 2: {LargeInteger_|SmallInteger_}
  0[017] - load local 3
  1[053] - invoke static create-array_ <sdk>/core/collections.toit // [{EqualityConstraint|ScaleConstraint|EditConstraint|StayConstraint}] -> {LargeArray_|SmallArray_}
  4[053] - invoke static create-list-literal-from-array_ <sdk>/core/collections.toit // [{LargeArray_|SmallArray_}] -> {List_}
  7[014] - load local 0
  8[053] - invoke static CollectionBase.is-empty <sdk>/core/collections.toit // [{List_}] -> {True|False}
 11[082] - branch if true T68
 14[014] - load local 0
 15[058] - invoke virtual remove-last // [{List_}] -> {*}
 19[014] - load local 0
 20[058] - invoke virtual output // [{*}] -> {Null_|Variable}
 24[060] - invoke virtual get mark // [{Null_|Variable}] -> {Null_|LargeInteger_|SmallInteger_}
 27[019] - load local 5
 28[062] - invoke eq // [{Null_|LargeInteger_|SmallInteger_}, {LargeInteger_|SmallInteger_}] -> {True|False}
 29[083] - branch if false T45
 32[000] - load local S6
 34[000] - load local S6
 36[053] - invoke static Planner.incremental-remove tests/type_propagation/deltablue-test.toit // [{Planner}, {EqualityConstraint|ScaleConstraint|EditConstraint|StayConstraint}] -> {Null_}
 39[041] - pop 1
 40[020] - load literal false
 42[089] - return S3 3
 45[014] - load local 0
 46[058] - invoke virtual recalculate // [{*}] -> {Null_}
 50[002] - pop, load local S6
 52[015] - load local 1
 53[058] - invoke virtual output // [{*}] -> {Null_|Variable}
 57[017] - load local 3
 58[053] - invoke static Planner.add-constraints-consuming-to tests/type_propagation/deltablue-test.toit // [{Planner}, {Null_|Variable}, {List_}] -> {Null_}
 61[040] - pop 2
 63[084] - branch back T7
 68[020] - load literal true
 70[089] - return S2 3

Planner.remove-propagate-from tests/type_propagation/deltablue-test.toit
 - argument 0: {Planner}
 - argument 1: {Null_|Variable}
  0[052] - load local, as class, pop 2 - Variable(39 - 40) // {True|False}
  2[016] - load local 2
  3[022] - load null
  4[013] - store field, pop 2
  6[016] - load local 2
  7[032] - load global var lazy G6 // {Strength}
  9[013] - store field, pop 4
 11[016] - load local 2
 12[020] - load literal true
 14[013] - store field, pop 5
 16[023] - load smi 0
 17[022] - load null
 18[053] - invoke static Array_ <sdk>/core/collections.toit // [{SmallInteger_}, {Null_}] -> {LargeArray_|SmallArray_}
 21[014] - load local 0
 22[004] - store local, pop S1
 24[053] - invoke static create-list-literal-from-array_ <sdk>/core/collections.toit // [{LargeArray_|SmallArray_}] -> {List_}
 27[017] - load local 3
 28[053] - invoke static create-array_ <sdk>/core/collections.toit // [{Variable}] -> {LargeArray_|SmallArray_}
 31[053] - invoke static create-list-literal-from-array_ <sdk>/core/collections.toit // [{LargeArray_|SmallArray_}] -> {List_}
 34[014] - load local 0
 35[053] - invoke static CollectionBase.is-empty <sdk>/core/collections.toit // [{List_}] -> {True|False}
 38[082] - branch if true T89
 41[014] - load local 0
 42[058] - invoke virtual remove-last // [{List_}] -> {*}
 46[029] - load method [block] in Planner.remove-propagate-from tests/type_propagation/deltablue-test.toit
 51[015] - load local 1
 52[060] - invoke virtual get constraints // [{*}] -> {Null_|List_}
 55[038] - load block 1
 57[058] - invoke virtual do // [{Null_|List_}, [block]] -> {Null_}
 61[041] - pop 1
 62[002] - pop, load local S0
 64[060] - invoke virtual get determined-by // [{*}] -> {Null_|EqualityConstraint|ScaleConstraint|EditConstraint|StayConstraint}
 67[029] - load method [block] in Planner.remove-propagate-from tests/type_propagation/deltablue-test.toit
 72[016] - load local 2
 73[060] - invoke virtual get constraints // [{*}] -> {Null_|List_}
 76[038] - load block 1
 78[058] - invoke virtual do // [{Null_|List_}, [block]] -> {Null_}
 82[040] - pop 4
 84[084] - branch back T34
 89[015] - load local 1
 90[089] - return S3 2

[block] in Planner.remove-propagate-from tests/type_propagation/deltablue-test.toit
 - argument 0: [block]
 - argument 1: {*}
  0[022] - load null
  1[017] - load local 3
  2[060] - invoke virtual get is-satisfied // [{*}] -> {Null_|True|False}
  5[082] - branch if true T16
  8[002] - pop, load local S3
 10[005] - load outer S3 // {List_}
 12[017] - load local 3
 13[053] - invoke static List.add <sdk>/core/collections.toit // [{List_}, {*}] -> {Null_}
 16[089] - return S1 2

[block] in Planner.remove-propagate-from tests/type_propagation/deltablue-test.toit
 - argument 0: [block]
 - argument 1: {*}
  0[022] - load null
  1[017] - load local 3
  2[019] - load local 5
  3[005] - load outer S1 // {Null_|EqualityConstraint|ScaleConstraint|EditConstraint|StayConstraint}
  5[062] - invoke eq // [{*}, {Null_|EqualityConstraint|ScaleConstraint|EditConstraint|StayConstraint}] -> {True|False}
  6[082] - branch if true T34
  9[017] - load local 3
 10[060] - invoke virtual get is-satisfied // [{*}] -> {Null_|True|False}
 13[083] - branch if false T34
 16[002] - pop, load local S2
 18[058] - invoke virtual recalculate // [{*}] -> {Null_}
 22[002] - pop, load local S3
 24[005] - load outer S3 // {List_}
 26[017] - load local 3
 27[058] - invoke virtual output // [{*}] -> {Null_|Variable}
 31[053] - invoke static List.add <sdk>/core/collections.toit // [{List_}, {Null_|Variable}] -> {Null_}
 34[089] - return S1 2

Planner.add-constraints-consuming-to tests/type_propagation/deltablue-test.toit
 - argument 0: {Planner}
 - argument 1: {Null_|Variable}
 - argument 2: {List_}
  0[052] - load local, as class, pop 3 - Variable(39 - 40) // {True|False}
  2[009] - load field local 35 // [{Variable}] -> {Null_|EqualityConstraint|ScaleConstraint|EditConstraint|StayConstraint}
  4[029] - load method [block] in Planner.add-constraints-consuming-to tests/type_propagation/deltablue-test.toit
  9[009] - load field local 101 // [{Variable}] -> {Null_|List_}
 11[038] - load block 1
 13[058] - invoke virtual do // [{Null_|List_}, [block]] -> {Null_}
 17[090] - return null S3 3

[block] in Planner.add-constraints-consuming-to tests/type_propagation/deltablue-test.toit
 - argument 0: [block]
 - argument 1: {*}
  0[022] - load null
  1[017] - load local 3
  2[019] - load local 5
  3[005] - load outer S1 // {Null_|EqualityConstraint|ScaleConstraint|EditConstraint|StayConstraint}
  5[062] - invoke eq // [{*}, {Null_|EqualityConstraint|ScaleConstraint|EditConstraint|StayConstraint}] -> {True|False}
  6[082] - branch if true T24
  9[017] - load local 3
 10[060] - invoke virtual get is-satisfied // [{*}] -> {Null_|True|False}
 13[083] - branch if false T24
 16[002] - pop, load local S3
 18[005] - load outer S4 // {List_}
 20[017] - load local 3
 21[053] - invoke static List.add <sdk>/core/collections.toit // [{List_}, {*}] -> {Null_}
 24[089] - return S1 2

Plan tests/type_propagation/deltablue-test.toit
 - argument 0: {Plan}
  0[016] - load local 2
  1[023] - load smi 0
  2[022] - load null
  3[053] - invoke static Array_ <sdk>/core/collections.toit // [{SmallInteger_}, {Null_}] -> {LargeArray_|SmallArray_}
  6[014] - load local 0
  7[004] - store local, pop S1
  9[053] - invoke static create-list-literal-from-array_ <sdk>/core/collections.toit // [{LargeArray_|SmallArray_}] -> {List_}
 12[013] - store field, pop 0
 14[016] - load local 2
 15[089] - return S1 1

Plan.add-constraint tests/type_propagation/deltablue-test.toit
 - argument 0: {Plan}
 - argument 1: {*}
<<<<<<< HEAD
  0[052] - load local, as class, pop 2 - EqualityConstraint(43 - 47) // {True|False}
  2[009] - load field local 3 // [{Plan}] -> {Null_|float|LargeInteger_|SmallInteger_|List_}
=======
  0[052] - load local, as class, pop 2 - EqualityConstraint(40 - 44) // {True|False}
  2[009] - load field local 3 // [{Plan}] -> {Null_|List_}
>>>>>>> a2113274
  4[017] - load local 3
  5[053] - invoke static List.add <sdk>/core/collections.toit // [{Null_|float|LargeInteger_|SmallInteger_|List_}, {EqualityConstraint|ScaleConstraint|EditConstraint|StayConstraint}] -> {Null_}
  8[090] - return null S1 2

Plan.execute tests/type_propagation/deltablue-test.toit
 - argument 0: {Plan}
  0[029] - load method [block] in Plan.execute tests/type_propagation/deltablue-test.toit
  5[009] - load field local 3 // [{Plan}] -> {Null_|float|LargeInteger_|SmallInteger_|List_}
  7[038] - load block 1
  9[058] - invoke virtual do // [{Null_|float|LargeInteger_|SmallInteger_|List_}, [block]] -> {Null_}
 13[090] - return null S2 1

[block] in Plan.execute tests/type_propagation/deltablue-test.toit
 - argument 0: [block]
 - argument 1: {*}
  0[016] - load local 2
  1[058] - invoke virtual execute // [{*}] -> {Null_}
  5[089] - return S1 2

chain-test tests/type_propagation/deltablue-test.toit
 - argument 0: {SmallInteger_}
  0[042] - allocate instance Planner
  2[053] - invoke static Planner tests/type_propagation/deltablue-test.toit // [{Planner}] -> {Planner}
  5[035] - store global var G7
  7[041] - pop 1
  8[022] - load null
  9[022] - load null
 10[022] - load null
 11[023] - load smi 0
 12[014] - load local 0
 13[000] - load local S7
 15[065] - invoke lte // [{LargeInteger_|SmallInteger_}, {SmallInteger_}] -> {True|False}
 16[083] - branch if false T83
 19[042] - allocate instance Variable
 21[020] - load literal v
 23[016] - load local 2
 24[058] - invoke virtual stringify // [{LargeInteger_|SmallInteger_}] -> {String_}
 28[073] - invoke add // [{String_}, {String_}] -> {String_}
 29[023] - load smi 0
 30[053] - invoke static Variable tests/type_propagation/deltablue-test.toit // [{Variable}, {String_}, {SmallInteger_}] -> {Variable}
 33[018] - load local 4
 34[083] - branch if false T48
 37[042] - allocate instance EqualityConstraint
 39[032] - load global var lazy G0 // {Strength}
 41[000] - load local S6
 43[017] - load local 3
 44[053] - invoke static EqualityConstraint tests/type_propagation/deltablue-test.toit // [{EqualityConstraint}, {Strength}, {Variable}, {Variable}] -> {EqualityConstraint}
 47[041] - pop 1
 48[015] - load local 1
 49[023] - load smi 0
 50[062] - invoke eq // [{LargeInteger_|SmallInteger_}, {SmallInteger_}] -> {True|False}
 51[083] - branch if false T57
 54[014] - load local 0
 55[004] - store local, pop S4
 57[015] - load local 1
 58[000] - load local S8
 60[062] - invoke eq // [{LargeInteger_|SmallInteger_}, {SmallInteger_}] -> {True|False}
 61[083] - branch if false T67
 64[014] - load local 0
 65[004] - store local, pop S3
 67[014] - load local 0
 68[004] - store local, pop S5
 70[041] - pop 1
 71[014] - load local 0
 72[014] - load local 0
 73[025] - load smi 1
 74[073] - invoke add // [{LargeInteger_|SmallInteger_}, {SmallInteger_}] -> {LargeInteger_|SmallInteger_}
 75[004] - store local, pop S2
 77[041] - pop 1
 78[084] - branch back T12
 83[041] - pop 1
 84[042] - allocate instance StayConstraint
 86[032] - load global var lazy G3 // {Strength}
 88[016] - load local 2
 89[053] - invoke static StayConstraint tests/type_propagation/deltablue-test.toit // [{StayConstraint}, {Strength}, {Null_|Variable}] -> {StayConstraint}
 92[041] - pop 1
 93[042] - allocate instance EditConstraint
 95[032] - load global var lazy G2 // {Strength}
 97[017] - load local 3
 98[053] - invoke static EditConstraint tests/type_propagation/deltablue-test.toit // [{EditConstraint}, {Strength}, {Null_|Variable}] -> {EditConstraint}
101[030] - load global var G7 // {Null_|Planner}
103[015] - load local 1
104[053] - invoke static create-array_ <sdk>/core/collections.toit // [{EditConstraint}] -> {LargeArray_|SmallArray_}
107[053] - invoke static create-list-literal-from-array_ <sdk>/core/collections.toit // [{LargeArray_|SmallArray_}] -> {List_}
110[058] - invoke virtual extract-plan-from-constraints // [{Null_|Planner}, {List_}] -> {Plan}
114[023] - load smi 0
115[014] - load local 0
116[026] - load smi 100
118[063] - invoke lt // [{LargeInteger_|SmallInteger_}, {SmallInteger_}] -> {True|False}
119[083] - branch if false T205
122[018] - load local 4
123[015] - load local 1
124[061] - invoke virtual set value // [{Null_|Variable}, {LargeInteger_|SmallInteger_}] -> {LargeInteger_|SmallInteger_}
127[002] - pop, load local S1
129[053] - invoke static Plan.execute tests/type_propagation/deltablue-test.toit // [{Plan}] -> {Null_}
132[002] - pop, load local S3
134[060] - invoke virtual get value // [{Null_|Variable}] -> {Null_|LargeInteger_|SmallInteger_}
137[015] - load local 1
138[062] - invoke eq // [{Null_|LargeInteger_|SmallInteger_}, {LargeInteger_|SmallInteger_}] -> {True|False}
139[082] - branch if true T193
142[026] - load smi 5
144[022] - load null
145[053] - invoke static Array_ <sdk>/core/collections.toit // [{SmallInteger_}, {Null_}] -> {LargeArray_|SmallArray_}
148[014] - load local 0
149[023] - load smi 0
150[020] - load literal Chain test failed: 
152[079] - invoke at_put // [{LargeArray_|SmallArray_}, {SmallInteger_}, {String_}] -> {*}
153[002] - pop, load local S0
155[025] - load smi 1
156[000] - load local S6
158[060] - invoke virtual get value // [{Null_|Variable}] -> {Null_|LargeInteger_|SmallInteger_}
161[079] - invoke at_put // [{LargeArray_|SmallArray_}, {SmallInteger_}, {Null_|LargeInteger_|SmallInteger_}] -> {*}
162[002] - pop, load local S0
164[026] - load smi 2
166[020] - load literal  != 
168[079] - invoke at_put // [{LargeArray_|SmallArray_}, {SmallInteger_}, {String_}] -> {*}
169[002] - pop, load local S0
171[026] - load smi 3
173[017] - load local 3
174[079] - invoke at_put // [{LargeArray_|SmallArray_}, {SmallInteger_}, {LargeInteger_|SmallInteger_}] -> {*}
175[002] - pop, load local S0
177[026] - load smi 4
179[020] - load literal 
181[079] - invoke at_put // [{LargeArray_|SmallArray_}, {SmallInteger_}, {String_}] -> {*}
182[002] - pop, load local S0
184[004] - store local, pop S1
186[053] - invoke static simple-interpolate-strings_ <sdk>/core/utils.toit // [{LargeArray_|SmallArray_}] -> {String_}
189[053] - invoke static throw <sdk>/core/exceptions.toit // [{String_}] -> {}
192[041] - pop 1
193[014] - load local 0
194[014] - load local 0
195[025] - load smi 1
196[073] - invoke add // [{LargeInteger_|SmallInteger_}, {SmallInteger_}] -> {LargeInteger_|SmallInteger_}
197[004] - store local, pop S2
199[041] - pop 1
200[084] - branch back T115
205[090] - return null S6 1

projection-test tests/type_propagation/deltablue-test.toit
 - argument 0: {SmallInteger_}
  0[042] - allocate instance Planner
  2[053] - invoke static Planner tests/type_propagation/deltablue-test.toit // [{Planner}] -> {Planner}
  5[035] - store global var G7
  7[041] - pop 1
  8[042] - allocate instance Variable
 10[020] - load literal scale
 12[026] - load smi 10
 14[053] - invoke static Variable tests/type_propagation/deltablue-test.toit // [{Variable}, {String_}, {SmallInteger_}] -> {Variable}
 17[042] - allocate instance Variable
 19[020] - load literal offset
 21[027] - load smi 1000
 24[053] - invoke static Variable tests/type_propagation/deltablue-test.toit // [{Variable}, {String_}, {SmallInteger_}] -> {Variable}
 27[022] - load null
 28[022] - load null
 29[023] - load smi 0
 30[022] - load null
 31[053] - invoke static Array_ <sdk>/core/collections.toit // [{SmallInteger_}, {Null_}] -> {LargeArray_|SmallArray_}
 34[014] - load local 0
 35[004] - store local, pop S1
 37[053] - invoke static create-list-literal-from-array_ <sdk>/core/collections.toit // [{LargeArray_|SmallArray_}] -> {List_}
 40[023] - load smi 0
 41[014] - load local 0
 42[000] - load local S9
 44[063] - invoke lt // [{LargeInteger_|SmallInteger_}, {SmallInteger_}] -> {True|False}
 45[083] - branch if false T121
 48[042] - allocate instance Variable
 50[020] - load literal src
 52[016] - load local 2
 53[058] - invoke virtual stringify // [{LargeInteger_|SmallInteger_}] -> {String_}
 57[073] - invoke add // [{String_}, {String_}] -> {String_}
 58[016] - load local 2
 59[053] - invoke static Variable tests/type_propagation/deltablue-test.toit // [{Variable}, {String_}, {LargeInteger_|SmallInteger_}] -> {Variable}
 62[004] - store local, pop S4
 64[042] - allocate instance Variable
 66[020] - load literal dst
 68[016] - load local 2
 69[058] - invoke virtual stringify // [{LargeInteger_|SmallInteger_}] -> {String_}
 73[073] - invoke add // [{String_}, {String_}] -> {String_}
 74[016] - load local 2
 75[053] - invoke static Variable tests/type_propagation/deltablue-test.toit // [{Variable}, {String_}, {LargeInteger_|SmallInteger_}] -> {Variable}
 78[004] - store local, pop S3
 80[015] - load local 1
 81[017] - load local 3
 82[053] - invoke static List.add <sdk>/core/collections.toit // [{List_}, {Variable}] -> {Null_}
 85[041] - pop 1
 86[042] - allocate instance StayConstraint
 88[032] - load global var lazy G4 // {Strength}
 90[019] - load local 5
 91[053] - invoke static StayConstraint tests/type_propagation/deltablue-test.toit // [{StayConstraint}, {Strength}, {Variable}] -> {StayConstraint}
 94[041] - pop 1
 95[042] - allocate instance ScaleConstraint
 97[032] - load global var lazy G0 // {Strength}
 99[019] - load local 5
100[019] - load local 5
101[000] - load local S9
103[000] - load local S9
105[053] - invoke static ScaleConstraint tests/type_propagation/deltablue-test.toit // [{ScaleConstraint}, {Strength}, {Variable}, {Variable}, {Variable}, {Variable}] -> {ScaleConstraint}
108[041] - pop 1
109[014] - load local 0
110[014] - load local 0
111[025] - load smi 1
112[073] - invoke add // [{LargeInteger_|SmallInteger_}, {SmallInteger_}] -> {LargeInteger_|SmallInteger_}
113[004] - store local, pop S2
115[041] - pop 1
116[084] - branch back T41
121[002] - pop, load local S2
123[026] - load smi 17
125[053] - invoke static change tests/type_propagation/deltablue-test.toit // [{Null_|Variable}, {SmallInteger_}] -> {Null_}
128[002] - pop, load local S1
130[060] - invoke virtual get value // [{Null_|Variable}] -> {Null_|LargeInteger_|SmallInteger_}
133[027] - load smi 1170
136[062] - invoke eq // [{Null_|LargeInteger_|SmallInteger_}, {SmallInteger_}] -> {True|False}
137[082] - branch if true T146
140[020] - load literal Projection 1 failed
142[053] - invoke static throw <sdk>/core/exceptions.toit // [{String_}] -> {}
145[041] - pop 1
146[015] - load local 1
147[027] - load smi 1050
150[053] - invoke static change tests/type_propagation/deltablue-test.toit // [{Null_|Variable}, {SmallInteger_}] -> {Null_}
153[002] - pop, load local S2
155[060] - invoke virtual get value // [{Null_|Variable}] -> {Null_|LargeInteger_|SmallInteger_}
158[026] - load smi 5
160[062] - invoke eq // [{Null_|LargeInteger_|SmallInteger_}, {SmallInteger_}] -> {True|False}
161[082] - branch if true T170
164[020] - load literal Projection 2 failed
166[053] - invoke static throw <sdk>/core/exceptions.toit // [{String_}] -> {}
169[041] - pop 1
170[018] - load local 4
171[026] - load smi 5
173[053] - invoke static change tests/type_propagation/deltablue-test.toit // [{Variable}, {SmallInteger_}] -> {Null_}
176[041] - pop 1
177[023] - load smi 0
178[014] - load local 0
179[000] - load local S9
181[025] - load smi 1
182[074] - invoke sub // [{SmallInteger_}, {SmallInteger_}] -> {LargeInteger_|SmallInteger_}
183[063] - invoke lt // [{LargeInteger_|SmallInteger_}, {LargeInteger_|SmallInteger_}] -> {True|False}
184[083] - branch if false T223
187[015] - load local 1
188[015] - load local 1
189[078] - invoke at // [{List_}, {LargeInteger_|SmallInteger_}] -> {*}
190[060] - invoke virtual get value // [{*}] -> {*}
193[015] - load local 1
194[026] - load smi 5
196[075] - invoke mul // [{LargeInteger_|SmallInteger_}, {SmallInteger_}] -> {LargeInteger_|SmallInteger_}
197[027] - load smi 1000
200[073] - invoke add // [{LargeInteger_|SmallInteger_}, {SmallInteger_}] -> {LargeInteger_|SmallInteger_}
201[062] - invoke eq // [{*}, {LargeInteger_|SmallInteger_}] -> {True|False}
202[082] - branch if true T211
205[020] - load literal Projection 3 failed
207[053] - invoke static throw <sdk>/core/exceptions.toit // [{String_}] -> {}
210[041] - pop 1
211[014] - load local 0
212[014] - load local 0
213[025] - load smi 1
214[073] - invoke add // [{LargeInteger_|SmallInteger_}, {SmallInteger_}] -> {LargeInteger_|SmallInteger_}
215[004] - store local, pop S2
217[041] - pop 1
218[084] - branch back T178
223[002] - pop, load local S3
225[027] - load smi 2000
228[053] - invoke static change tests/type_propagation/deltablue-test.toit // [{Variable}, {SmallInteger_}] -> {Null_}
231[041] - pop 1
232[023] - load smi 0
233[014] - load local 0
234[000] - load local S9
236[025] - load smi 1
237[074] - invoke sub // [{SmallInteger_}, {SmallInteger_}] -> {LargeInteger_|SmallInteger_}
238[063] - invoke lt // [{LargeInteger_|SmallInteger_}, {LargeInteger_|SmallInteger_}] -> {True|False}
239[083] - branch if false T278
242[015] - load local 1
243[015] - load local 1
244[078] - invoke at // [{List_}, {LargeInteger_|SmallInteger_}] -> {*}
245[060] - invoke virtual get value // [{*}] -> {*}
248[015] - load local 1
249[026] - load smi 5
251[075] - invoke mul // [{LargeInteger_|SmallInteger_}, {SmallInteger_}] -> {LargeInteger_|SmallInteger_}
252[027] - load smi 2000
255[073] - invoke add // [{LargeInteger_|SmallInteger_}, {SmallInteger_}] -> {LargeInteger_|SmallInteger_}
256[062] - invoke eq // [{*}, {LargeInteger_|SmallInteger_}] -> {True|False}
257[082] - branch if true T266
260[020] - load literal Projection 4 failed
262[053] - invoke static throw <sdk>/core/exceptions.toit // [{String_}] -> {}
265[041] - pop 1
266[014] - load local 0
267[014] - load local 0
268[025] - load smi 1
269[073] - invoke add // [{LargeInteger_|SmallInteger_}, {SmallInteger_}] -> {LargeInteger_|SmallInteger_}
270[004] - store local, pop S2
272[041] - pop 1
273[084] - branch back T233
278[090] - return null S6 1

change tests/type_propagation/deltablue-test.toit
 - argument 0: {Null_|Variable}
 - argument 1: {SmallInteger_}
  0[052] - load local, as class, pop 3 - Variable(39 - 40) // {True|False}
  2[042] - allocate instance EditConstraint
  4[032] - load global var lazy G2 // {Strength}
  6[019] - load local 5
  7[053] - invoke static EditConstraint tests/type_propagation/deltablue-test.toit // [{EditConstraint}, {Strength}, {Variable}] -> {EditConstraint}
 10[030] - load global var G7 // {Null_|Planner}
 12[015] - load local 1
 13[053] - invoke static create-array_ <sdk>/core/collections.toit // [{EditConstraint}] -> {LargeArray_|SmallArray_}
 16[053] - invoke static create-list-literal-from-array_ <sdk>/core/collections.toit // [{LargeArray_|SmallArray_}] -> {List_}
 19[058] - invoke virtual extract-plan-from-constraints // [{Null_|Planner}, {List_}] -> {Plan}
 23[029] - load method [block] in change tests/type_propagation/deltablue-test.toit
 28[026] - load smi 10
 30[038] - load block 1
 32[058] - invoke virtual repeat // [{SmallInteger_}, [block]] -> {Null_}
 36[041] - pop 1
 37[002] - pop, load local S1
 39[053] - invoke static Constraint.destroy-constraint tests/type_propagation/deltablue-test.toit // [{EditConstraint}] -> {Null_}
 42[090] - return null S3 2

[block] in change tests/type_propagation/deltablue-test.toit
 - argument 0: [block]
  0[016] - load local 2
  1[005] - load outer S6 // {Variable}
  3[017] - load local 3
  4[005] - load outer S5 // {SmallInteger_}
  6[013] - store field, pop 1
  8[016] - load local 2
  9[005] - load outer S1 // {Plan}
 11[053] - invoke static Plan.execute tests/type_propagation/deltablue-test.toit // [{Plan}] -> {Null_}
 14[089] - return S1 1<|MERGE_RESOLUTION|>--- conflicted
+++ resolved
@@ -29,44 +29,44 @@
 
 Strength.value tests/type_propagation/deltablue-test.toit
  - argument 0: {Strength}
-  0[009] - load field local 2 // [{Strength}] -> {Null_|float|LargeInteger_|SmallInteger_}
+  0[009] - load field local 2 // [{Strength}] -> {Null_|SmallInteger_}
   2[089] - return S1 1
 
 Strength.next-weaker tests/type_propagation/deltablue-test.toit
  - argument 0: {Strength}
-  0[009] - load field local 2 // [{Strength}] -> {Null_|float|LargeInteger_|SmallInteger_}
+  0[009] - load field local 2 // [{Strength}] -> {Null_|SmallInteger_}
   2[023] - load smi 0
-  3[062] - invoke eq // [{Null_|float|LargeInteger_|SmallInteger_}, {SmallInteger_}] -> {True|False}
+  3[062] - invoke eq // [{Null_|SmallInteger_}, {SmallInteger_}] -> {True|False}
   4[083] - branch if false T12
   7[032] - load global var lazy G6 // {Strength}
   9[089] - return S1 1
- 12[009] - load field local 2 // [{Strength}] -> {Null_|float|LargeInteger_|SmallInteger_}
+ 12[009] - load field local 2 // [{Strength}] -> {Null_|SmallInteger_}
  14[025] - load smi 1
- 15[062] - invoke eq // [{Null_|float|LargeInteger_|SmallInteger_}, {SmallInteger_}] -> {True|False}
+ 15[062] - invoke eq // [{Null_|SmallInteger_}, {SmallInteger_}] -> {True|False}
  16[083] - branch if false T24
  19[032] - load global var lazy G5 // {Strength}
  21[089] - return S1 1
- 24[009] - load field local 2 // [{Strength}] -> {Null_|float|LargeInteger_|SmallInteger_}
+ 24[009] - load field local 2 // [{Strength}] -> {Null_|SmallInteger_}
  26[026] - load smi 2
- 28[062] - invoke eq // [{Null_|float|LargeInteger_|SmallInteger_}, {SmallInteger_}] -> {True|False}
+ 28[062] - invoke eq // [{Null_|SmallInteger_}, {SmallInteger_}] -> {True|False}
  29[083] - branch if false T37
  32[032] - load global var lazy G4 // {Strength}
  34[089] - return S1 1
- 37[009] - load field local 2 // [{Strength}] -> {Null_|float|LargeInteger_|SmallInteger_}
+ 37[009] - load field local 2 // [{Strength}] -> {Null_|SmallInteger_}
  39[026] - load smi 3
- 41[062] - invoke eq // [{Null_|float|LargeInteger_|SmallInteger_}, {SmallInteger_}] -> {True|False}
+ 41[062] - invoke eq // [{Null_|SmallInteger_}, {SmallInteger_}] -> {True|False}
  42[083] - branch if false T50
  45[032] - load global var lazy G3 // {Strength}
  47[089] - return S1 1
- 50[009] - load field local 2 // [{Strength}] -> {Null_|float|LargeInteger_|SmallInteger_}
+ 50[009] - load field local 2 // [{Strength}] -> {Null_|SmallInteger_}
  52[026] - load smi 4
- 54[062] - invoke eq // [{Null_|float|LargeInteger_|SmallInteger_}, {SmallInteger_}] -> {True|False}
+ 54[062] - invoke eq // [{Null_|SmallInteger_}, {SmallInteger_}] -> {True|False}
  55[083] - branch if false T63
  58[032] - load global var lazy G2 // {Strength}
  60[089] - return S1 1
- 63[009] - load field local 2 // [{Strength}] -> {Null_|float|LargeInteger_|SmallInteger_}
+ 63[009] - load field local 2 // [{Strength}] -> {Null_|SmallInteger_}
  65[026] - load smi 5
- 67[062] - invoke eq // [{Null_|float|LargeInteger_|SmallInteger_}, {SmallInteger_}] -> {True|False}
+ 67[062] - invoke eq // [{Null_|SmallInteger_}, {SmallInteger_}] -> {True|False}
  68[083] - branch if false T76
  71[032] - load global var lazy G1 // {Strength}
  73[089] - return S1 1
@@ -123,32 +123,6 @@
   9[089] - return S1 0
 
 stronger tests/type_propagation/deltablue-test.toit
-<<<<<<< HEAD
- - argument 0: {Null_|float|LargeInteger_|SmallInteger_|Strength}
- - argument 1: {Null_|float|LargeInteger_|SmallInteger_|Strength}
-  0[052] - load local, as class, pop 3 - Strength(47 - 48) // {True|False}
-  2[052] - load local, as class, pop 2 - Strength(47 - 48) // {True|False}
-  4[009] - load field local 3 // [{Strength}] -> {Null_|float|LargeInteger_|SmallInteger_}
-  6[009] - load field local 3 // [{Strength}] -> {Null_|float|LargeInteger_|SmallInteger_}
-  8[063] - invoke lt // [{Null_|float|LargeInteger_|SmallInteger_}, {Null_|float|LargeInteger_|SmallInteger_}] -> {True|False}
-  9[089] - return S1 2
-
-weaker tests/type_propagation/deltablue-test.toit
- - argument 0: {Null_|float|LargeInteger_|SmallInteger_|Strength}
- - argument 1: {Null_|float|LargeInteger_|SmallInteger_|Strength}
-  0[052] - load local, as class, pop 3 - Strength(47 - 48) // {True|False}
-  2[052] - load local, as class, pop 2 - Strength(47 - 48) // {True|False}
-  4[009] - load field local 3 // [{Strength}] -> {Null_|float|LargeInteger_|SmallInteger_}
-  6[009] - load field local 3 // [{Strength}] -> {Null_|float|LargeInteger_|SmallInteger_}
-  8[064] - invoke gt // [{Null_|float|LargeInteger_|SmallInteger_}, {Null_|float|LargeInteger_|SmallInteger_}] -> {True|False}
-  9[089] - return S1 2
-
-weakest tests/type_propagation/deltablue-test.toit
- - argument 0: {Null_|float|LargeInteger_|SmallInteger_|Strength}
- - argument 1: {Null_|float|LargeInteger_|SmallInteger_|Strength}
-  0[052] - load local, as class, pop 3 - Strength(47 - 48) // {True|False}
-  2[052] - load local, as class, pop 2 - Strength(47 - 48) // {True|False}
-=======
  - argument 0: {Null_|Strength}
  - argument 1: {Null_|Strength}
   0[052] - load local, as class, pop 3 - Strength(44 - 45) // {True|False}
@@ -173,7 +147,6 @@
  - argument 1: {Null_|Strength}
   0[052] - load local, as class, pop 3 - Strength(44 - 45) // {True|False}
   2[052] - load local, as class, pop 2 - Strength(44 - 45) // {True|False}
->>>>>>> a2113274
   4[017] - load local 3
   5[017] - load local 3
   6[053] - invoke static weaker tests/type_propagation/deltablue-test.toit // [{Strength}, {Strength}] -> {True|False}
@@ -186,7 +159,7 @@
 
 Constraint.strength tests/type_propagation/deltablue-test.toit
  - argument 0: {EqualityConstraint|ScaleConstraint|EditConstraint|StayConstraint}
-  0[009] - load field local 2 // [{EqualityConstraint|ScaleConstraint|EditConstraint|StayConstraint}] -> {Null_|float|LargeInteger_|SmallInteger_|Strength}
+  0[009] - load field local 2 // [{EqualityConstraint|ScaleConstraint|EditConstraint|StayConstraint}] -> {Null_|Strength}
   2[089] - return S1 1
 
 Constraint tests/type_propagation/deltablue-test.toit
@@ -217,9 +190,9 @@
   6[002] - pop, load local S3
   8[060] - invoke virtual get is-satisfied // [{EqualityConstraint|ScaleConstraint|EditConstraint|StayConstraint}] -> {Null_|True|False}
  11[082] - branch if true T31
- 14[009] - load field local 3 // [{EqualityConstraint|ScaleConstraint|EditConstraint|StayConstraint}] -> {Null_|float|LargeInteger_|SmallInteger_|Strength}
+ 14[009] - load field local 3 // [{EqualityConstraint|ScaleConstraint|EditConstraint|StayConstraint}] -> {Null_|Strength}
  16[032] - load global var lazy G0 // {Strength}
- 18[062] - invoke eq // [{Null_|float|LargeInteger_|SmallInteger_|Strength}, {Strength}] -> {True|False}
+ 18[062] - invoke eq // [{Null_|Strength}, {Strength}] -> {True|False}
  19[083] - branch if false T28
  22[020] - load literal Could not satisfy a required constraint!
  24[053] - invoke static throw <sdk>/core/exceptions.toit // [{String_}] -> {}
@@ -318,10 +291,10 @@
  15[020] - load literal false
  17[014] - load local 0
  18[083] - branch if false T30
- 21[010] - pop, load field local 4 // [{EditConstraint|StayConstraint}] -> {Null_|float|LargeInteger_|SmallInteger_|Strength}
+ 21[010] - pop, load field local 4 // [{EditConstraint|StayConstraint}] -> {Null_|Strength}
  23[009] - load field local 21 // [{EditConstraint|StayConstraint}] -> {Null_|Variable}
- 25[007] - load field 4 // [{Null_|Variable}] -> {Null_|float|LargeInteger_|SmallInteger_|Strength}
- 27[053] - invoke static stronger tests/type_propagation/deltablue-test.toit // [{Null_|float|LargeInteger_|SmallInteger_|Strength}, {Null_|float|LargeInteger_|SmallInteger_|Strength}] -> {True|False}
+ 25[007] - load field 4 // [{Null_|Variable}] -> {Null_|Strength}
+ 27[053] - invoke static stronger tests/type_propagation/deltablue-test.toit // [{Null_|Strength}, {Null_|Strength}] -> {True|False}
  30[013] - store field, pop 2
  32[090] - return null S0 2
 
@@ -338,7 +311,7 @@
 UnaryConstraint.recalculate tests/type_propagation/deltablue-test.toit
  - argument 0: {EditConstraint|StayConstraint}
   0[009] - load field local 18 // [{EditConstraint|StayConstraint}] -> {Null_|Variable}
-  2[009] - load field local 3 // [{EditConstraint|StayConstraint}] -> {Null_|float|LargeInteger_|SmallInteger_|Strength}
+  2[009] - load field local 3 // [{EditConstraint|StayConstraint}] -> {Null_|Strength}
   4[013] - store field, pop 4
   6[009] - load field local 18 // [{EditConstraint|StayConstraint}] -> {Null_|Variable}
   8[017] - load local 3
@@ -453,10 +426,10 @@
  15[019] - load local 5
  16[062] - invoke eq // [{Null_|LargeInteger_|SmallInteger_}, {LargeInteger_|SmallInteger_}] -> {True|False}
  17[082] - branch if true T35
- 20[009] - load field local 5 // [{EqualityConstraint|ScaleConstraint}] -> {Null_|float|LargeInteger_|SmallInteger_|Strength}
+ 20[009] - load field local 5 // [{EqualityConstraint|ScaleConstraint}] -> {Null_|Strength}
  22[009] - load field local 38 // [{EqualityConstraint|ScaleConstraint}] -> {Null_|Variable}
- 24[007] - load field 4 // [{Null_|Variable}] -> {Null_|float|LargeInteger_|SmallInteger_|Strength}
- 26[053] - invoke static stronger tests/type_propagation/deltablue-test.toit // [{Null_|float|LargeInteger_|SmallInteger_|Strength}, {Null_|float|LargeInteger_|SmallInteger_|Strength}] -> {True|False}
+ 24[007] - load field 4 // [{Null_|Variable}] -> {Null_|Strength}
+ 26[053] - invoke static stronger tests/type_propagation/deltablue-test.toit // [{Null_|Strength}, {Null_|Strength}] -> {True|False}
  29[083] - branch if false T35
  32[041] - pop 1
  33[026] - load smi 2
@@ -474,27 +447,27 @@
  55[019] - load local 5
  56[062] - invoke eq // [{Null_|LargeInteger_|SmallInteger_}, {LargeInteger_|SmallInteger_}] -> {True|False}
  57[082] - branch if true T74
- 60[009] - load field local 5 // [{EqualityConstraint|ScaleConstraint}] -> {Null_|float|LargeInteger_|SmallInteger_|Strength}
+ 60[009] - load field local 5 // [{EqualityConstraint|ScaleConstraint}] -> {Null_|Strength}
  62[009] - load field local 22 // [{EqualityConstraint|ScaleConstraint}] -> {Null_|Variable}
- 64[007] - load field 4 // [{Null_|Variable}] -> {Null_|float|LargeInteger_|SmallInteger_|Strength}
- 66[053] - invoke static stronger tests/type_propagation/deltablue-test.toit // [{Null_|float|LargeInteger_|SmallInteger_|Strength}, {Null_|float|LargeInteger_|SmallInteger_|Strength}] -> {True|False}
+ 64[007] - load field 4 // [{Null_|Variable}] -> {Null_|Strength}
+ 66[053] - invoke static stronger tests/type_propagation/deltablue-test.toit // [{Null_|Strength}, {Null_|Strength}] -> {True|False}
  69[083] - branch if false T74
  72[041] - pop 1
  73[023] - load smi 0
  74[013] - store field, pop 3
  76[081] - branch T133
  79[009] - load field local 19 // [{EqualityConstraint|ScaleConstraint}] -> {Null_|Variable}
- 81[007] - load field 4 // [{Null_|Variable}] -> {Null_|float|LargeInteger_|SmallInteger_|Strength}
+ 81[007] - load field 4 // [{Null_|Variable}] -> {Null_|Strength}
  83[009] - load field local 36 // [{EqualityConstraint|ScaleConstraint}] -> {Null_|Variable}
- 85[007] - load field 4 // [{Null_|Variable}] -> {Null_|float|LargeInteger_|SmallInteger_|Strength}
- 87[053] - invoke static weaker tests/type_propagation/deltablue-test.toit // [{Null_|float|LargeInteger_|SmallInteger_|Strength}, {Null_|float|LargeInteger_|SmallInteger_|Strength}] -> {True|False}
+ 85[007] - load field 4 // [{Null_|Variable}] -> {Null_|Strength}
+ 87[053] - invoke static weaker tests/type_propagation/deltablue-test.toit // [{Null_|Strength}, {Null_|Strength}] -> {True|False}
  90[083] - branch if false T114
  93[017] - load local 3
  94[025] - load smi 1
- 95[009] - load field local 5 // [{EqualityConstraint|ScaleConstraint}] -> {Null_|float|LargeInteger_|SmallInteger_|Strength}
+ 95[009] - load field local 5 // [{EqualityConstraint|ScaleConstraint}] -> {Null_|Strength}
  97[009] - load field local 22 // [{EqualityConstraint|ScaleConstraint}] -> {Null_|Variable}
- 99[007] - load field 4 // [{Null_|Variable}] -> {Null_|float|LargeInteger_|SmallInteger_|Strength}
-101[053] - invoke static stronger tests/type_propagation/deltablue-test.toit // [{Null_|float|LargeInteger_|SmallInteger_|Strength}, {Null_|float|LargeInteger_|SmallInteger_|Strength}] -> {True|False}
+ 99[007] - load field 4 // [{Null_|Variable}] -> {Null_|Strength}
+101[053] - invoke static stronger tests/type_propagation/deltablue-test.toit // [{Null_|Strength}, {Null_|Strength}] -> {True|False}
 104[083] - branch if false T109
 107[041] - pop 1
 108[023] - load smi 0
@@ -502,10 +475,10 @@
 111[081] - branch T133
 114[017] - load local 3
 115[023] - load smi 0
-116[009] - load field local 5 // [{EqualityConstraint|ScaleConstraint}] -> {Null_|float|LargeInteger_|SmallInteger_|Strength}
+116[009] - load field local 5 // [{EqualityConstraint|ScaleConstraint}] -> {Null_|Strength}
 118[009] - load field local 38 // [{EqualityConstraint|ScaleConstraint}] -> {Null_|Variable}
-120[007] - load field 4 // [{Null_|Variable}] -> {Null_|float|LargeInteger_|SmallInteger_|Strength}
-122[053] - invoke static stronger tests/type_propagation/deltablue-test.toit // [{Null_|float|LargeInteger_|SmallInteger_|Strength}, {Null_|float|LargeInteger_|SmallInteger_|Strength}] -> {True|False}
+120[007] - load field 4 // [{Null_|Variable}] -> {Null_|Strength}
+122[053] - invoke static stronger tests/type_propagation/deltablue-test.toit // [{Null_|Strength}, {Null_|Strength}] -> {True|False}
 125[083] - branch if false T131
 128[041] - pop 1
 129[026] - load smi 2
@@ -576,9 +549,9 @@
   4[017] - load local 3
   5[053] - invoke static BinaryConstraint.output tests/type_propagation/deltablue-test.toit // [{EqualityConstraint}] -> {Variable}
   8[014] - load local 0
-  9[009] - load field local 5 // [{EqualityConstraint}] -> {Null_|float|LargeInteger_|SmallInteger_|Strength}
- 11[009] - load field local 67 // [{Variable}] -> {Null_|float|LargeInteger_|SmallInteger_|Strength}
- 13[053] - invoke static weakest tests/type_propagation/deltablue-test.toit // [{Null_|float|LargeInteger_|SmallInteger_|Strength}, {Null_|float|LargeInteger_|SmallInteger_|Strength}] -> {Strength}
+  9[009] - load field local 5 // [{EqualityConstraint}] -> {Null_|Strength}
+ 11[009] - load field local 67 // [{Variable}] -> {Null_|Strength}
+ 13[053] - invoke static weakest tests/type_propagation/deltablue-test.toit // [{Null_|Strength}, {Null_|Strength}] -> {Strength}
  16[013] - store field, pop 4
  18[014] - load local 0
  19[009] - load field local 82 // [{Variable}] -> {Null_|True|False}
@@ -721,9 +694,9 @@
   4[017] - load local 3
   5[053] - invoke static BinaryConstraint.output tests/type_propagation/deltablue-test.toit // [{ScaleConstraint}] -> {Variable}
   8[014] - load local 0
-  9[009] - load field local 5 // [{ScaleConstraint}] -> {Null_|float|LargeInteger_|SmallInteger_|Strength}
- 11[009] - load field local 67 // [{Variable}] -> {Null_|float|LargeInteger_|SmallInteger_|Strength}
- 13[053] - invoke static weakest tests/type_propagation/deltablue-test.toit // [{Null_|float|LargeInteger_|SmallInteger_|Strength}, {Null_|float|LargeInteger_|SmallInteger_|Strength}] -> {Strength}
+  9[009] - load field local 5 // [{ScaleConstraint}] -> {Null_|Strength}
+ 11[009] - load field local 67 // [{Variable}] -> {Null_|Strength}
+ 13[053] - invoke static weakest tests/type_propagation/deltablue-test.toit // [{Null_|Strength}, {Null_|Strength}] -> {Strength}
  16[013] - store field, pop 4
  18[014] - load local 0
  19[009] - load field local 82 // [{Variable}] -> {Null_|True|False}
@@ -932,10 +905,10 @@
  - argument 1: {*}
   0[022] - load null
   1[017] - load local 3
-  2[060] - invoke virtual get strength // [{*}] -> {Null_|float|LargeInteger_|SmallInteger_|Strength}
+  2[060] - invoke virtual get strength // [{*}] -> {Null_|Strength}
   5[019] - load local 5
   6[005] - load outer S1 // {Strength}
-  8[062] - invoke eq // [{Null_|float|LargeInteger_|SmallInteger_|Strength}, {Strength}] -> {True|False}
+  8[062] - invoke eq // [{Null_|Strength}, {Strength}] -> {True|False}
   9[083] - branch if false T20
  12[002] - pop, load local S3
  14[005] - load outer S7 // {Planner}
@@ -946,12 +919,11 @@
 Planner.new-mark tests/type_propagation/deltablue-test.toit
  - argument 0: {Planner}
   0[016] - load local 2
-  1[009] - load field local 3 // [{Planner}] -> {Null_|float|LargeInteger_|SmallInteger_}
+  1[009] - load field local 3 // [{Planner}] -> {Null_|LargeInteger_|SmallInteger_}
   3[025] - load smi 1
-  4[073] - invoke add // [{Null_|float|LargeInteger_|SmallInteger_}, {SmallInteger_}] -> {float|LargeInteger_|SmallInteger_}
+  4[073] - invoke add // [{Null_|LargeInteger_|SmallInteger_}, {SmallInteger_}] -> {LargeInteger_|SmallInteger_}
   5[011] - store field 0
-  7[048] - as class LargeInteger_(22 - 24) // {True|False}
-  9[089] - return S1 1
+  7[089] - return S1 1
 
 Planner.make-plan tests/type_propagation/deltablue-test.toit
  - argument 0: {Planner}
@@ -1190,23 +1162,18 @@
 Plan.add-constraint tests/type_propagation/deltablue-test.toit
  - argument 0: {Plan}
  - argument 1: {*}
-<<<<<<< HEAD
-  0[052] - load local, as class, pop 2 - EqualityConstraint(43 - 47) // {True|False}
-  2[009] - load field local 3 // [{Plan}] -> {Null_|float|LargeInteger_|SmallInteger_|List_}
-=======
   0[052] - load local, as class, pop 2 - EqualityConstraint(40 - 44) // {True|False}
   2[009] - load field local 3 // [{Plan}] -> {Null_|List_}
->>>>>>> a2113274
   4[017] - load local 3
-  5[053] - invoke static List.add <sdk>/core/collections.toit // [{Null_|float|LargeInteger_|SmallInteger_|List_}, {EqualityConstraint|ScaleConstraint|EditConstraint|StayConstraint}] -> {Null_}
+  5[053] - invoke static List.add <sdk>/core/collections.toit // [{Null_|List_}, {EqualityConstraint|ScaleConstraint|EditConstraint|StayConstraint}] -> {Null_}
   8[090] - return null S1 2
 
 Plan.execute tests/type_propagation/deltablue-test.toit
  - argument 0: {Plan}
   0[029] - load method [block] in Plan.execute tests/type_propagation/deltablue-test.toit
-  5[009] - load field local 3 // [{Plan}] -> {Null_|float|LargeInteger_|SmallInteger_|List_}
+  5[009] - load field local 3 // [{Plan}] -> {Null_|List_}
   7[038] - load block 1
-  9[058] - invoke virtual do // [{Null_|float|LargeInteger_|SmallInteger_|List_}, [block]] -> {Null_}
+  9[058] - invoke virtual do // [{Null_|List_}, [block]] -> {Null_}
  13[090] - return null S2 1
 
 [block] in Plan.execute tests/type_propagation/deltablue-test.toit
