main tests/type_propagation/richards-test.toit
  0[053] - invoke static run-richards tests/type_propagation/richards-test.toit // {Null_}
  3[090] - return null S1 0

run-richards tests/type_propagation/richards-test.toit
  0[042] - allocate instance Scheduler
  2[053] - invoke static Scheduler tests/type_propagation/richards-test.toit // [{Scheduler}] -> {Scheduler}
  5[014] - load local 0
  6[023] - load smi 0
  7[023] - load smi 0
  8[022] - load null
  9[027] - load smi 10000
 12[053] - invoke static Scheduler.add-idle-task tests/type_propagation/richards-test.toit // [{Scheduler}, {SmallInteger_}, {SmallInteger_}, {Null_}, {SmallInteger_}] -> {Null_}
 15[041] - pop 1
 16[042] - allocate instance Packet
 18[022] - load null
 19[025] - load smi 1
 20[025] - load smi 1
 21[053] - invoke static Packet tests/type_propagation/richards-test.toit // [{Packet}, {Null_}, {SmallInteger_}, {SmallInteger_}] -> {Packet}
 24[042] - allocate instance Packet
 26[015] - load local 1
 27[025] - load smi 1
 28[025] - load smi 1
 29[053] - invoke static Packet tests/type_propagation/richards-test.toit // [{Packet}, {Packet}, {SmallInteger_}, {SmallInteger_}] -> {Packet}
 32[004] - store local, pop S1
 34[015] - load local 1
 35[025] - load smi 1
 36[027] - load smi 1000
 39[017] - load local 3
 40[053] - invoke static Scheduler.add-worker-task tests/type_propagation/richards-test.toit // [{Scheduler}, {SmallInteger_}, {SmallInteger_}, {Packet}] -> {Null_}
 43[041] - pop 1
 44[042] - allocate instance Packet
 46[022] - load null
 47[026] - load smi 4
 49[023] - load smi 0
 50[053] - invoke static Packet tests/type_propagation/richards-test.toit // [{Packet}, {Null_}, {SmallInteger_}, {SmallInteger_}] -> {Packet}
 53[004] - store local, pop S1
 55[042] - allocate instance Packet
 57[015] - load local 1
 58[026] - load smi 4
 60[023] - load smi 0
 61[053] - invoke static Packet tests/type_propagation/richards-test.toit // [{Packet}, {Packet}, {SmallInteger_}, {SmallInteger_}] -> {Packet}
 64[004] - store local, pop S1
 66[042] - allocate instance Packet
 68[015] - load local 1
 69[026] - load smi 4
 71[023] - load smi 0
 72[053] - invoke static Packet tests/type_propagation/richards-test.toit // [{Packet}, {Packet}, {SmallInteger_}, {SmallInteger_}] -> {Packet}
 75[004] - store local, pop S1
 77[015] - load local 1
 78[026] - load smi 2
 80[027] - load smi 2000
 83[017] - load local 3
 84[053] - invoke static Scheduler.add-handler-task tests/type_propagation/richards-test.toit // [{Scheduler}, {SmallInteger_}, {SmallInteger_}, {Packet}] -> {Null_}
 87[041] - pop 1
 88[042] - allocate instance Packet
 90[022] - load null
 91[026] - load smi 5
 93[023] - load smi 0
 94[053] - invoke static Packet tests/type_propagation/richards-test.toit // [{Packet}, {Null_}, {SmallInteger_}, {SmallInteger_}] -> {Packet}
 97[004] - store local, pop S1
 99[042] - allocate instance Packet
101[015] - load local 1
102[026] - load smi 5
104[023] - load smi 0
105[053] - invoke static Packet tests/type_propagation/richards-test.toit // [{Packet}, {Packet}, {SmallInteger_}, {SmallInteger_}] -> {Packet}
108[004] - store local, pop S1
110[042] - allocate instance Packet
112[015] - load local 1
113[026] - load smi 5
115[023] - load smi 0
116[053] - invoke static Packet tests/type_propagation/richards-test.toit // [{Packet}, {Packet}, {SmallInteger_}, {SmallInteger_}] -> {Packet}
119[004] - store local, pop S1
121[015] - load local 1
122[026] - load smi 3
124[027] - load smi 3000
127[017] - load local 3
128[053] - invoke static Scheduler.add-handler-task tests/type_propagation/richards-test.toit // [{Scheduler}, {SmallInteger_}, {SmallInteger_}, {Packet}] -> {Null_}
131[002] - pop, load local S1
133[026] - load smi 4
135[027] - load smi 4000
138[022] - load null
139[053] - invoke static Scheduler.add-device-task tests/type_propagation/richards-test.toit // [{Scheduler}, {SmallInteger_}, {SmallInteger_}, {Null_}] -> {Null_}
142[002] - pop, load local S1
144[026] - load smi 5
146[027] - load smi 5000
149[022] - load null
150[053] - invoke static Scheduler.add-device-task tests/type_propagation/richards-test.toit // [{Scheduler}, {SmallInteger_}, {SmallInteger_}, {Null_}] -> {Null_}
153[002] - pop, load local S1
155[053] - invoke static Scheduler.schedule tests/type_propagation/richards-test.toit // [{Scheduler}] -> {Null_}
158[041] - pop 1
159[029] - load method [block] in run-richards tests/type_propagation/richards-test.toit
164[038] - load block 0
166[053] - invoke static assert_ <sdk>/core/assert_.toit // [[block]] -> {Null_}
169[040] - pop 2
171[029] - load method [block] in run-richards tests/type_propagation/richards-test.toit
176[038] - load block 0
178[053] - invoke static assert_ <sdk>/core/assert_.toit // [[block]] -> {Null_}
181[090] - return null S4 0

[block] in run-richards tests/type_propagation/richards-test.toit
 - argument 0: [block]
  0[016] - load local 2
  1[005] - load outer S2 // {Scheduler}
  3[007] - load field 0 // [{Scheduler}] -> {Null_|float|LargeInteger_|SmallInteger_}
  5[027] - load smi 23246
  8[062] - invoke eq // [{Null_|float|LargeInteger_|SmallInteger_}, {SmallInteger_}] -> {True|False}
  9[089] - return S1 1

[block] in run-richards tests/type_propagation/richards-test.toit
 - argument 0: [block]
  0[016] - load local 2
  1[005] - load outer S2 // {Scheduler}
  3[007] - load field 1 // [{Scheduler}] -> {Null_|LargeInteger_|SmallInteger_}
  5[027] - load smi 9297
  8[062] - invoke eq // [{Null_|LargeInteger_|SmallInteger_}, {SmallInteger_}] -> {True|False}
  9[089] - return S1 1

Scheduler tests/type_propagation/richards-test.toit
 - argument 0: {Scheduler}
  0[016] - load local 2
  1[023] - load smi 0
  2[013] - store field, pop 0
  4[016] - load local 2
  5[023] - load smi 0
  6[013] - store field, pop 1
  8[016] - load local 2
  9[026] - load smi 6
 11[022] - load null
 12[053] - invoke static List <sdk>/core/collections.toit // [{SmallInteger_}, {Null_}] -> {List_}
 15[013] - store field, pop 2
 17[016] - load local 2
 18[089] - return S1 1

Scheduler.add-idle-task tests/type_propagation/richards-test.toit
 - argument 0: {Scheduler}
 - argument 1: {SmallInteger_}
 - argument 2: {SmallInteger_}
 - argument 3: {Null_}
 - argument 4: {SmallInteger_}
  0[000] - load local S6
  2[000] - load local S6
  4[000] - load local S6
  6[000] - load local S6
  8[042] - allocate instance IdleTask
 10[000] - load local S11
 12[025] - load smi 1
 13[000] - load local S9
 15[053] - invoke static IdleTask tests/type_propagation/richards-test.toit // [{IdleTask}, {Scheduler}, {SmallInteger_}, {SmallInteger_}] -> {IdleTask}
 18[053] - invoke static Scheduler.add-running-task tests/type_propagation/richards-test.toit // [{Scheduler}, {SmallInteger_}, {SmallInteger_}, {Null_}, {IdleTask}] -> {Null_}
 21[090] - return null S1 5

Scheduler.add-worker-task tests/type_propagation/richards-test.toit
 - argument 0: {Scheduler}
 - argument 1: {SmallInteger_}
 - argument 2: {SmallInteger_}
 - argument 3: {Packet}
  0[019] - load local 5
  1[019] - load local 5
  2[019] - load local 5
  3[019] - load local 5
  4[042] - allocate instance WorkerTask
  6[000] - load local S10
  8[026] - load smi 2
 10[023] - load smi 0
 11[053] - invoke static WorkerTask tests/type_propagation/richards-test.toit // [{WorkerTask}, {Scheduler}, {SmallInteger_}, {SmallInteger_}] -> {WorkerTask}
 14[053] - invoke static Scheduler.add-task tests/type_propagation/richards-test.toit // [{Scheduler}, {SmallInteger_}, {SmallInteger_}, {Packet}, {WorkerTask}] -> {Null_}
 17[090] - return null S1 4

Scheduler.add-handler-task tests/type_propagation/richards-test.toit
 - argument 0: {Scheduler}
 - argument 1: {SmallInteger_}
 - argument 2: {SmallInteger_}
 - argument 3: {Packet}
  0[019] - load local 5
  1[019] - load local 5
  2[019] - load local 5
  3[019] - load local 5
  4[042] - allocate instance HandlerTask
  6[000] - load local S10
  8[053] - invoke static HandlerTask tests/type_propagation/richards-test.toit // [{HandlerTask}, {Scheduler}] -> {HandlerTask}
 11[053] - invoke static Scheduler.add-task tests/type_propagation/richards-test.toit // [{Scheduler}, {SmallInteger_}, {SmallInteger_}, {Packet}, {HandlerTask}] -> {Null_}
 14[090] - return null S1 4

Scheduler.add-device-task tests/type_propagation/richards-test.toit
 - argument 0: {Scheduler}
 - argument 1: {SmallInteger_}
 - argument 2: {SmallInteger_}
 - argument 3: {Null_}
  0[019] - load local 5
  1[019] - load local 5
  2[019] - load local 5
  3[019] - load local 5
  4[042] - allocate instance DeviceTask
  6[000] - load local S10
  8[053] - invoke static DeviceTask tests/type_propagation/richards-test.toit // [{DeviceTask}, {Scheduler}] -> {DeviceTask}
 11[053] - invoke static Scheduler.add-task tests/type_propagation/richards-test.toit // [{Scheduler}, {SmallInteger_}, {SmallInteger_}, {Null_}, {DeviceTask}] -> {Null_}
 14[090] - return null S1 4

Scheduler.add-running-task tests/type_propagation/richards-test.toit
 - argument 0: {Scheduler}
 - argument 1: {SmallInteger_}
 - argument 2: {SmallInteger_}
 - argument 3: {Null_}
 - argument 4: {IdleTask}
  0[000] - load local S6
  2[000] - load local S6
  4[000] - load local S6
  6[000] - load local S6
  8[000] - load local S6
 10[053] - invoke static Scheduler.add-task tests/type_propagation/richards-test.toit // [{Scheduler}, {SmallInteger_}, {SmallInteger_}, {Null_}, {IdleTask}] -> {Null_}
 13[010] - pop, load field local 70 // [{Scheduler}] -> {*}
 15[058] - invoke virtual set-running // [{*}] -> {Null_}
 19[090] - return null S1 5

Scheduler.add-task tests/type_propagation/richards-test.toit
 - argument 0: {Scheduler}
 - argument 1: {SmallInteger_}
 - argument 2: {SmallInteger_}
 - argument 3: {Null_|Packet}
 - argument 4: {HandlerTask|WorkerTask|DeviceTask|IdleTask}
  0[000] - load local S6
  2[042] - allocate instance TaskControlBlock
  4[009] - load field local 56 // [{Scheduler}] -> {*}
  6[000] - load local S8
  8[000] - load local S8
 10[000] - load local S8
 12[000] - load local S8
 14[053] - invoke static TaskControlBlock tests/type_propagation/richards-test.toit // [{TaskControlBlock}, {*}, {SmallInteger_}, {SmallInteger_}, {Null_|Packet}, {HandlerTask|WorkerTask|DeviceTask|IdleTask}] -> {TaskControlBlock}
 17[013] - store field, pop 4
 19[000] - load local S6
 21[009] - load field local 71 // [{Scheduler}] -> {*}
 23[013] - store field, pop 3
 25[009] - load field local 38 // [{Scheduler}] -> {Null_|List_}
 27[000] - load local S6
 29[009] - load field local 72 // [{Scheduler}] -> {*}
 31[079] - invoke at_put // [{Null_|List_}, {SmallInteger_}, {*}] -> {*}
 32[090] - return null S1 5

Scheduler.schedule tests/type_propagation/richards-test.toit
 - argument 0: {Scheduler}
  0[016] - load local 2
  1[009] - load field local 51 // [{Scheduler}] -> {*}
  3[013] - store field, pop 4
  5[009] - load field local 66 // [{Scheduler}] -> {*}
  7[083] - branch if false T52
 10[009] - load field local 66 // [{Scheduler}] -> {*}
 12[058] - invoke virtual is-held-or-suspended // [{*}] -> {True|False}
 16[083] - branch if false T30
 19[016] - load local 2
 20[009] - load field local 67 // [{Scheduler}] -> {*}
 22[060] - invoke virtual get link // [{*}] -> {Null_|float|LargeInteger_|SmallInteger_|Packet|TaskControlBlock}
 25[013] - store field, pop 4
 27[081] - branch T47
 30[016] - load local 2
 31[009] - load field local 67 // [{Scheduler}] -> {*}
 33[060] - invoke virtual get id // [{*}] -> {Null_|float|LargeInteger_|SmallInteger_|ByteArray_}
 36[013] - store field, pop 5
 38[016] - load local 2
 39[009] - load field local 67 // [{Scheduler}] -> {*}
 41[058] - invoke virtual run // [{*}] -> {*}
 45[013] - store field, pop 4
 47[084] - branch back T5
 52[090] - return null S0 1

Scheduler.hold-current tests/type_propagation/richards-test.toit
 - argument 0: {Scheduler}
  0[009] - load field local 18 // [{Scheduler}] -> {Null_|LargeInteger_|SmallInteger_}
  2[017] - load local 3
  3[015] - load local 1
  4[025] - load smi 1
  5[073] - invoke add // [{Null_|LargeInteger_|SmallInteger_}, {SmallInteger_}] -> {LargeInteger_|SmallInteger_}
  6[013] - store field, pop 1
  8[010] - pop, load field local 66 // [{Scheduler}] -> {*}
 10[058] - invoke virtual mark-as-held // [{*}] -> {Null_}
 14[010] - pop, load field local 66 // [{Scheduler}] -> {*}
 16[060] - invoke virtual get link // [{*}] -> {Null_|float|LargeInteger_|SmallInteger_|Packet|TaskControlBlock}
 19[089] - return S1 1

Scheduler.suspend-current tests/type_propagation/richards-test.toit
 - argument 0: {Scheduler}
  0[009] - load field local 66 // [{Scheduler}] -> {*}
  2[058] - invoke virtual mark-as-suspended // [{*}] -> {Null_}
  6[010] - pop, load field local 66 // [{Scheduler}] -> {*}
  8[089] - return S1 1

Scheduler.release tests/type_propagation/richards-test.toit
 - argument 0: {Scheduler}
 - argument 1: {SmallInteger_}
  0[009] - load field local 35 // [{Scheduler}] -> {Null_|List_}
  2[017] - load local 3
  3[078] - invoke at // [{Null_|List_}, {SmallInteger_}] -> {*}
  4[014] - load local 0
  5[082] - branch if true T12
  8[014] - load local 0
  9[089] - return S2 2
 12[014] - load local 0
 13[058] - invoke virtual mark-as-not-held // [{*}] -> {Null_}
 17[002] - pop, load local S0
 19[060] - invoke virtual get priority // [{*}] -> {Null_|SmallInteger_}
 22[009] - load field local 69 // [{Scheduler}] -> {*}
 24[060] - invoke virtual get priority // [{*}] -> {Null_|SmallInteger_}
 27[064] - invoke gt // [{Null_|SmallInteger_}, {Null_|SmallInteger_}] -> {True|False}
 28[083] - branch if false T38
 31[014] - load local 0
 32[089] - return S2 2
 35[081] - branch T43
 38[009] - load field local 68 // [{Scheduler}] -> {*}
 40[089] - return S2 2

Scheduler.queue tests/type_propagation/richards-test.toit
 - argument 0: {Scheduler}
<<<<<<< HEAD
 - argument 1: {Null_|float|LargeInteger_|SmallInteger_|Packet}
  0[052] - load local, as class, pop 2 - Packet(40 - 41) // {True|False}
=======
 - argument 1: {Null_|Packet}
  0[052] - load local, as class, pop 2 - Packet(37 - 38) // {True|False}
>>>>>>> a2113274
  2[009] - load field local 35 // [{Scheduler}] -> {Null_|List_}
  4[009] - load field local 19 // [{Packet}] -> {Null_|LargeInteger_|SmallInteger_}
  6[078] - invoke at // [{Null_|List_}, {Null_|LargeInteger_|SmallInteger_}] -> {*}
  7[014] - load local 0
  8[082] - branch if true T15
 11[014] - load local 0
 12[089] - return S2 2
 15[009] - load field local 4 // [{Scheduler}] -> {Null_|float|LargeInteger_|SmallInteger_}
 17[019] - load local 5
 18[015] - load local 1
 19[025] - load smi 1
 20[073] - invoke add // [{Null_|float|LargeInteger_|SmallInteger_}, {SmallInteger_}] -> {float|LargeInteger_|SmallInteger_}
 21[013] - store field, pop 0
 23[002] - pop, load local S3
 25[022] - load null
 26[013] - store field, pop 0
 28[017] - load local 3
<<<<<<< HEAD
 29[009] - load field local 85 // [{Scheduler}] -> {Null_|float|LargeInteger_|SmallInteger_|ByteArray_}
 31[048] - as class LargeInteger_(22 - 24) // {True|False}
=======
 29[009] - load field local 85 // [{Scheduler}] -> {Null_|LargeInteger_|SmallInteger_|ByteArray_}
 31[048] - as class LargeInteger_(20 - 22) // {True|False}
>>>>>>> a2113274
 33[013] - store field, pop 1
 35[014] - load local 0
 36[009] - load field local 69 // [{Scheduler}] -> {*}
 38[019] - load local 5
 39[058] - invoke virtual check-priority-add // [{*}, {*}, {Packet}] -> {*}
 43[089] - return S2 2

STATE-NOT-HELD tests/type_propagation/richards-test.toit
  0[026] - load smi 4
  2[058] - invoke virtual ~ // [{SmallInteger_}] -> {SmallInteger_}
  6[089] - return S1 0

TaskControlBlock.link tests/type_propagation/richards-test.toit
 - argument 0: {TaskControlBlock}
  0[009] - load field local 2 // [{TaskControlBlock}] -> {Null_|float|LargeInteger_|SmallInteger_|TaskControlBlock}
  2[089] - return S1 1

TaskControlBlock.id tests/type_propagation/richards-test.toit
 - argument 0: {TaskControlBlock}
  0[009] - load field local 18 // [{TaskControlBlock}] -> {Null_|SmallInteger_}
  2[089] - return S1 1

TaskControlBlock.priority tests/type_propagation/richards-test.toit
 - argument 0: {TaskControlBlock}
  0[009] - load field local 34 // [{TaskControlBlock}] -> {Null_|SmallInteger_}
  2[089] - return S1 1

TaskControlBlock tests/type_propagation/richards-test.toit
 - argument 0: {TaskControlBlock}
 - argument 1: {*}
 - argument 2: {SmallInteger_}
 - argument 3: {SmallInteger_}
 - argument 4: {Null_|Packet}
 - argument 5: {HandlerTask|WorkerTask|DeviceTask|IdleTask}
  0[000] - load local S7
  2[000] - load local S7
  4[048] - as class TaskControlBlock?(42 - 43) // {True|False}
  6[013] - store field, pop 0
  8[000] - load local S7
 10[000] - load local S6
 12[013] - store field, pop 1
 14[000] - load local S7
 16[019] - load local 5
 17[013] - store field, pop 2
 19[000] - load local S7
 21[018] - load local 4
 22[013] - store field, pop 3
 24[000] - load local S7
 26[017] - load local 3
 27[013] - store field, pop 4
 29[000] - load local S7
 31[022] - load null
 32[013] - store field, pop 5
 34[000] - load local S7
 36[026] - load smi 2
 38[009] - load field local 57 // [{TaskControlBlock}] -> {Null_|Packet}
 40[083] - branch if false T46
 43[041] - pop 1
 44[026] - load smi 3
 46[013] - store field, pop 5
 48[000] - load local S7
 50[089] - return S1 6

TaskControlBlock.set-running tests/type_propagation/richards-test.toit
 - argument 0: {TaskControlBlock}
  0[016] - load local 2
  1[023] - load smi 0
  2[013] - store field, pop 5
  4[090] - return null S0 1

TaskControlBlock.mark-as-not-held tests/type_propagation/richards-test.toit
 - argument 0: {TaskControlBlock}
  0[016] - load local 2
  1[009] - load field local 83 // [{TaskControlBlock}] -> {Null_|LargeInteger_|SmallInteger_}
  3[032] - load global var lazy G0 // {SmallInteger_}
  5[069] - invoke bit and // [{Null_|LargeInteger_|SmallInteger_}, {SmallInteger_}] -> {LargeInteger_|SmallInteger_}
  6[013] - store field, pop 5
  8[090] - return null S0 1

TaskControlBlock.mark-as-held tests/type_propagation/richards-test.toit
 - argument 0: {TaskControlBlock}
  0[016] - load local 2
  1[009] - load field local 83 // [{TaskControlBlock}] -> {Null_|LargeInteger_|SmallInteger_}
  3[026] - load smi 4
  5[067] - invoke bit or // [{Null_|LargeInteger_|SmallInteger_}, {SmallInteger_}] -> {LargeInteger_|SmallInteger_}
  6[013] - store field, pop 5
  8[090] - return null S0 1

TaskControlBlock.is-held-or-suspended tests/type_propagation/richards-test.toit
 - argument 0: {TaskControlBlock}
  0[009] - load field local 82 // [{TaskControlBlock}] -> {Null_|LargeInteger_|SmallInteger_}
  2[026] - load smi 4
  4[069] - invoke bit and // [{Null_|LargeInteger_|SmallInteger_}, {SmallInteger_}] -> {LargeInteger_|SmallInteger_}
  5[023] - load smi 0
  6[062] - invoke eq // [{LargeInteger_|SmallInteger_}, {SmallInteger_}] -> {True|False}
  7[082] - branch if true T15
 10[020] - load literal true
 12[081] - branch T17
 15[020] - load literal false
 17[014] - load local 0
 18[082] - branch if true T26
 21[010] - pop, load field local 82 // [{TaskControlBlock}] -> {Null_|LargeInteger_|SmallInteger_}
 23[026] - load smi 2
 25[062] - invoke eq // [{Null_|LargeInteger_|SmallInteger_}, {SmallInteger_}] -> {True|False}
 26[089] - return S1 1

TaskControlBlock.mark-as-suspended tests/type_propagation/richards-test.toit
 - argument 0: {TaskControlBlock}
  0[016] - load local 2
  1[009] - load field local 83 // [{TaskControlBlock}] -> {Null_|LargeInteger_|SmallInteger_}
  3[026] - load smi 2
  5[067] - invoke bit or // [{Null_|LargeInteger_|SmallInteger_}, {SmallInteger_}] -> {LargeInteger_|SmallInteger_}
  6[013] - store field, pop 5
  8[090] - return null S0 1

TaskControlBlock.mark-as-runnable tests/type_propagation/richards-test.toit
 - argument 0: {TaskControlBlock}
  0[016] - load local 2
  1[009] - load field local 83 // [{TaskControlBlock}] -> {Null_|LargeInteger_|SmallInteger_}
  3[025] - load smi 1
  4[067] - invoke bit or // [{Null_|LargeInteger_|SmallInteger_}, {SmallInteger_}] -> {LargeInteger_|SmallInteger_}
  5[013] - store field, pop 5
  7[090] - return null S0 1

TaskControlBlock.run tests/type_propagation/richards-test.toit
 - argument 0: {TaskControlBlock}
  0[022] - load null
  1[009] - load field local 83 // [{TaskControlBlock}] -> {Null_|LargeInteger_|SmallInteger_}
  3[026] - load smi 3
  5[062] - invoke eq // [{Null_|LargeInteger_|SmallInteger_}, {SmallInteger_}] -> {True|False}
  6[083] - branch if false T33
  9[009] - load field local 51 // [{TaskControlBlock}] -> {Null_|Packet}
 11[004] - store local, pop S1
 13[017] - load local 3
 14[015] - load local 1
 15[060] - invoke virtual get link // [{Null_|Packet}] -> {Null_|float|LargeInteger_|SmallInteger_|Packet}
 18[048] - as class Packet?(40 - 41) // {True|False}
 20[013] - store field, pop 3
 22[017] - load local 3
 23[023] - load smi 0
 24[009] - load field local 53 // [{TaskControlBlock}] -> {Null_|Packet}
 26[083] - branch if false T31
 29[041] - pop 1
 30[025] - load smi 1
 31[013] - store field, pop 5
 33[009] - load field local 67 // [{TaskControlBlock}] -> {Null_|HandlerTask|WorkerTask|DeviceTask|IdleTask}
 35[015] - load local 1
 36[058] - invoke virtual run // [{Null_|HandlerTask|WorkerTask|DeviceTask|IdleTask}, {Null_|Packet}] -> {*}
 40[089] - return S2 1

TaskControlBlock.check-priority-add tests/type_propagation/richards-test.toit
 - argument 0: {TaskControlBlock}
 - argument 1: {*}
 - argument 2: {Packet}
  0[009] - load field local 52 // [{TaskControlBlock}] -> {Null_|Packet}
  2[082] - branch if true T30
  5[018] - load local 4
  6[017] - load local 3
  7[013] - store field, pop 3
  9[018] - load local 4
 10[053] - invoke static TaskControlBlock.mark-as-runnable tests/type_propagation/richards-test.toit // [{TaskControlBlock}] -> {Null_}
 13[010] - pop, load field local 36 // [{TaskControlBlock}] -> {Null_|SmallInteger_}
 15[018] - load local 4
 16[060] - invoke virtual get priority // [{*}] -> {Null_|SmallInteger_}
 19[064] - invoke gt // [{Null_|SmallInteger_}, {Null_|SmallInteger_}] -> {True|False}
 20[083] - branch if false T27
 23[018] - load local 4
 24[089] - return S1 3
 27[081] - branch T40
 30[018] - load local 4
 31[017] - load local 3
 32[009] - load field local 54 // [{TaskControlBlock}] -> {Null_|Packet}
 34[058] - invoke virtual add-to // [{Packet}, {Null_|Packet}] -> {Packet}
 38[013] - store field, pop 3
 40[017] - load local 3
 41[089] - return S1 3

IdleTask tests/type_propagation/richards-test.toit
 - argument 0: {IdleTask}
 - argument 1: {Scheduler}
 - argument 2: {SmallInteger_}
 - argument 3: {SmallInteger_}
  0[019] - load local 5
  1[019] - load local 5
  2[013] - store field, pop 0
  4[019] - load local 5
  5[018] - load local 4
  6[013] - store field, pop 1
  8[019] - load local 5
  9[017] - load local 3
 10[013] - store field, pop 2
 12[019] - load local 5
 13[089] - return S1 4

IdleTask.run tests/type_propagation/richards-test.toit
 - argument 0: {IdleTask}
 - argument 1: {Null_|Packet}
  0[009] - load field local 35 // [{IdleTask}] -> {Null_|LargeInteger_|SmallInteger_}
  2[018] - load local 4
  3[015] - load local 1
  4[025] - load smi 1
  5[074] - invoke sub // [{Null_|LargeInteger_|SmallInteger_}, {SmallInteger_}] -> {LargeInteger_|SmallInteger_}
  6[013] - store field, pop 2
  8[010] - pop, load field local 35 // [{IdleTask}] -> {Null_|LargeInteger_|SmallInteger_}
 10[023] - load smi 0
 11[062] - invoke eq // [{Null_|LargeInteger_|SmallInteger_}, {SmallInteger_}] -> {True|False}
 12[083] - branch if false T23
 15[009] - load field local 3 // [{IdleTask}] -> {Null_|float|LargeInteger_|SmallInteger_|Scheduler}
 17[053] - invoke static Scheduler.hold-current tests/type_propagation/richards-test.toit // [{Null_|float|LargeInteger_|SmallInteger_|Scheduler}] -> {Null_|float|LargeInteger_|SmallInteger_|Packet|TaskControlBlock}
 20[089] - return S1 2
 23[009] - load field local 19 // [{IdleTask}] -> {Null_|LargeInteger_|SmallInteger_}
 25[025] - load smi 1
 26[069] - invoke bit and // [{Null_|LargeInteger_|SmallInteger_}, {SmallInteger_}] -> {LargeInteger_|SmallInteger_}
 27[023] - load smi 0
 28[062] - invoke eq // [{LargeInteger_|SmallInteger_}, {SmallInteger_}] -> {True|False}
 29[083] - branch if false T52
 32[017] - load local 3
 33[009] - load field local 20 // [{IdleTask}] -> {Null_|LargeInteger_|SmallInteger_}
 35[025] - load smi 1
 36[071] - invoke bit shr // [{Null_|LargeInteger_|SmallInteger_}, {SmallInteger_}] -> {LargeInteger_|SmallInteger_}
 37[013] - store field, pop 1
 39[009] - load field local 3 // [{IdleTask}] -> {Null_|float|LargeInteger_|SmallInteger_|Scheduler}
 41[026] - load smi 4
 43[053] - invoke static Scheduler.release tests/type_propagation/richards-test.toit // [{Null_|float|LargeInteger_|SmallInteger_|Scheduler}, {SmallInteger_}] -> {*}
 46[089] - return S1 2
 49[081] - branch T73
 52[017] - load local 3
 53[009] - load field local 20 // [{IdleTask}] -> {Null_|LargeInteger_|SmallInteger_}
 55[025] - load smi 1
 56[071] - invoke bit shr // [{Null_|LargeInteger_|SmallInteger_}, {SmallInteger_}] -> {LargeInteger_|SmallInteger_}
 57[027] - load smi 53256
 60[068] - invoke bit xor // [{LargeInteger_|SmallInteger_}, {SmallInteger_}] -> {LargeInteger_|SmallInteger_}
 61[013] - store field, pop 1
 63[009] - load field local 3 // [{IdleTask}] -> {Null_|float|LargeInteger_|SmallInteger_|Scheduler}
 65[026] - load smi 5
 67[053] - invoke static Scheduler.release tests/type_propagation/richards-test.toit // [{Null_|float|LargeInteger_|SmallInteger_|Scheduler}, {SmallInteger_}] -> {*}
 70[089] - return S1 2

DeviceTask tests/type_propagation/richards-test.toit
 - argument 0: {DeviceTask}
 - argument 1: {Scheduler}
  0[017] - load local 3
  1[017] - load local 3
  2[013] - store field, pop 0
  4[017] - load local 3
  5[089] - return S1 2

DeviceTask.run tests/type_propagation/richards-test.toit
 - argument 0: {DeviceTask}
 - argument 1: {Null_|Packet}
  0[016] - load local 2
  1[082] - branch if true T35
  4[009] - load field local 19 // [{DeviceTask}] -> {Null_|Packet}
  6[082] - branch if true T17
  9[009] - load field local 3 // [{DeviceTask}] -> {Null_|float|LargeInteger_|SmallInteger_|Scheduler}
 11[053] - invoke static Scheduler.suspend-current tests/type_propagation/richards-test.toit // [{Null_|float|LargeInteger_|SmallInteger_|Scheduler}] -> {*}
 14[089] - return S1 2
 17[009] - load field local 19 // [{DeviceTask}] -> {Null_|Packet}
 19[018] - load local 4
 20[022] - load null
 21[013] - store field, pop 1
 23[009] - load field local 4 // [{DeviceTask}] -> {Null_|float|LargeInteger_|SmallInteger_|Scheduler}
 25[015] - load local 1
 26[053] - invoke static Scheduler.queue tests/type_propagation/richards-test.toit // [{Null_|float|LargeInteger_|SmallInteger_|Scheduler}, {Null_|Packet}] -> {*}
 29[089] - return S2 2
 32[081] - branch T47
 35[017] - load local 3
 36[017] - load local 3
 37[013] - store field, pop 1
 39[009] - load field local 3 // [{DeviceTask}] -> {Null_|float|LargeInteger_|SmallInteger_|Scheduler}
 41[053] - invoke static Scheduler.hold-current tests/type_propagation/richards-test.toit // [{Null_|float|LargeInteger_|SmallInteger_|Scheduler}] -> {Null_|float|LargeInteger_|SmallInteger_|Packet|TaskControlBlock}
 44[089] - return S1 2

WorkerTask tests/type_propagation/richards-test.toit
 - argument 0: {WorkerTask}
 - argument 1: {Scheduler}
 - argument 2: {SmallInteger_}
 - argument 3: {SmallInteger_}
  0[019] - load local 5
  1[019] - load local 5
  2[013] - store field, pop 0
  4[019] - load local 5
  5[018] - load local 4
  6[013] - store field, pop 1
  8[019] - load local 5
  9[017] - load local 3
 10[013] - store field, pop 2
 12[019] - load local 5
 13[089] - return S1 4

WorkerTask.run tests/type_propagation/richards-test.toit
 - argument 0: {WorkerTask}
 - argument 1: {Null_|Packet}
  0[016] - load local 2
  1[082] - branch if true T12
  4[009] - load field local 3 // [{WorkerTask}] -> {Null_|float|LargeInteger_|SmallInteger_|Scheduler}
  6[053] - invoke static Scheduler.suspend-current tests/type_propagation/richards-test.toit // [{Null_|float|LargeInteger_|SmallInteger_|Scheduler}] -> {*}
  9[089] - return S1 2
 12[017] - load local 3
 13[026] - load smi 2
 15[009] - load field local 21 // [{WorkerTask}] -> {Null_|SmallInteger_}
 17[026] - load smi 2
 19[062] - invoke eq // [{Null_|SmallInteger_}, {SmallInteger_}] -> {True|False}
 20[083] - branch if false T26
 23[041] - pop 1
 24[026] - load smi 3
 26[013] - store field, pop 1
 28[016] - load local 2
 29[009] - load field local 20 // [{WorkerTask}] -> {Null_|SmallInteger_}
 31[061] - invoke virtual set id // [{Packet}, {Null_|SmallInteger_}] -> {SmallInteger_}
 34[002] - pop, load local S2
 36[023] - load smi 0
 37[061] - invoke virtual set a1 // [{Packet}, {SmallInteger_}] -> {SmallInteger_}
 40[041] - pop 1
 41[023] - load smi 0
 42[014] - load local 0
 43[026] - load smi 4
 45[063] - invoke lt // [{LargeInteger_|SmallInteger_}, {SmallInteger_}] -> {True|False}
 46[083] - branch if false T87
 49[018] - load local 4
 50[009] - load field local 37 // [{WorkerTask}] -> {Null_|LargeInteger_|SmallInteger_}
 52[025] - load smi 1
 53[073] - invoke add // [{Null_|LargeInteger_|SmallInteger_}, {SmallInteger_}] -> {LargeInteger_|SmallInteger_}
 54[011] - store field 2
 56[026] - load smi 26
 58[064] - invoke gt // [{LargeInteger_|SmallInteger_}, {SmallInteger_}] -> {True|False}
 59[083] - branch if false T66
 62[018] - load local 4
 63[025] - load smi 1
 64[013] - store field, pop 2
 66[017] - load local 3
 67[060] - invoke virtual get a2 // [{Packet}] -> {Null_|List_}
 70[015] - load local 1
 71[009] - load field local 38 // [{WorkerTask}] -> {Null_|LargeInteger_|SmallInteger_}
 73[079] - invoke at_put // [{Null_|List_}, {LargeInteger_|SmallInteger_}, {Null_|LargeInteger_|SmallInteger_}] -> {*}
 74[041] - pop 1
 75[014] - load local 0
 76[014] - load local 0
 77[025] - load smi 1
 78[073] - invoke add // [{LargeInteger_|SmallInteger_}, {SmallInteger_}] -> {LargeInteger_|SmallInteger_}
 79[004] - store local, pop S2
 81[041] - pop 1
 82[084] - branch back T42
 87[010] - pop, load field local 3 // [{WorkerTask}] -> {Null_|float|LargeInteger_|SmallInteger_|Scheduler}
 89[017] - load local 3
 90[053] - invoke static Scheduler.queue tests/type_propagation/richards-test.toit // [{Null_|float|LargeInteger_|SmallInteger_|Scheduler}, {Packet}] -> {*}
 93[089] - return S1 2

HandlerTask tests/type_propagation/richards-test.toit
 - argument 0: {HandlerTask}
 - argument 1: {Scheduler}
  0[017] - load local 3
  1[017] - load local 3
  2[013] - store field, pop 0
  4[017] - load local 3
  5[089] - return S1 2

HandlerTask.run tests/type_propagation/richards-test.toit
 - argument 0: {HandlerTask}
 - argument 1: {Null_|Packet}
  0[016] - load local 2
  1[083] - branch if false T36
  4[016] - load local 2
  5[060] - invoke virtual get kind // [{Packet}] -> {Null_|SmallInteger_}
  8[025] - load smi 1
  9[062] - invoke eq // [{Null_|SmallInteger_}, {SmallInteger_}] -> {True|False}
 10[083] - branch if false T26
 13[017] - load local 3
 14[017] - load local 3
 15[009] - load field local 21 // [{HandlerTask}] -> {Null_|float|LargeInteger_|SmallInteger_|Packet}
 17[058] - invoke virtual add-to // [{Packet}, {Null_|float|LargeInteger_|SmallInteger_|Packet}] -> {Packet}
 21[013] - store field, pop 1
 23[081] - branch T36
 26[017] - load local 3
 27[017] - load local 3
 28[009] - load field local 37 // [{HandlerTask}] -> {Null_|float|LargeInteger_|SmallInteger_|Packet}
 30[058] - invoke virtual add-to // [{Packet}, {Null_|float|LargeInteger_|SmallInteger_|Packet}] -> {Packet}
 34[013] - store field, pop 2
 36[009] - load field local 19 // [{HandlerTask}] -> {Null_|float|LargeInteger_|SmallInteger_|Packet}
 38[083] - branch if false T119
 41[009] - load field local 19 // [{HandlerTask}] -> {Null_|float|LargeInteger_|SmallInteger_|Packet}
 43[060] - invoke virtual get a1 // [{Null_|float|LargeInteger_|SmallInteger_|Packet}] -> {*}
 46[014] - load local 0
 47[026] - load smi 4
 49[063] - invoke lt // [{*}, {SmallInteger_}] -> {True|False}
 50[083] - branch if false T99
 53[009] - load field local 36 // [{HandlerTask}] -> {Null_|float|LargeInteger_|SmallInteger_|Packet}
 55[083] - branch if false T96
 58[009] - load field local 36 // [{HandlerTask}] -> {Null_|float|LargeInteger_|SmallInteger_|Packet}
 60[019] - load local 5
 61[009] - load field local 38 // [{HandlerTask}] -> {Null_|float|LargeInteger_|SmallInteger_|Packet}
 63[060] - invoke virtual get link // [{Null_|float|LargeInteger_|SmallInteger_|Packet}] -> {Null_|float|LargeInteger_|SmallInteger_|Packet}
 66[013] - store field, pop 2
 68[014] - load local 0
 69[009] - load field local 22 // [{HandlerTask}] -> {Null_|float|LargeInteger_|SmallInteger_|Packet}
 71[060] - invoke virtual get a2 // [{Null_|float|LargeInteger_|SmallInteger_|Packet}] -> {Null_|List_}
 74[017] - load local 3
 75[078] - invoke at // [{Null_|List_}, {*}] -> {*}
 76[061] - invoke virtual set a1 // [{Null_|float|LargeInteger_|SmallInteger_|Packet}, {*}] -> {*}
 79[010] - pop, load field local 21 // [{HandlerTask}] -> {Null_|float|LargeInteger_|SmallInteger_|Packet}
 81[016] - load local 2
 82[025] - load smi 1
 83[073] - invoke add // [{*}, {SmallInteger_}] -> {float|LargeInteger_|SmallInteger_}
 84[061] - invoke virtual set a1 // [{Null_|float|LargeInteger_|SmallInteger_|Packet}, {float|LargeInteger_|SmallInteger_}] -> {float|LargeInteger_|SmallInteger_}
 87[010] - pop, load field local 5 // [{HandlerTask}] -> {Null_|float|LargeInteger_|SmallInteger_|Scheduler}
 89[015] - load local 1
 90[053] - invoke static Scheduler.queue tests/type_propagation/richards-test.toit // [{Null_|float|LargeInteger_|SmallInteger_|Scheduler}, {Null_|float|LargeInteger_|SmallInteger_|Packet}] -> {*}
 93[089] - return S3 2
 96[081] - branch T118
 99[009] - load field local 20 // [{HandlerTask}] -> {Null_|float|LargeInteger_|SmallInteger_|Packet}
101[019] - load local 5
102[009] - load field local 22 // [{HandlerTask}] -> {Null_|float|LargeInteger_|SmallInteger_|Packet}
104[060] - invoke virtual get link // [{Null_|float|LargeInteger_|SmallInteger_|Packet}] -> {Null_|float|LargeInteger_|SmallInteger_|Packet}
107[013] - store field, pop 1
109[009] - load field local 5 // [{HandlerTask}] -> {Null_|float|LargeInteger_|SmallInteger_|Scheduler}
111[015] - load local 1
112[053] - invoke static Scheduler.queue tests/type_propagation/richards-test.toit // [{Null_|float|LargeInteger_|SmallInteger_|Scheduler}, {Null_|float|LargeInteger_|SmallInteger_|Packet}] -> {*}
115[089] - return S3 2
118[041] - pop 1
119[009] - load field local 3 // [{HandlerTask}] -> {Null_|float|LargeInteger_|SmallInteger_|Scheduler}
121[053] - invoke static Scheduler.suspend-current tests/type_propagation/richards-test.toit // [{Null_|float|LargeInteger_|SmallInteger_|Scheduler}] -> {*}
124[089] - return S1 2

Packet tests/type_propagation/richards-test.toit
 - argument 0: {Packet}
 - argument 1: {Null_|Packet}
 - argument 2: {SmallInteger_}
 - argument 3: {SmallInteger_}
  0[019] - load local 5
  1[019] - load local 5
  2[013] - store field, pop 0
  4[019] - load local 5
  5[018] - load local 4
  6[013] - store field, pop 1
  8[019] - load local 5
  9[017] - load local 3
 10[013] - store field, pop 2
 12[019] - load local 5
 13[023] - load smi 0
 14[013] - store field, pop 3
 16[019] - load local 5
 17[026] - load smi 4
 19[022] - load null
 20[053] - invoke static List <sdk>/core/collections.toit // [{SmallInteger_}, {Null_}] -> {List_}
 23[013] - store field, pop 4
 25[019] - load local 5
 26[089] - return S1 4

Packet.link tests/type_propagation/richards-test.toit
 - argument 0: {Packet}
  0[009] - load field local 2 // [{Packet}] -> {Null_|float|LargeInteger_|SmallInteger_|Packet}
  2[089] - return S1 1

Packet.link= tests/type_propagation/richards-test.toit
 - argument 0: {Packet}
 - argument 1: {Packet}
  0[017] - load local 3
  1[017] - load local 3
  2[011] - store field 0
  4[089] - return S1 2

Packet.id tests/type_propagation/richards-test.toit
 - argument 0: {Packet}
  0[009] - load field local 18 // [{Packet}] -> {Null_|LargeInteger_|SmallInteger_}
  2[089] - return S1 1

Packet.id= tests/type_propagation/richards-test.toit
 - argument 0: {Packet}
 - argument 1: {Null_|SmallInteger_}
  0[052] - load local, as class, pop 2 - LargeInteger_(20 - 22) // {True|False}
  2[017] - load local 3
  3[017] - load local 3
  4[011] - store field 1
  6[089] - return S1 2

Packet.kind tests/type_propagation/richards-test.toit
 - argument 0: {Packet}
  0[009] - load field local 34 // [{Packet}] -> {Null_|SmallInteger_}
  2[089] - return S1 1

Packet.a1 tests/type_propagation/richards-test.toit
 - argument 0: {Packet}
  0[009] - load field local 50 // [{Packet}] -> {*}
  2[089] - return S1 1

Packet.a1= tests/type_propagation/richards-test.toit
 - argument 0: {Packet}
 - argument 1: {*}
  0[017] - load local 3
  1[017] - load local 3
  2[011] - store field 3
  4[089] - return S1 2

Packet.a2 tests/type_propagation/richards-test.toit
 - argument 0: {Packet}
  0[009] - load field local 66 // [{Packet}] -> {Null_|List_}
  2[089] - return S1 1

Packet.add-to tests/type_propagation/richards-test.toit
 - argument 0: {Packet}
 - argument 1: {Null_|float|LargeInteger_|SmallInteger_|Packet}
  0[017] - load local 3
  1[022] - load null
  2[013] - store field, pop 0
  4[016] - load local 2
  5[082] - branch if true T12
  8[017] - load local 3
  9[089] - return S1 2
 12[016] - load local 2
 13[014] - load local 0
 14[060] - invoke virtual get link // [{Null_|float|LargeInteger_|SmallInteger_|Packet}] -> {Null_|float|LargeInteger_|SmallInteger_|Packet}
 17[014] - load local 0
 18[082] - branch if true T25
 21[041] - pop 1
 22[081] - branch T34
 25[014] - load local 0
 26[004] - store local, pop S2
 28[041] - pop 1
 29[084] - branch back T13
 34[014] - load local 0
 35[019] - load local 5
 36[061] - invoke virtual set link // [{Null_|float|LargeInteger_|SmallInteger_|Packet}, {Packet}] -> {Packet}
 39[002] - pop, load local S3
 41[089] - return S2 2<|MERGE_RESOLUTION|>--- conflicted
+++ resolved
@@ -102,9 +102,9 @@
  - argument 0: [block]
   0[016] - load local 2
   1[005] - load outer S2 // {Scheduler}
-  3[007] - load field 0 // [{Scheduler}] -> {Null_|float|LargeInteger_|SmallInteger_}
+  3[007] - load field 0 // [{Scheduler}] -> {Null_|LargeInteger_|SmallInteger_}
   5[027] - load smi 23246
-  8[062] - invoke eq // [{Null_|float|LargeInteger_|SmallInteger_}, {SmallInteger_}] -> {True|False}
+  8[062] - invoke eq // [{Null_|LargeInteger_|SmallInteger_}, {SmallInteger_}] -> {True|False}
   9[089] - return S1 1
 
 [block] in run-richards tests/type_propagation/richards-test.toit
@@ -249,12 +249,12 @@
  16[083] - branch if false T30
  19[016] - load local 2
  20[009] - load field local 67 // [{Scheduler}] -> {*}
- 22[060] - invoke virtual get link // [{*}] -> {Null_|float|LargeInteger_|SmallInteger_|Packet|TaskControlBlock}
+ 22[060] - invoke virtual get link // [{*}] -> {Null_|Packet|TaskControlBlock}
  25[013] - store field, pop 4
  27[081] - branch T47
  30[016] - load local 2
  31[009] - load field local 67 // [{Scheduler}] -> {*}
- 33[060] - invoke virtual get id // [{*}] -> {Null_|float|LargeInteger_|SmallInteger_|ByteArray_}
+ 33[060] - invoke virtual get id // [{*}] -> {Null_|LargeInteger_|SmallInteger_|ByteArray_}
  36[013] - store field, pop 5
  38[016] - load local 2
  39[009] - load field local 67 // [{Scheduler}] -> {*}
@@ -274,7 +274,7 @@
   8[010] - pop, load field local 66 // [{Scheduler}] -> {*}
  10[058] - invoke virtual mark-as-held // [{*}] -> {Null_}
  14[010] - pop, load field local 66 // [{Scheduler}] -> {*}
- 16[060] - invoke virtual get link // [{*}] -> {Null_|float|LargeInteger_|SmallInteger_|Packet|TaskControlBlock}
+ 16[060] - invoke virtual get link // [{*}] -> {Null_|Packet|TaskControlBlock}
  19[089] - return S1 1
 
 Scheduler.suspend-current tests/type_propagation/richards-test.toit
@@ -310,13 +310,8 @@
 
 Scheduler.queue tests/type_propagation/richards-test.toit
  - argument 0: {Scheduler}
-<<<<<<< HEAD
- - argument 1: {Null_|float|LargeInteger_|SmallInteger_|Packet}
-  0[052] - load local, as class, pop 2 - Packet(40 - 41) // {True|False}
-=======
  - argument 1: {Null_|Packet}
   0[052] - load local, as class, pop 2 - Packet(37 - 38) // {True|False}
->>>>>>> a2113274
   2[009] - load field local 35 // [{Scheduler}] -> {Null_|List_}
   4[009] - load field local 19 // [{Packet}] -> {Null_|LargeInteger_|SmallInteger_}
   6[078] - invoke at // [{Null_|List_}, {Null_|LargeInteger_|SmallInteger_}] -> {*}
@@ -324,23 +319,18 @@
   8[082] - branch if true T15
  11[014] - load local 0
  12[089] - return S2 2
- 15[009] - load field local 4 // [{Scheduler}] -> {Null_|float|LargeInteger_|SmallInteger_}
+ 15[009] - load field local 4 // [{Scheduler}] -> {Null_|LargeInteger_|SmallInteger_}
  17[019] - load local 5
  18[015] - load local 1
  19[025] - load smi 1
- 20[073] - invoke add // [{Null_|float|LargeInteger_|SmallInteger_}, {SmallInteger_}] -> {float|LargeInteger_|SmallInteger_}
+ 20[073] - invoke add // [{Null_|LargeInteger_|SmallInteger_}, {SmallInteger_}] -> {LargeInteger_|SmallInteger_}
  21[013] - store field, pop 0
  23[002] - pop, load local S3
  25[022] - load null
  26[013] - store field, pop 0
  28[017] - load local 3
-<<<<<<< HEAD
- 29[009] - load field local 85 // [{Scheduler}] -> {Null_|float|LargeInteger_|SmallInteger_|ByteArray_}
- 31[048] - as class LargeInteger_(22 - 24) // {True|False}
-=======
  29[009] - load field local 85 // [{Scheduler}] -> {Null_|LargeInteger_|SmallInteger_|ByteArray_}
  31[048] - as class LargeInteger_(20 - 22) // {True|False}
->>>>>>> a2113274
  33[013] - store field, pop 1
  35[014] - load local 0
  36[009] - load field local 69 // [{Scheduler}] -> {*}
@@ -355,7 +345,7 @@
 
 TaskControlBlock.link tests/type_propagation/richards-test.toit
  - argument 0: {TaskControlBlock}
-  0[009] - load field local 2 // [{TaskControlBlock}] -> {Null_|float|LargeInteger_|SmallInteger_|TaskControlBlock}
+  0[009] - load field local 2 // [{TaskControlBlock}] -> {Null_|TaskControlBlock}
   2[089] - return S1 1
 
 TaskControlBlock.id tests/type_propagation/richards-test.toit
@@ -471,25 +461,24 @@
   1[009] - load field local 83 // [{TaskControlBlock}] -> {Null_|LargeInteger_|SmallInteger_}
   3[026] - load smi 3
   5[062] - invoke eq // [{Null_|LargeInteger_|SmallInteger_}, {SmallInteger_}] -> {True|False}
-  6[083] - branch if false T33
+  6[083] - branch if false T31
   9[009] - load field local 51 // [{TaskControlBlock}] -> {Null_|Packet}
  11[004] - store local, pop S1
  13[017] - load local 3
  14[015] - load local 1
- 15[060] - invoke virtual get link // [{Null_|Packet}] -> {Null_|float|LargeInteger_|SmallInteger_|Packet}
- 18[048] - as class Packet?(40 - 41) // {True|False}
- 20[013] - store field, pop 3
- 22[017] - load local 3
- 23[023] - load smi 0
- 24[009] - load field local 53 // [{TaskControlBlock}] -> {Null_|Packet}
- 26[083] - branch if false T31
- 29[041] - pop 1
- 30[025] - load smi 1
- 31[013] - store field, pop 5
- 33[009] - load field local 67 // [{TaskControlBlock}] -> {Null_|HandlerTask|WorkerTask|DeviceTask|IdleTask}
- 35[015] - load local 1
- 36[058] - invoke virtual run // [{Null_|HandlerTask|WorkerTask|DeviceTask|IdleTask}, {Null_|Packet}] -> {*}
- 40[089] - return S2 1
+ 15[060] - invoke virtual get link // [{Null_|Packet}] -> {Null_|Packet}
+ 18[013] - store field, pop 3
+ 20[017] - load local 3
+ 21[023] - load smi 0
+ 22[009] - load field local 53 // [{TaskControlBlock}] -> {Null_|Packet}
+ 24[083] - branch if false T29
+ 27[041] - pop 1
+ 28[025] - load smi 1
+ 29[013] - store field, pop 5
+ 31[009] - load field local 67 // [{TaskControlBlock}] -> {Null_|HandlerTask|WorkerTask|DeviceTask|IdleTask}
+ 33[015] - load local 1
+ 34[058] - invoke virtual run // [{Null_|HandlerTask|WorkerTask|DeviceTask|IdleTask}, {Null_|Packet}] -> {*}
+ 38[089] - return S2 1
 
 TaskControlBlock.check-priority-add tests/type_propagation/richards-test.toit
  - argument 0: {TaskControlBlock}
@@ -548,8 +537,8 @@
  10[023] - load smi 0
  11[062] - invoke eq // [{Null_|LargeInteger_|SmallInteger_}, {SmallInteger_}] -> {True|False}
  12[083] - branch if false T23
- 15[009] - load field local 3 // [{IdleTask}] -> {Null_|float|LargeInteger_|SmallInteger_|Scheduler}
- 17[053] - invoke static Scheduler.hold-current tests/type_propagation/richards-test.toit // [{Null_|float|LargeInteger_|SmallInteger_|Scheduler}] -> {Null_|float|LargeInteger_|SmallInteger_|Packet|TaskControlBlock}
+ 15[009] - load field local 3 // [{IdleTask}] -> {Null_|Scheduler}
+ 17[053] - invoke static Scheduler.hold-current tests/type_propagation/richards-test.toit // [{Null_|Scheduler}] -> {Null_|Packet|TaskControlBlock}
  20[089] - return S1 2
  23[009] - load field local 19 // [{IdleTask}] -> {Null_|LargeInteger_|SmallInteger_}
  25[025] - load smi 1
@@ -562,9 +551,9 @@
  35[025] - load smi 1
  36[071] - invoke bit shr // [{Null_|LargeInteger_|SmallInteger_}, {SmallInteger_}] -> {LargeInteger_|SmallInteger_}
  37[013] - store field, pop 1
- 39[009] - load field local 3 // [{IdleTask}] -> {Null_|float|LargeInteger_|SmallInteger_|Scheduler}
+ 39[009] - load field local 3 // [{IdleTask}] -> {Null_|Scheduler}
  41[026] - load smi 4
- 43[053] - invoke static Scheduler.release tests/type_propagation/richards-test.toit // [{Null_|float|LargeInteger_|SmallInteger_|Scheduler}, {SmallInteger_}] -> {*}
+ 43[053] - invoke static Scheduler.release tests/type_propagation/richards-test.toit // [{Null_|Scheduler}, {SmallInteger_}] -> {*}
  46[089] - return S1 2
  49[081] - branch T73
  52[017] - load local 3
@@ -574,9 +563,9 @@
  57[027] - load smi 53256
  60[068] - invoke bit xor // [{LargeInteger_|SmallInteger_}, {SmallInteger_}] -> {LargeInteger_|SmallInteger_}
  61[013] - store field, pop 1
- 63[009] - load field local 3 // [{IdleTask}] -> {Null_|float|LargeInteger_|SmallInteger_|Scheduler}
+ 63[009] - load field local 3 // [{IdleTask}] -> {Null_|Scheduler}
  65[026] - load smi 5
- 67[053] - invoke static Scheduler.release tests/type_propagation/richards-test.toit // [{Null_|float|LargeInteger_|SmallInteger_|Scheduler}, {SmallInteger_}] -> {*}
+ 67[053] - invoke static Scheduler.release tests/type_propagation/richards-test.toit // [{Null_|Scheduler}, {SmallInteger_}] -> {*}
  70[089] - return S1 2
 
 DeviceTask tests/type_propagation/richards-test.toit
@@ -595,23 +584,23 @@
   1[082] - branch if true T35
   4[009] - load field local 19 // [{DeviceTask}] -> {Null_|Packet}
   6[082] - branch if true T17
-  9[009] - load field local 3 // [{DeviceTask}] -> {Null_|float|LargeInteger_|SmallInteger_|Scheduler}
- 11[053] - invoke static Scheduler.suspend-current tests/type_propagation/richards-test.toit // [{Null_|float|LargeInteger_|SmallInteger_|Scheduler}] -> {*}
+  9[009] - load field local 3 // [{DeviceTask}] -> {Null_|Scheduler}
+ 11[053] - invoke static Scheduler.suspend-current tests/type_propagation/richards-test.toit // [{Null_|Scheduler}] -> {*}
  14[089] - return S1 2
  17[009] - load field local 19 // [{DeviceTask}] -> {Null_|Packet}
  19[018] - load local 4
  20[022] - load null
  21[013] - store field, pop 1
- 23[009] - load field local 4 // [{DeviceTask}] -> {Null_|float|LargeInteger_|SmallInteger_|Scheduler}
+ 23[009] - load field local 4 // [{DeviceTask}] -> {Null_|Scheduler}
  25[015] - load local 1
- 26[053] - invoke static Scheduler.queue tests/type_propagation/richards-test.toit // [{Null_|float|LargeInteger_|SmallInteger_|Scheduler}, {Null_|Packet}] -> {*}
+ 26[053] - invoke static Scheduler.queue tests/type_propagation/richards-test.toit // [{Null_|Scheduler}, {Null_|Packet}] -> {*}
  29[089] - return S2 2
  32[081] - branch T47
  35[017] - load local 3
  36[017] - load local 3
  37[013] - store field, pop 1
- 39[009] - load field local 3 // [{DeviceTask}] -> {Null_|float|LargeInteger_|SmallInteger_|Scheduler}
- 41[053] - invoke static Scheduler.hold-current tests/type_propagation/richards-test.toit // [{Null_|float|LargeInteger_|SmallInteger_|Scheduler}] -> {Null_|float|LargeInteger_|SmallInteger_|Packet|TaskControlBlock}
+ 39[009] - load field local 3 // [{DeviceTask}] -> {Null_|Scheduler}
+ 41[053] - invoke static Scheduler.hold-current tests/type_propagation/richards-test.toit // [{Null_|Scheduler}] -> {Null_|Packet|TaskControlBlock}
  44[089] - return S1 2
 
 WorkerTask tests/type_propagation/richards-test.toit
@@ -636,8 +625,8 @@
  - argument 1: {Null_|Packet}
   0[016] - load local 2
   1[082] - branch if true T12
-  4[009] - load field local 3 // [{WorkerTask}] -> {Null_|float|LargeInteger_|SmallInteger_|Scheduler}
-  6[053] - invoke static Scheduler.suspend-current tests/type_propagation/richards-test.toit // [{Null_|float|LargeInteger_|SmallInteger_|Scheduler}] -> {*}
+  4[009] - load field local 3 // [{WorkerTask}] -> {Null_|Scheduler}
+  6[053] - invoke static Scheduler.suspend-current tests/type_propagation/richards-test.toit // [{Null_|Scheduler}] -> {*}
   9[089] - return S1 2
  12[017] - load local 3
  13[026] - load smi 2
@@ -684,9 +673,9 @@
  79[004] - store local, pop S2
  81[041] - pop 1
  82[084] - branch back T42
- 87[010] - pop, load field local 3 // [{WorkerTask}] -> {Null_|float|LargeInteger_|SmallInteger_|Scheduler}
+ 87[010] - pop, load field local 3 // [{WorkerTask}] -> {Null_|Scheduler}
  89[017] - load local 3
- 90[053] - invoke static Scheduler.queue tests/type_propagation/richards-test.toit // [{Null_|float|LargeInteger_|SmallInteger_|Scheduler}, {Packet}] -> {*}
+ 90[053] - invoke static Scheduler.queue tests/type_propagation/richards-test.toit // [{Null_|Scheduler}, {Packet}] -> {*}
  93[089] - return S1 2
 
 HandlerTask tests/type_propagation/richards-test.toit
@@ -710,58 +699,58 @@
  10[083] - branch if false T26
  13[017] - load local 3
  14[017] - load local 3
- 15[009] - load field local 21 // [{HandlerTask}] -> {Null_|float|LargeInteger_|SmallInteger_|Packet}
- 17[058] - invoke virtual add-to // [{Packet}, {Null_|float|LargeInteger_|SmallInteger_|Packet}] -> {Packet}
+ 15[009] - load field local 21 // [{HandlerTask}] -> {Null_|Packet}
+ 17[058] - invoke virtual add-to // [{Packet}, {Null_|Packet}] -> {Packet}
  21[013] - store field, pop 1
  23[081] - branch T36
  26[017] - load local 3
  27[017] - load local 3
- 28[009] - load field local 37 // [{HandlerTask}] -> {Null_|float|LargeInteger_|SmallInteger_|Packet}
- 30[058] - invoke virtual add-to // [{Packet}, {Null_|float|LargeInteger_|SmallInteger_|Packet}] -> {Packet}
+ 28[009] - load field local 37 // [{HandlerTask}] -> {Null_|Packet}
+ 30[058] - invoke virtual add-to // [{Packet}, {Null_|Packet}] -> {Packet}
  34[013] - store field, pop 2
- 36[009] - load field local 19 // [{HandlerTask}] -> {Null_|float|LargeInteger_|SmallInteger_|Packet}
+ 36[009] - load field local 19 // [{HandlerTask}] -> {Null_|Packet}
  38[083] - branch if false T119
- 41[009] - load field local 19 // [{HandlerTask}] -> {Null_|float|LargeInteger_|SmallInteger_|Packet}
- 43[060] - invoke virtual get a1 // [{Null_|float|LargeInteger_|SmallInteger_|Packet}] -> {*}
+ 41[009] - load field local 19 // [{HandlerTask}] -> {Null_|Packet}
+ 43[060] - invoke virtual get a1 // [{Null_|Packet}] -> {*}
  46[014] - load local 0
  47[026] - load smi 4
  49[063] - invoke lt // [{*}, {SmallInteger_}] -> {True|False}
  50[083] - branch if false T99
- 53[009] - load field local 36 // [{HandlerTask}] -> {Null_|float|LargeInteger_|SmallInteger_|Packet}
+ 53[009] - load field local 36 // [{HandlerTask}] -> {Null_|Packet}
  55[083] - branch if false T96
- 58[009] - load field local 36 // [{HandlerTask}] -> {Null_|float|LargeInteger_|SmallInteger_|Packet}
+ 58[009] - load field local 36 // [{HandlerTask}] -> {Null_|Packet}
  60[019] - load local 5
- 61[009] - load field local 38 // [{HandlerTask}] -> {Null_|float|LargeInteger_|SmallInteger_|Packet}
- 63[060] - invoke virtual get link // [{Null_|float|LargeInteger_|SmallInteger_|Packet}] -> {Null_|float|LargeInteger_|SmallInteger_|Packet}
+ 61[009] - load field local 38 // [{HandlerTask}] -> {Null_|Packet}
+ 63[060] - invoke virtual get link // [{Null_|Packet}] -> {Null_|Packet}
  66[013] - store field, pop 2
  68[014] - load local 0
- 69[009] - load field local 22 // [{HandlerTask}] -> {Null_|float|LargeInteger_|SmallInteger_|Packet}
- 71[060] - invoke virtual get a2 // [{Null_|float|LargeInteger_|SmallInteger_|Packet}] -> {Null_|List_}
+ 69[009] - load field local 22 // [{HandlerTask}] -> {Null_|Packet}
+ 71[060] - invoke virtual get a2 // [{Null_|Packet}] -> {Null_|List_}
  74[017] - load local 3
  75[078] - invoke at // [{Null_|List_}, {*}] -> {*}
- 76[061] - invoke virtual set a1 // [{Null_|float|LargeInteger_|SmallInteger_|Packet}, {*}] -> {*}
- 79[010] - pop, load field local 21 // [{HandlerTask}] -> {Null_|float|LargeInteger_|SmallInteger_|Packet}
+ 76[061] - invoke virtual set a1 // [{Null_|Packet}, {*}] -> {*}
+ 79[010] - pop, load field local 21 // [{HandlerTask}] -> {Null_|Packet}
  81[016] - load local 2
  82[025] - load smi 1
  83[073] - invoke add // [{*}, {SmallInteger_}] -> {float|LargeInteger_|SmallInteger_}
- 84[061] - invoke virtual set a1 // [{Null_|float|LargeInteger_|SmallInteger_|Packet}, {float|LargeInteger_|SmallInteger_}] -> {float|LargeInteger_|SmallInteger_}
- 87[010] - pop, load field local 5 // [{HandlerTask}] -> {Null_|float|LargeInteger_|SmallInteger_|Scheduler}
+ 84[061] - invoke virtual set a1 // [{Null_|Packet}, {float|LargeInteger_|SmallInteger_}] -> {float|LargeInteger_|SmallInteger_}
+ 87[010] - pop, load field local 5 // [{HandlerTask}] -> {Null_|Scheduler}
  89[015] - load local 1
- 90[053] - invoke static Scheduler.queue tests/type_propagation/richards-test.toit // [{Null_|float|LargeInteger_|SmallInteger_|Scheduler}, {Null_|float|LargeInteger_|SmallInteger_|Packet}] -> {*}
+ 90[053] - invoke static Scheduler.queue tests/type_propagation/richards-test.toit // [{Null_|Scheduler}, {Null_|Packet}] -> {*}
  93[089] - return S3 2
  96[081] - branch T118
- 99[009] - load field local 20 // [{HandlerTask}] -> {Null_|float|LargeInteger_|SmallInteger_|Packet}
+ 99[009] - load field local 20 // [{HandlerTask}] -> {Null_|Packet}
 101[019] - load local 5
-102[009] - load field local 22 // [{HandlerTask}] -> {Null_|float|LargeInteger_|SmallInteger_|Packet}
-104[060] - invoke virtual get link // [{Null_|float|LargeInteger_|SmallInteger_|Packet}] -> {Null_|float|LargeInteger_|SmallInteger_|Packet}
+102[009] - load field local 22 // [{HandlerTask}] -> {Null_|Packet}
+104[060] - invoke virtual get link // [{Null_|Packet}] -> {Null_|Packet}
 107[013] - store field, pop 1
-109[009] - load field local 5 // [{HandlerTask}] -> {Null_|float|LargeInteger_|SmallInteger_|Scheduler}
+109[009] - load field local 5 // [{HandlerTask}] -> {Null_|Scheduler}
 111[015] - load local 1
-112[053] - invoke static Scheduler.queue tests/type_propagation/richards-test.toit // [{Null_|float|LargeInteger_|SmallInteger_|Scheduler}, {Null_|float|LargeInteger_|SmallInteger_|Packet}] -> {*}
+112[053] - invoke static Scheduler.queue tests/type_propagation/richards-test.toit // [{Null_|Scheduler}, {Null_|Packet}] -> {*}
 115[089] - return S3 2
 118[041] - pop 1
-119[009] - load field local 3 // [{HandlerTask}] -> {Null_|float|LargeInteger_|SmallInteger_|Scheduler}
-121[053] - invoke static Scheduler.suspend-current tests/type_propagation/richards-test.toit // [{Null_|float|LargeInteger_|SmallInteger_|Scheduler}] -> {*}
+119[009] - load field local 3 // [{HandlerTask}] -> {Null_|Scheduler}
+121[053] - invoke static Scheduler.suspend-current tests/type_propagation/richards-test.toit // [{Null_|Scheduler}] -> {*}
 124[089] - return S1 2
 
 Packet tests/type_propagation/richards-test.toit
@@ -791,7 +780,7 @@
 
 Packet.link tests/type_propagation/richards-test.toit
  - argument 0: {Packet}
-  0[009] - load field local 2 // [{Packet}] -> {Null_|float|LargeInteger_|SmallInteger_|Packet}
+  0[009] - load field local 2 // [{Packet}] -> {Null_|Packet}
   2[089] - return S1 1
 
 Packet.link= tests/type_propagation/richards-test.toit
@@ -841,7 +830,7 @@
 
 Packet.add-to tests/type_propagation/richards-test.toit
  - argument 0: {Packet}
- - argument 1: {Null_|float|LargeInteger_|SmallInteger_|Packet}
+ - argument 1: {Null_|Packet}
   0[017] - load local 3
   1[022] - load null
   2[013] - store field, pop 0
@@ -851,7 +840,7 @@
   9[089] - return S1 2
  12[016] - load local 2
  13[014] - load local 0
- 14[060] - invoke virtual get link // [{Null_|float|LargeInteger_|SmallInteger_|Packet}] -> {Null_|float|LargeInteger_|SmallInteger_|Packet}
+ 14[060] - invoke virtual get link // [{Null_|Packet}] -> {Null_|Packet}
  17[014] - load local 0
  18[082] - branch if true T25
  21[041] - pop 1
@@ -862,6 +851,6 @@
  29[084] - branch back T13
  34[014] - load local 0
  35[019] - load local 5
- 36[061] - invoke virtual set link // [{Null_|float|LargeInteger_|SmallInteger_|Packet}, {Packet}] -> {Packet}
+ 36[061] - invoke virtual set link // [{Null_|Packet}, {Packet}] -> {Packet}
  39[002] - pop, load local S3
  41[089] - return S2 2