// Copyright (C) 2019 Toitware ApS.
// Use of this source code is governed by a Zero-Clause BSD license that can
// be found in the tests/LICENSE file.

import host.directory
import expect show *
import host.file
import encoding.json as json
import encoding.base64 as base64
import monitor
import host.pipe
import io
import tar show Tar

import .lsp-client show LspClient run-client-test
import .utils

import ...tools.lsp.server.compiler
import ...tools.lsp.server.uri-path-translator as translator
import ...tools.lsp.server.documents
import ...tools.lsp.server.file-server
import ...tools.lsp.server.repro
import ...tools.lsp.server.tar-utils

read-all-lines reader/io.Reader:
  lines := []
  while true:
    line := reader.read-line
    if line == null: return lines
    lines.add line

UNTITLED-TEXT_ ::= """
  foo: return 499
  main: f
  """

HELLO-WORLD-TEXT_ ::= """
  main args: print "hello \$args[0]"
  """

GOOD-BYE-WORLD-TEXT_ ::= """
  main args: print "good bye \$args[0]"
  """

create-compiler-input --path/string:
  line-number := 1
  column-number := 7
  return "COMPLETE\n$path\n$line-number\n$column-number\n"

check-compiler-output reader/io.Reader:
  suggestions := read-all-lines reader
  expect (suggestions.contains "foo")

/**
Creates a tar archive at the given $path.

Returns a `compiler-input`. When running the repro with that input, it should
  yield a result that checks successfully $check-compiler-output.
*/
create-archive path toitc -> string:
  documents := Documents

  untitled-uri := "untitled:Untitled1"
  untitled-path := translator.to-path untitled-uri

  documents.did-open --uri=untitled-uri UNTITLED-TEXT_ 1
  timeout-ms := -1  // No timeout.

  repro-filesystem := FilesystemLocal (sdk-path-from-compiler toitc)
  protocol := FileServerProtocol documents repro-filesystem
  compiler := Compiler toitc timeout-ms
      --protocol=protocol

  compiler-input := create-compiler-input --path=untitled-path

  suggestions := null
  compiler.run --compiler-input=compiler-input
      --project-uri=translator.to-uri directory.cwd:
    check-compiler-output it

  write-repro
      --repro-path=path
      --compiler-flags=compiler.build-run-flags --project-uri=(translator.to-uri directory.cwd)
      --compiler-input=compiler-input
      --info="Test"
      --protocol=protocol
      --cwd-path=directory.cwd
      --include-sdk

  print "created $path"

  return compiler-input

/**
Runs the compiler using the repro archive.
*/
test-repro-server archive-path toitc compiler-input:
  cpp-pipes := pipe.fork
      true                // use_path
      pipe.PIPE-CREATED   // stdin
      pipe.PIPE-CREATED   // stdout
      pipe.PIPE-INHERITED // stderr
      toitc
      [
        toitc,
        "--lsp",
      ]
  cpp-to   := cpp-pipes[0]
  cpp-from := cpp-pipes[1]
  cpp-pid  := cpp-pipes[3]

  // Start the repro server and extract the port from its output.
  // We use the `--json` flag to make that easier.
  port/int := ?
  latch := monitor.Latch
  serve-task := task::
    server := create-repro-server archive-path
    server-port-line := server.run --port=0
    latch.set (int.parse server-port-line)
    server.wait-for-done
  port = latch.get

  try:
    writer := io.Writer.adapt cpp-to
    writer.write "$port\n"
    writer.write compiler-input
  finally:
    cpp-to.close

  try:
    check-compiler-output (io.Reader.adapt cpp-from)
  finally:
    cpp-from.close
    exit-value := pipe.wait-for cpp-pid
    expect-equals null
        pipe.exit-signal exit-value
    expect-equals 0
        pipe.exit-code exit-value

archive-test
    archive-path/string
    snapshot-path/string
    toitc/string
    client/LspClient:
  untitled-uri := "untitled:Untitled1"
  untitled-path := translator.to-path untitled-uri

  client.send-did-open --uri=untitled-uri --text=UNTITLED-TEXT_
  tar-string := client.send-request "toit/archive" {"uri": untitled-uri}
  content := base64.decode tar-string
  writer := file.Stream.for-write archive-path
  (io.Writer.adapt writer).write content
  writer.close

  compiler-input := create-compiler-input --path=untitled-path
  test-repro-server archive-path toitc compiler-input

  client.send-did-change --uri=untitled-uri HELLO-WORLD-TEXT_
  tar-string = client.send-request "toit/archive" {"uri": untitled-uri}
  content = base64.decode tar-string
  writer = file.Stream.for-write archive-path
  (io.Writer.adapt writer).write content
  writer.close

  lines := run-toit toitc [archive-path, "world"]
  expect-equals 1 lines.size
  expect-equals "hello world" lines.first

  // Test that we can use the archive to create a snapshot.
  run-toit toitc ["-w", snapshot-path, archive-path]
  lines = run-toit toitc [snapshot-path, "world"]
  expect-equals 1 lines.size
  expect-equals "hello world" lines.first

  // Test archives with multiple entry points.
  untitled-uri2 := "untitled:Untitled2"
  untitled-path2 := translator.to-path untitled-uri2
  client.send-did-open --uri=untitled-uri2 --text=GOOD-BYE-WORLD-TEXT_
  tar-string = client.send-request "toit/archive" {"uris": [untitled-uri, untitled-uri2]}
  content = base64.decode tar-string
  writer = file.Stream.for-write archive-path
  (io.Writer.adapt writer).write content
  writer.close

  lines = run-toit toitc [archive-path,
                          "-Xarchive_entry_path=$untitled-path",
                          "world"]
  expect-equals 1 lines.size
  expect-equals "hello world" lines.first

  lines = run-toit toitc [archive-path,
                          "-Xarchive_entry_path=$untitled-path2",
                          "world"]
  expect-equals 1 lines.size
  expect-equals "good bye world" lines.first

  // Test that we can use the archive to create a snapshot.
  run-toit toitc ["-w",
                  "-Xarchive_entry_path=$untitled-path",
                  snapshot-path,
                  archive-path]
  lines = run-toit toitc [snapshot-path, "world"]
  expect-equals 1 lines.size
  expect-equals "hello world" lines.first

  run-toit toitc ["-w",
                  "-Xarchive_entry_path=$untitled-path2",
                  snapshot-path,
                  archive-path]
  lines = run-toit toitc [snapshot-path, "world"]
  expect-equals 1 lines.size
  expect-equals "good bye world" lines.first

  // Test that we can create archives without the SDK.
  untitled-uri3 := "untitled:Untitled3"
  untitled-path3 := translator.to-path untitled-uri3
  client.send-did-open --uri=untitled-uri3 --text=HELLO-WORLD-TEXT_
  tar-string = client.send-request "toit/archive" {
    "uris": [untitled-uri3],
    "includeSdk": false,
  }
  content = base64.decode tar-string
  writer = file.Stream.for-write archive-path
  (io.Writer.adapt writer).write content
  writer.close

  lines = run-toit toitc [archive-path,
                          "-Xarchive_entry_path=$untitled-path3",
                          "world"]
  expect-equals 1 lines.size
  expect-equals "hello world" lines.first

  // Test that we can create a bundle from the archive.
  run-toit toitc ["-w",
                  "-Xarchive_entry_path=$untitled-path3",
                  snapshot-path,
                  archive-path]
  lines = run-toit toitc [snapshot-path, "world"]
  expect-equals 1 lines.size
  expect-equals "hello world" lines.first

main args:
  toitc := args[0]

  dir := directory.mkdtemp "/tmp/test-repro-"
  repro-path := "$dir/repro.tar"
  repro-no-content-path := "$dir/repro_no_content.tar"
  archive-path := "$dir/archive.tar"
  snapshot-path := "$dir/repro.snap"
  try:
    compiler-input := create-archive repro-path toitc
<<<<<<< HEAD
    test-repro-server repro-path toitc toitlsp-exe compiler-input
    run-client-test args: archive-test archive-path snapshot-path toitc toitlsp-exe it
=======
    test-repro-server repro-path toitc compiler-input
    run-client-test args: archive-test archive-path snapshot-path toitc it
    run-client-test --use-toitlsp args: archive-test archive-path snapshot-path toitc it
>>>>>>> 3235b705

  finally:
    directory.rmdir --recursive dir<|MERGE_RESOLUTION|>--- conflicted
+++ resolved
@@ -249,14 +249,8 @@
   snapshot-path := "$dir/repro.snap"
   try:
     compiler-input := create-archive repro-path toitc
-<<<<<<< HEAD
-    test-repro-server repro-path toitc toitlsp-exe compiler-input
-    run-client-test args: archive-test archive-path snapshot-path toitc toitlsp-exe it
-=======
     test-repro-server repro-path toitc compiler-input
     run-client-test args: archive-test archive-path snapshot-path toitc it
-    run-client-test --use-toitlsp args: archive-test archive-path snapshot-path toitc it
->>>>>>> 3235b705
 
   finally:
     directory.rmdir --recursive dir