// Copyright (C) 2019 Toitware ApS.
// Use of this source code is governed by a Zero-Clause BSD license that can
// be found in the tests/LICENSE file.

import .lsp-client show LspClient run-client-test
import ...tools.lsp.server.summary
import ...tools.lsp.server.toitdoc-node
import .utils

import host.directory
import expect show *

main args:
  // We are reaching into the server, so we must not spawn the server as
  // a process.
  run-client-test args --no-spawn-process: test it
  // Since we used '--no-spawn-process' we must exit 0.
  exit 0

FILE-URI ::= "untitled:/non_existent.toit"

global-thunk name/string -> ToitdocRef:
  return ToitdocRef
      --text=name
      --kind=ToitdocRef.GLOBAL-METHOD
      --module-uri=FILE-URI
      --holder=null
      --name=name
      --shape=Shape
          --arity=0
          --total-block-count=0
          --named-block-count=0
          --is-setter=false
          --names=[]

expect-statement-equal expected/Statement actual/Statement:
  if expected is CodeSection:
    expect actual is CodeSection
    expect-equals
        (expected as CodeSection).text
        (actual as CodeSection).text
  else if expected is Itemized:
    expect actual is Itemized
    expected-items := (expected as Itemized).items
    actual-items := (actual as Itemized).items
    expect-equals expected-items.size actual-items.size
    expected-items.size.repeat:
      expected-statements := expected-items[it].statements
      actual-statements := actual-items[it].statements
      expect-equals expected-statements.size actual-statements.size
      expected-statements.size.repeat:
        expect-statement-equal expected-statements[it] actual-statements[it]
  else:
    expect expected is Paragraph
    expect actual is Paragraph
    expected-expressions := (expected as Paragraph).expressions
    actual-expressions := (actual as Paragraph).expressions
    expect-equals expected-expressions.size actual-expressions.size
    expected-expressions.size.repeat:
      expected-expression := expected-expressions[it]
      actual-expression := actual-expressions[it]
      if expected-expression is Text:
        expect actual-expression is Text
        expect-equals expected-expression.text actual-expression.text
      else if expected-expression is Code:
        expect actual-expression is Code
        expect-equals expected-expression.text actual-expression.text
      else if expected-expression is Link:
        expect actual-expression is Link
        expect-equals expected-expression.text actual-expression.text
        expect-equals expected-expression.url actual-expression.url
      else if expected-expression is ToitdocRef:
        expect actual-expression is ToitdocRef
        expect-equals expected-expression.text actual-expression.text
        expect-equals expected-expression.kind actual-expression.kind
        expect-equals expected-expression.module-uri actual-expression.module-uri
        expect-equals expected-expression.holder actual-expression.holder
        expect-equals expected-expression.name actual-expression.name
        if expected-expression.shape:
          expected-shape := expected-expression.shape
          actual-shape := actual-expression.shape
          expect-equals expected-shape.arity actual-shape.arity
          expect-equals expected-shape.total-block-count actual-shape.total-block-count
          expect-equals expected-shape.named-block-count actual-shape.named-block-count
          expect-equals expected-shape.is-setter actual-shape.is-setter
          expect-list-equals expected-shape.names actual-shape.names
        else:
          expect-null actual-expression.shape
      else:
        unreachable


test-toitdoc client/LspClient str/string expected / Contents:
  client.send-did-change --uri=FILE-URI str
  (client.diagnostics-for --uri=FILE-URI).do: print it
  expect (client.diagnostics-for --uri=FILE-URI).is-empty
  project-uri := client.server.documents_.project-uri-for --uri=FILE-URI
  // Reaching into the private state of the server.
  analyzed-documents := client.server.documents_.analyzed-documents-for --project-uri=project-uri
  document := analyzed-documents.get-existing --uri=FILE-URI
  summary := document.summary
  actual := summary.toitdoc
  expect-equals expected.sections.size actual.sections.size
  actual.sections.size.repeat:
    expected-section := expected.sections[it]
    actual-section := actual.sections[it]
    expect-equals expected-section.title actual-section.title
    expect-equals expected-section.statements.size actual-section.statements.size
    expected-section.statements.size.repeat:
      expected-statement := expected-section.statements[it]
      actual-statement := actual-section.statements[it]
      expect-statement-equal expected-statement actual-statement

test client/LspClient:
  client.send-did-open --uri=FILE-URI --text=""

  test-toitdoc
      client
      """
      /**
      Simple
      */
      """
<<<<<<< HEAD
      Content [
        Section null 1
=======
      Contents [
        Section null
>>>>>>> 4ac9346f
          [
            Paragraph [
              Text "Simple"
            ]
          ]
      ]

  test-toitdoc
      client
      """
      /**
      Simple
        multiline
      */
      """
<<<<<<< HEAD
      Content [
        Section null 1
=======
      Contents [
        Section null
>>>>>>> 4ac9346f
          [
            Paragraph [
              Text "Simple multiline"
            ]
          ]
      ]

  test-toitdoc
      client
      """
        /**
        Indented
        */
      """
<<<<<<< HEAD
      Content [
        Section null 1
=======
      Contents [
        Section null
>>>>>>> 4ac9346f
          [
            Paragraph [
              Text "Indented"
            ]
          ]
      ]

  test-toitdoc
      client
      """
        /**
        Indented
          multiline
        */
      """
<<<<<<< HEAD
      Content [
        Section null 1
=======
      Contents [
        Section null
>>>>>>> 4ac9346f
          [
            Paragraph [
              Text "Indented multiline"
            ]
          ]
      ]

  test-toitdoc
      client
      """
        /**
        Indented \$ref \$(ref)
        */

        ref:
      """
<<<<<<< HEAD
      Content [
        Section null 1
=======
      Contents [
        Section null
>>>>>>> 4ac9346f
          [
            Paragraph [
              Text "Indented ",
              global-thunk "ref",
              Text " ",
              global-thunk "ref",
            ]
          ]
      ]

  test-toitdoc
      client
      """
        /**
        Indented `code`
        */
      """
<<<<<<< HEAD
      Content [
        Section null 1
=======
      Contents [
        Section null
>>>>>>> 4ac9346f
          [
            Paragraph [
              Text "Indented ",
              Code "code",
            ]
          ]
      ]

  test-toitdoc
      client
      """
        /**
        Indented

        ```
        Code section
        ```

        another paragraph
        */
      """
<<<<<<< HEAD
      Content [
        Section null 1
=======
      Contents [
        Section null
>>>>>>> 4ac9346f
          [
            Paragraph [ Text "Indented" ],
            CodeSection "\nCode section\n",
            Paragraph [ Text "another paragraph" ],
          ]
      ]

  test-toitdoc
      client
      """
        /**
        # Section1
        Indented

        ```
        Code section
        ```

        another paragraph
        */
      """
<<<<<<< HEAD
      Content [
        Section "Section1" 1
=======
      Contents [
        Section "Section1"
>>>>>>> 4ac9346f
          [
            Paragraph [ Text "Indented" ],
            CodeSection "\nCode section\n",
            Paragraph [ Text "another paragraph" ],
          ]
      ]

  test-toitdoc
      client
      """
        /**
        unnamed section

        # Section1
        Indented

        ```
        Code section
        ```

        another paragraph
        */
      """
<<<<<<< HEAD
      Content [
        Section null 1
=======
      Contents [
        Section null
>>>>>>> 4ac9346f
          [
            Paragraph [ Text "unnamed section" ],
          ],
        Section "Section1" 1
          [
            Paragraph [ Text "Indented" ],
            CodeSection "\nCode section\n",
            Paragraph [ Text "another paragraph" ],
          ]
      ]

  test-toitdoc
      client
      """
        /**
        unnamed section `code` and \$ref and \$(ref) followed
          by an indentation

        # Section1
        Indented

        ```
        Code section
        ```

        another paragraph
        */

        ref:
      """
<<<<<<< HEAD
      Content [
        Section null 1
=======
      Contents [
        Section null
>>>>>>> 4ac9346f
          [
            Paragraph [
              Text "unnamed section ",
              Code "code",
              Text " and ",
              global-thunk "ref",
              Text " and ",
              global-thunk "ref",
              Text " followed by an indentation",
            ],
          ],
        Section "Section1" 1
          [
            Paragraph [ Text "Indented" ],
            CodeSection "\nCode section\n",
            Paragraph [ Text "another paragraph" ],
          ]
      ]

  test-toitdoc
      client
      """
        /**
        A

        B
          C
        */
      """
<<<<<<< HEAD
      Content [
        Section null 1
=======
      Contents [
        Section null
>>>>>>> 4ac9346f
          [
            Paragraph [
              Text "A",
            ],
            Paragraph [
              Text "B C",
            ],
          ],
      ]

  test-toitdoc
      client
      """
        /**
        - 1
        - 2
        - 3

        - 4

        para

        * 1
        * 2
        * 3
        */
      """
<<<<<<< HEAD
      Content [
        Section null 1
=======
      Contents [
        Section null
>>>>>>> 4ac9346f
          [
            Itemized [
              Item [ Paragraph [Text "1"] ],
              Item [ Paragraph [Text "2"] ],
              Item [ Paragraph [Text "3"] ],
              Item [ Paragraph [Text "4"] ],
            ],
            Paragraph [
              Text "para",
            ],
            Itemized [
              Item [ Paragraph [Text "1"] ],
              Item [ Paragraph [Text "2"] ],
              Item [ Paragraph [Text "3"] ],
            ],
          ],
      ]

  test-toitdoc
      client
      """
        /**
        - 1
          - nest1
          - nest2
        - 2
        */
      """
<<<<<<< HEAD
      Content [
        Section null 1
=======
      Contents [
        Section null
>>>>>>> 4ac9346f
          [
            Itemized [
              Item [
                Paragraph [Text "1"],
                Itemized [
                  Item [ Paragraph [Text "nest1"] ],
                  Item [ Paragraph [Text "nest2"] ],
                ]
              ],
              Item [ Paragraph [Text "2"] ],
            ],
          ],
      ]

  test-toitdoc
      client
      """
        /**
        - 1
          - nest1
          - nest2
         /* weird indentation follows. also a test with comments. */
         ```
         code section
         ```
          ```
          correct indent
          ```
        - 2
        */
      """
<<<<<<< HEAD
      Content [
        Section null 1
=======
      Contents [
        Section null
>>>>>>> 4ac9346f
          [
            Itemized [
              Item [
                Paragraph [Text "1"],
                Itemized [
                  Item [ Paragraph [Text "nest1"] ],
                  Item [ Paragraph [Text "nest2"] ],
                ],
                CodeSection "\ncode section\n",
                CodeSection "\ncorrect indent\n",
              ],
              Item [ Paragraph [Text "2"] ],
            ],
          ],
      ]

  test-toitdoc
      client
      """
        /**
        Updates the value of the given \$key.

        If this instance contains the \$key, calls the \$updater with the current value,
          and replaces the old value with the result. Returns the result of the call.

        If this instance does not contain the \$key, calls \$if-absent instead, and
          stores the result of the call in this instance. Returns the result of the call.
        */

      key:
      updater:
      if-absent:
      """
<<<<<<< HEAD
      Content [
        Section null 1
=======
      Contents [
        Section null
>>>>>>> 4ac9346f
          [
            Paragraph [
              Text "Updates the value of the given ",
              global-thunk "key",
              Text ".",
            ],
            Paragraph [
              Text "If this instance contains the ",
              global-thunk "key",
              Text ", calls the ",
              global-thunk "updater",
              Text " with the current value, and replaces the old value with the result. Returns the result of the call.",
            ],
            Paragraph [
              Text "If this instance does not contain the ",
              global-thunk "key",
              Text ", calls ",
              global-thunk "if-absent",
              Text " instead, and stores the result of the call in this instance. Returns the result of the call.",
            ],
          ],
      ]

  test-toitdoc
      client
      """
        /**
        - Updates the value of the given \$key.

          If this instance contains the \$key, calls the \$updater with the current value,
            and replaces the old value with the result. Returns the result of the call.

          If this instance does not contain the \$key, calls \$if-absent instead, and
            stores the result of the call in this instance. Returns the result of the call.
        - 2
        */

      key:
      updater:
      if-absent:
      """
<<<<<<< HEAD
      Content [
        Section null 1
=======
      Contents [
        Section null
>>>>>>> 4ac9346f
          [
            Itemized [
              Item [
                Paragraph [
                  Text "Updates the value of the given ",
                  global-thunk "key",
                  Text ".",
                ],
                Paragraph [
                  Text "If this instance contains the ",
                  global-thunk "key",
                  Text ", calls the ",
                  global-thunk "updater",
                  Text " with the current value, and replaces the old value with the result. Returns the result of the call.",
                ],
                Paragraph [
                  Text "If this instance does not contain the ",
                  global-thunk "key",
                  Text ", calls ",
                  global-thunk "if-absent",
                  Text " instead, and stores the result of the call in this instance. Returns the result of the call.",
                ],
              ],
              Item [ Paragraph [Text "2"] ],
            ],
          ],
      ]

  test-toitdoc
      client
      """
        /**
        quotes escape characters: '\$', '"', '`'.
        dollar needs to be followed by id: \$5.4 \$, 5\$
        strings, too: "'", "\$", "`", "```"
        multiline code: `foo
          bar`
        multiline string: "foo
          bar"
        code with escape: `foo \\` \\\\bar`
        string with escape: "foo\\" bar"
        */
      """
<<<<<<< HEAD
      Content [
        Section null 1
=======
      Contents [
        Section null
>>>>>>> 4ac9346f
          [
            Paragraph [
              Text "quotes escape characters: '\$', '\"', '`'."
            ],
            Paragraph [
              Text "dollar needs to be followed by id: \$5.4 \$, 5\$"
            ],
            Paragraph [
              Text """strings, too: "'", "\$", "`", "```""""
            ],
            Paragraph [
              Text "multiline code: ",
              Code "foo bar"
            ],
            Paragraph [
              Text """multiline string: "foo bar""""
            ],
            Paragraph [
              Text "code with escape: ",
              Code "foo ` \\bar"
            ],
            Paragraph [
              Text """string with escape: "foo" bar""""
            ],
          ],
      ]

  test-toitdoc
      client
      """
        /**
        foo/*:  '\$', '"', '`'.*/bar
        /*
        dollar needs to be followed by id: \$5.4 \$, 5\$
        strings, too: "'", "\$", "`", "```"
        */
        /*"`'*/
        /*\\*/still in comment*/
        /*\\\\*/
        done
        */
      """
<<<<<<< HEAD
      Content [
        Section null 1
=======
      Contents [
        Section null
>>>>>>> 4ac9346f
          [
            Paragraph [
              Text "foobar"
            ],
            Paragraph [
              Text "done"
            ],
          ],
      ]

  test-toitdoc
      client
      """
        /**
        https://example.com

        - http://example.com
        */
      """
      Content [
        Section null 1
          [
            Paragraph [
              Link "https://example.com" "https://example.com"
            ],
            Itemized [
              Item [
                Paragraph [
                  Link "http://example.com" "http://example.com"
                ]
              ],
            ],
          ],
      ]

  test-toitdoc
      client
      """
      /**
      - \\\$foo
      - `\$`
      - `\\``
      - \\`
      - `\\``
      \\
      "\\\\\\\\.\\\\"
      \\[foo]
      */
      """
      Content [
        Section null 1
          [
            Itemized [
              Item [
                Paragraph [
                  Text "\$foo"
                ]
              ],
              Item [
                Paragraph [
                  Code "\$"
                ]
              ],
              Item [
                Paragraph [
                  Code "`"
                ]
              ],
              Item [
                Paragraph [
                  Text "`"
                ]
              ],
              Item [
                Paragraph [
                  Code "`"
                ]
              ],
            ],
            Paragraph [
              Text "\\"
            ],
            Paragraph [
              Text """"\\\\.\\""""
            ],
            Paragraph [
              Text "[foo]"
            ],
          ],
      ]


  test-toitdoc
      client
      """
      /**
      # 1
      ## 2
      ### 3
      */
      """
      Content [
        Section "1" 1 [],
        Section "2" 2 [],
        Section "3" 3 [],
      ]<|MERGE_RESOLUTION|>--- conflicted
+++ resolved
@@ -121,13 +121,8 @@
       Simple
       */
       """
-<<<<<<< HEAD
-      Content [
-        Section null 1
-=======
-      Contents [
-        Section null
->>>>>>> 4ac9346f
+      Contents [
+        Section null 1
           [
             Paragraph [
               Text "Simple"
@@ -143,13 +138,8 @@
         multiline
       */
       """
-<<<<<<< HEAD
-      Content [
-        Section null 1
-=======
-      Contents [
-        Section null
->>>>>>> 4ac9346f
+      Contents [
+        Section null 1
           [
             Paragraph [
               Text "Simple multiline"
@@ -164,13 +154,8 @@
         Indented
         */
       """
-<<<<<<< HEAD
-      Content [
-        Section null 1
-=======
-      Contents [
-        Section null
->>>>>>> 4ac9346f
+      Contents [
+        Section null 1
           [
             Paragraph [
               Text "Indented"
@@ -186,13 +171,8 @@
           multiline
         */
       """
-<<<<<<< HEAD
-      Content [
-        Section null 1
-=======
-      Contents [
-        Section null
->>>>>>> 4ac9346f
+      Contents [
+        Section null 1
           [
             Paragraph [
               Text "Indented multiline"
@@ -209,13 +189,8 @@
 
         ref:
       """
-<<<<<<< HEAD
-      Content [
-        Section null 1
-=======
-      Contents [
-        Section null
->>>>>>> 4ac9346f
+      Contents [
+        Section null 1
           [
             Paragraph [
               Text "Indented ",
@@ -233,13 +208,8 @@
         Indented `code`
         */
       """
-<<<<<<< HEAD
-      Content [
-        Section null 1
-=======
-      Contents [
-        Section null
->>>>>>> 4ac9346f
+      Contents [
+        Section null 1
           [
             Paragraph [
               Text "Indented ",
@@ -261,13 +231,8 @@
         another paragraph
         */
       """
-<<<<<<< HEAD
-      Content [
-        Section null 1
-=======
-      Contents [
-        Section null
->>>>>>> 4ac9346f
+      Contents [
+        Section null 1
           [
             Paragraph [ Text "Indented" ],
             CodeSection "\nCode section\n",
@@ -289,13 +254,8 @@
         another paragraph
         */
       """
-<<<<<<< HEAD
-      Content [
+      Contents [
         Section "Section1" 1
-=======
-      Contents [
-        Section "Section1"
->>>>>>> 4ac9346f
           [
             Paragraph [ Text "Indented" ],
             CodeSection "\nCode section\n",
@@ -319,13 +279,8 @@
         another paragraph
         */
       """
-<<<<<<< HEAD
-      Content [
-        Section null 1
-=======
-      Contents [
-        Section null
->>>>>>> 4ac9346f
+      Contents [
+        Section null 1
           [
             Paragraph [ Text "unnamed section" ],
           ],
@@ -356,13 +311,8 @@
 
         ref:
       """
-<<<<<<< HEAD
-      Content [
-        Section null 1
-=======
-      Contents [
-        Section null
->>>>>>> 4ac9346f
+      Contents [
+        Section null 1
           [
             Paragraph [
               Text "unnamed section ",
@@ -392,13 +342,8 @@
           C
         */
       """
-<<<<<<< HEAD
-      Content [
-        Section null 1
-=======
-      Contents [
-        Section null
->>>>>>> 4ac9346f
+      Contents [
+        Section null 1
           [
             Paragraph [
               Text "A",
@@ -426,13 +371,8 @@
         * 3
         */
       """
-<<<<<<< HEAD
-      Content [
-        Section null 1
-=======
-      Contents [
-        Section null
->>>>>>> 4ac9346f
+      Contents [
+        Section null 1
           [
             Itemized [
               Item [ Paragraph [Text "1"] ],
@@ -461,13 +401,8 @@
         - 2
         */
       """
-<<<<<<< HEAD
-      Content [
-        Section null 1
-=======
-      Contents [
-        Section null
->>>>>>> 4ac9346f
+      Contents [
+        Section null 1
           [
             Itemized [
               Item [
@@ -499,13 +434,8 @@
         - 2
         */
       """
-<<<<<<< HEAD
-      Content [
-        Section null 1
-=======
-      Contents [
-        Section null
->>>>>>> 4ac9346f
+      Contents [
+        Section null 1
           [
             Itemized [
               Item [
@@ -539,13 +469,8 @@
       updater:
       if-absent:
       """
-<<<<<<< HEAD
-      Content [
-        Section null 1
-=======
-      Contents [
-        Section null
->>>>>>> 4ac9346f
+      Contents [
+        Section null 1
           [
             Paragraph [
               Text "Updates the value of the given ",
@@ -587,13 +512,8 @@
       updater:
       if-absent:
       """
-<<<<<<< HEAD
-      Content [
-        Section null 1
-=======
-      Contents [
-        Section null
->>>>>>> 4ac9346f
+      Contents [
+        Section null 1
           [
             Itemized [
               Item [
@@ -637,13 +557,8 @@
         string with escape: "foo\\" bar"
         */
       """
-<<<<<<< HEAD
-      Content [
-        Section null 1
-=======
-      Contents [
-        Section null
->>>>>>> 4ac9346f
+      Contents [
+        Section null 1
           [
             Paragraph [
               Text "quotes escape characters: '\$', '\"', '`'."
@@ -686,13 +601,8 @@
         done
         */
       """
-<<<<<<< HEAD
-      Content [
-        Section null 1
-=======
-      Contents [
-        Section null
->>>>>>> 4ac9346f
+      Contents [
+        Section null 1
           [
             Paragraph [
               Text "foobar"
