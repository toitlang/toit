// Copyright (C) 2020 Toitware ApS.
// Use of this source code is governed by a Zero-Clause BSD license that can
// be found in the tests/LICENSE file.

import expect show *

import encoding.base64 as base64

import .io-data

main:
  expect-equals "" (base64.decode (base64.encode "")).to-string
  expect-equals "a" (base64.decode (base64.encode "a")).to-string
  expect-equals "ab" (base64.decode (base64.encode "ab")).to-string
  expect-equals "abc" (base64.decode (base64.encode "abc")).to-string
  expect-equals "abcd" (base64.decode (base64.encode "abcd")).to-string
  expect-equals "abcde" (base64.decode (base64.encode "abcde")).to-string
  expect-equals "abcdef" (base64.decode (base64.encode "abcdef")).to-string
  expect-equals "~~~" (base64.decode (base64.encode "~~~")).to-string
  expect-equals "~~~~" (base64.decode (base64.encode "~~~~")).to-string
  expect-equals "~~~~~" (base64.decode (base64.encode "~~~~~")).to-string

<<<<<<< HEAD
  expect-equals "fn5+fn4=" (base64.encode (FakeData.str "~~~~~"))
  expect-equals "fn5-fn4" (base64.encode --url-mode (FakeData.str "~~~~~"))

  expect-equals "~~~~~" (base64.decode (FakeData.str "fn5+fn4=")).to-string
  expect-equals "~~~~~" (base64.decode --url-mode (FakeData.str "fn5-fn4")).to-string
=======
  expect-equals "fn5+fn4=" (base64.encode (FakeData "~~~~~"))
  expect-equals "fn5-fn4" (base64.encode --url-mode (FakeData "~~~~~"))

  expect-equals "~~~~~" (base64.decode (FakeData "fn5+fn4=")).to-string
  expect-equals "~~~~~" (base64.decode --url-mode (FakeData "fn5-fn4")).to-string
>>>>>>> 592d53bc

  expect-equals "" (base64.decode --url-mode (base64.encode "" --url-mode)).to-string
  expect-equals "a" (base64.decode --url-mode (base64.encode "a" --url-mode)).to-string
  expect-equals "ab" (base64.decode --url-mode (base64.encode "ab" --url-mode)).to-string
  expect-equals "abc" (base64.decode --url-mode (base64.encode "abc" --url-mode)).to-string
  expect-equals "abcd" (base64.decode --url-mode (base64.encode "abcd" --url-mode)).to-string
  expect-equals "abcde" (base64.decode --url-mode (base64.encode "abcde" --url-mode)).to-string
  expect-equals "abcdef" (base64.decode --url-mode (base64.encode "abcdef" --url-mode)).to-string
  expect-equals "~~~" (base64.decode --url-mode (base64.encode "~~~" --url-mode)).to-string
  expect-equals "~~~~" (base64.decode --url-mode (base64.encode "~~~~" --url-mode)).to-string
  expect-equals "~~~~~" (base64.decode --url-mode (base64.encode "~~~~~" --url-mode)).to-string

  ff-str ::= "~\u{ff}\u{ff}~"
  expect-equals ff-str (base64.decode (base64.encode ff-str)).to-string
  expect-equals ff-str (base64.decode --url-mode (base64.encode ff-str --url-mode)).to-string

  expect-equals
    "fn5+"
    base64.encode "~~~"
  expect-equals
    "fn5-"
    base64.encode "~~~" --url-mode
  expect-equals
    "fn5+fg=="
    base64.encode "~~~~"
  expect-equals
    "fn5-fg"
    base64.encode "~~~~" --url-mode
  expect-equals
    "fn5+fn4="
    base64.encode "~~~~~"
  expect-equals
    "fn5-fn4"
    base64.encode "~~~~~" --url-mode
  expect-equals
    "fsO/w79+"
    base64.encode ff-str
  expect-equals
    "fsO_w79-"
    base64.encode ff-str --url-mode

  expect-throw "OUT_OF_RANGE": base64.decode "fn5+f"      // Too short.
  expect-throw "OUT_OF_RANGE": base64.decode "fn5+f="     // Missing "=".
  expect-throw "OUT_OF_RANGE": base64.decode "fn5+f==="   // Too many "=".
  expect-throw "OUT_OF_RANGE": base64.decode "fn5+fn"     // Two missing "="s.
  expect-throw "OUT_OF_RANGE": base64.decode "fn5+fn="    // Missing "=".
  expect-throw "OUT_OF_RANGE": base64.decode "fn5+fn==="  // Extra "=".
  expect-throw "OUT_OF_RANGE": base64.decode "fn5+fn4"    // Missing "=".
  expect-throw "OUT_OF_RANGE": base64.decode "fn5+fn4=="  // Extra "=".
  expect-throw "OUT_OF_RANGE": base64.decode "fn5+fn4d="  // Lone "=".
  expect-throw "OUT_OF_RANGE": base64.decode "fn5+fn4d=="  // Two lone "="s.
  expect-throw "OUT_OF_RANGE": base64.decode "fn5+fn4d==="  // Three lone "="s.

  expect-throw "OUT_OF_RANGE": base64.decode "fn5-fn4=" --url-mode  // Superfluous "="
  expect-throw "OUT_OF_RANGE": base64.decode "fn5-fn==" --url-mode  // Superfluous "="
  expect-throw "OUT_OF_RANGE": base64.decode "fn5-f===" --url-mode  // Superfluous "="
  expect-throw "OUT_OF_RANGE": base64.decode "fn5-f"    --url-mode  // Impossible length.<|MERGE_RESOLUTION|>--- conflicted
+++ resolved
@@ -20,19 +20,11 @@
   expect-equals "~~~~" (base64.decode (base64.encode "~~~~")).to-string
   expect-equals "~~~~~" (base64.decode (base64.encode "~~~~~")).to-string
 
-<<<<<<< HEAD
-  expect-equals "fn5+fn4=" (base64.encode (FakeData.str "~~~~~"))
-  expect-equals "fn5-fn4" (base64.encode --url-mode (FakeData.str "~~~~~"))
-
-  expect-equals "~~~~~" (base64.decode (FakeData.str "fn5+fn4=")).to-string
-  expect-equals "~~~~~" (base64.decode --url-mode (FakeData.str "fn5-fn4")).to-string
-=======
   expect-equals "fn5+fn4=" (base64.encode (FakeData "~~~~~"))
   expect-equals "fn5-fn4" (base64.encode --url-mode (FakeData "~~~~~"))
 
   expect-equals "~~~~~" (base64.decode (FakeData "fn5+fn4=")).to-string
   expect-equals "~~~~~" (base64.decode --url-mode (FakeData "fn5-fn4")).to-string
->>>>>>> 592d53bc
 
   expect-equals "" (base64.decode --url-mode (base64.encode "" --url-mode)).to-string
   expect-equals "a" (base64.decode --url-mode (base64.encode "a" --url-mode)).to-string
