// Copyright (C) 2020 Toitware ApS.
//
// This library is free software; you can redistribute it and/or
// modify it under the terms of the GNU Lesser General Public
// License as published by the Free Software Foundation; version
// 2.1 only.
//
// This library is distributed in the hope that it will be useful,
// but WITHOUT ANY WARRANTY; without even the implied warranty of
// MERCHANTABILITY or FITNESS FOR A PARTICULAR PURPOSE.  See the GNU
// Lesser General Public License for more details.
//
// The license can be found in the file `LICENSE` in the top level
// directory of this repository.

#include <vector>
#ifndef WIN32
  #include <sys/mman.h>
#endif
#include <stdio.h>
#include <string>

#include "../../src/compiler/compiler.h"
#include "../../src/flags.h"
#include "../../src/snapshot.h"
#include "../../src/os.h"

#ifdef WIN32
#define PROT_READ 0
#define PROT_WRITE 1
int mprotect(void* addr, size_t len, int prot) {
  UNIMPLEMENTED();
}
#endif

namespace toit {

<<<<<<< HEAD
=======
unsigned int checksum[4] = { 0, 0, 0, 0 };

>>>>>>> eb566b1e
static SnapshotBundle compile(const char* input_path) {
  Flags::no_fork = true;
  char** args = null;
  const char* out_path = null;

  compiler::Compiler compiler;  // Make sure we destroy the compiler before we attempt to run anything.
  return compiler.compile(input_path,
                          null,
                          args,
                          out_path, {
                            .dep_file = null,
                            .dep_format = compiler::Compiler::DepFormat::none,
                            .project_root = null,
                            .force = false,
                            .werror = true,
                          });
}

static ProgramImage anchored_to_relocatable(ProgramImage anchored) {
  auto relocation_bits = ImageInputStream::build_relocation_bits(anchored);
  ImageInputStream input(anchored, relocation_bits);

  std::vector<char> relocatable_bytes;
  while (!input.eos()) {
    int buffer_size_in_words = input.words_to_read();
    word buffer[buffer_size_in_words];
    int words = input.read(buffer);
    uint8* buffer_uint8 = reinterpret_cast<uint8*>(buffer);
    relocatable_bytes.insert(relocatable_bytes.end(), buffer_uint8, &buffer_uint8[words * WORD_SIZE]);
  }
  auto relocatable_data = unvoid_cast<uint8*>(malloc(relocatable_bytes.size()));
  memcpy(relocatable_data, relocatable_bytes.data(), relocatable_bytes.size());
  return ProgramImage(relocatable_data, relocatable_bytes.size());
}

static void relocatable_to_exploded(ProgramImage relocatable,
                                    AlignedMemory** anchored_memory,
                                    int* anchored_size) {
  ASSERT(relocatable.byte_size() % (WORD_BIT_SIZE + 1) == 0);
  // We use one word for the following WORD_BIT_SIZE words as relocation bits.
  *anchored_size = (relocatable.byte_size() / (WORD_BIT_SIZE + 1)) * WORD_BIT_SIZE;
  *anchored_memory = _new AlignedMemory(*anchored_size, TOIT_PAGE_SIZE);
  ProgramImage anchored((*anchored_memory)->address(), *anchored_size);
  ImageOutputStream output(anchored);

  const int CHUNK_WORD_SIZE = WORD_BIT_SIZE + 1;
  int image_word_size = relocatable.byte_size() / WORD_SIZE;
  for (int i = 0; i < image_word_size; i += CHUNK_WORD_SIZE) {
    word buffer[CHUNK_WORD_SIZE];
    int end = std::min(i + CHUNK_WORD_SIZE, image_word_size);
    int chunk_word_size = end - i;
    memcpy(buffer, &relocatable.begin()[i], chunk_word_size * WORD_SIZE);
    output.write(reinterpret_cast<word*>(buffer), chunk_word_size);
  }
}

int main(int argc, char** argv) {
  if (argc != 2) FATAL("wrong number of arguments");
  throwing_new_allowed = true;
  OS::set_up();

  auto compiled = compile(argv[1]);
  // Compiler resets it in its descructor.
  throwing_new_allowed = true;

  const uint8* bytecodes = compiled.snapshot().buffer();
  int bytecodes_size = compiled.snapshot().size();

  // Take the snapshot and "extract" it in some aligned memory.
  auto anchored_image = compiled.snapshot().read_image();

  {
    // Check that we get the same snapshot after having exploded it.
    auto program = reinterpret_cast<Program*>(anchored_image.address());
    SnapshotGenerator generator(program);
    generator.generate(program);
    if (generator.the_length() != bytecodes_size) FATAL("not same size");
    if (memcmp(generator.the_buffer(), bytecodes, generator.the_length()) != 0) FATAL("not equal");
  }

  // Transform it to be position independent.
  ProgramImage relocatable = anchored_to_relocatable(anchored_image);
  // Try again, to verify that the two don't differ.
  ProgramImage relocatable2 = anchored_to_relocatable(anchored_image);

  if (relocatable.byte_size() != relocatable2.byte_size()) FATAL("not same size");
  if (memcmp(relocatable.begin(), relocatable2.begin(), relocatable.byte_size()) != 0) FATAL("not equal");

  // Relocate the position-independent code.
  AlignedMemory* relocated_memory;
  int relocated_size;
  relocatable_to_exploded(relocatable, &relocated_memory, &relocated_size);

  // Garble the exploded images, so that the relocated memory can't accidentally read
  // from them.
  memset(relocatable.begin(), 0xbc, relocatable.byte_size());
  memset(relocatable2.begin(), 0xbc, relocatable2.byte_size());

  // We are normally not allowed to write into program memory.
  // Remove the protection.
  int status = mprotect(anchored_image.address(), anchored_image.byte_size(), PROT_READ | PROT_WRITE);
  if (status != 0) {
    perror("mark writable");
    exit(1);
  }

  memset(anchored_image.address(), 0xbc, anchored_image.byte_size());
  {
    // Check that we get the same bytecodes after having relocated the image.
    auto program = reinterpret_cast<Program*>(relocated_memory->address());
    SnapshotGenerator generator(program);
    generator.generate(program);
    if (generator.the_length() != bytecodes_size) FATAL("not same size");
    if (memcmp(generator.the_buffer(), bytecodes, generator.the_length()) != 0) FATAL("not equal");
  }

  free(compiled.buffer());
  anchored_image.release();
  delete relocated_memory;
  return 0;
}

}

int main(int argc, char** argv) {
  return toit::main(argc, argv);
}<|MERGE_RESOLUTION|>--- conflicted
+++ resolved
@@ -1,17 +1,6 @@
 // Copyright (C) 2020 Toitware ApS.
-//
-// This library is free software; you can redistribute it and/or
-// modify it under the terms of the GNU Lesser General Public
-// License as published by the Free Software Foundation; version
-// 2.1 only.
-//
-// This library is distributed in the hope that it will be useful,
-// but WITHOUT ANY WARRANTY; without even the implied warranty of
-// MERCHANTABILITY or FITNESS FOR A PARTICULAR PURPOSE.  See the GNU
-// Lesser General Public License for more details.
-//
-// The license can be found in the file `LICENSE` in the top level
-// directory of this repository.
+// Use of this source code is governed by a Zero-Clause BSD license that can
+// be found in the tests/LICENSE file.
 
 #include <vector>
 #ifndef WIN32
@@ -35,11 +24,6 @@
 
 namespace toit {
 
-<<<<<<< HEAD
-=======
-unsigned int checksum[4] = { 0, 0, 0, 0 };
-
->>>>>>> eb566b1e
 static SnapshotBundle compile(const char* input_path) {
   Flags::no_fork = true;
   char** args = null;
