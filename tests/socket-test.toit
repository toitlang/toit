--- conflicted
+++ resolved
@@ -111,9 +111,5 @@
         expected = "Message for sleepy reader $index"
       expect str.size < expected.size
   print "End at $index"
-<<<<<<< HEAD
-  expect-equals index iterations
-=======
   expect-equals iterations index
->>>>>>> 69a0b58d
   socket.close-write