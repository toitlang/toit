--- conflicted
+++ resolved
@@ -67,16 +67,10 @@
     "captive-portal.badssl.com",
     "mitm-software.badssl.com",
     "european-union.europa.eu/Starfield",  // Relies on unknown Starfield Tech root.
-<<<<<<< HEAD
-    "elpais.es",                           // Relies on unknown Starfield Tech root.
-    "vw.de",                               // Relies on unknown Starfield Tech root.
-    "moxie.org",                           // Relies on unknown Starfield Tech root.
-    "signal.org",                          // Relies on unknown Starfield Tech root.
-=======
     "elpais.es/Starfield",                 // Relies on unknown Starfield Tech root.
     "vw.de/Starfield",                     // Relies on unknown Starfield Tech root.
     "moxie.org/Starfield",                 // Relies on unknown Starfield Tech root.
->>>>>>> 90c2a633
+    "signal.org/Starfield",                // Relies on unknown Starfield Tech root.
     ]
   working.do: | site |
     test_site site true
