// Copyright (C) 2024 Toitware ApS.
// Use of this source code is governed by a Zero-Clause BSD license that can
// be found in the tests/LICENSE file.

import cli
import crypto.crc
import fs
import host.directory
import host.file
import host.os
import host.pipe
import monitor
import net
import net.tcp
import system
import uart
import .shared

ALL-TESTS-DONE ::= "All tests done"
JAG-DECODE ::= "jag decode"

main args:
  root-cmd := cli.Command "tester"
      --help="Run tests on an ESP tester"
      --options=[
        cli.Option "toit-exe"
            --help="The path to the Toit executable"
            --type="path"
            --required,
      ]

  setup-cmd := cli.Command "setup"
      --help="Setup the ESP tester on the device"
      --options=[
        cli.Option "toit-exe"
            --help="The path to the Toit executable"
            --type="path"
            --required,
        cli.Option "port"
            --help="The path to the UART port"
            --type="path"
            --required,
        cli.Option "envelope"
            --help="The path to the envelope"
            --type="path"
            --required,
        cli.Option "wifi-ssid"
            --help="The WiFi SSID"
            --type="string"
            --required,
        cli.Option "wifi-password"
            --help="The WiFi password"
            --type="string"
            --required,
      ]
      --run=:: | invocation/cli.Invocation |
        setup-tester invocation

  root-cmd.add setup-cmd

  run-cmd := cli.Command "run"
      --help="Run a test on the ESP"
      --options=[
        cli.Option "port-board1"
            --help="The path to the UART port of board 1"
            --type="path"
            --required,
        cli.Option "port-board2"
            --help="The path to the UART port of board 2"
            --type="path",
        cli.Option "arg"
            --help="The argument to pass to the test"
            --type="string"
            --default="",
      ]
      --rest=[
        cli.Option "test"
            --help="The path to the code for board 1"
            --type="path"
            --required,
        cli.Option "test2"
            --help="The path to the code for board 2"
            --type="path",
      ]
      --run=:: | invocation/cli.Invocation |
        run-test invocation
  root-cmd.add run-cmd

  root-cmd.run args

with-tmp-dir [block]:
  dir := directory.mkdtemp "/tmp/esp-tester"
  try:
    block.call dir
  finally:
    directory.rmdir --recursive dir

run-toit toit-exe/string args/List --ui/cli.Ui:
  ui.emit --verbose "Running $toit-exe $args"
  exit-code := pipe.run-program [toit-exe] + args
  if exit-code != 0:
    throw "Failed to run Toit"

run-test invocation/cli.Invocation:
  ui := invocation.cli.ui
  toit-exe := invocation["toit-exe"]
  port-board1 := invocation["port-board1"]
  port-board2 := invocation["port-board2"]
  test-path := invocation["test"]
  test2-path := invocation["test2"]
  arg := invocation["arg"]

  board1 := TestDevice --name="board1" --port-path=port-board1 --ui=ui --toit-exe=toit-exe
  board2/TestDevice? := null

  try:
<<<<<<< HEAD
    board1.run-test test-path arg

    if port-board2:
      board2 = TestDevice --name="board2" --port-path=port-board2 --ui=ui --toit-exe=toit-exe
      board2.run-test test2-path arg
=======
    board1-ready := monitor.Latch

    task::
      board1.connect-network
      board1.install-test test-path
      board1-ready.set true

    // TODO(florian): move this to after the second board is ready.
    board1-ready.get

    if port-board2:
      board2 = TestDevice --name="board2" --port-path=port-board2 --ui=ui --toit-exe=toit-exe
      board2.connect-network
      board2.install-test test2-path

    board1.run-test
    if port-board2:
      board2.run-test
>>>>>>> 4872a010

    ui.emit --verbose "Waiting for all tests to be done"
    board1.all-tests-done.get
    if board2: board2.all-tests-done.get

  finally:
    board1.close
    if board2: board2.close

class TestDevice:
  static SNAPSHOT-NAME ::= "test.snap"
  name/string
  port/uart.HostPort? := ?
  toit-exe/string
  read-task/Task? := null
  is-active/bool := false
  collected-output/string := ""
  ready-latch/monitor.Latch := monitor.Latch
  all-tests-done/monitor.Latch := monitor.Latch
  ui/cli.Ui
  tmp-dir/string

  network_/net.Client? := null
  socket_/tcp.Socket? := null

  constructor --.name --.toit-exe --port-path/string --.ui:
    port = uart.HostPort port-path --baud-rate=115200
    tmp-dir = directory.mkdtemp "/tmp/esp-tester"
    read-task = task --background::
      try:
        reader := port.in
        stdout := pipe.stdout
        at-new-line := true
        while data/ByteArray? := reader.read:
          if not is-active: continue
          data-str := data.to-string-non-throwing
          if at-new-line: data-str = "\n$data-str"
          if data-str.ends-with "\n":
            at-new-line = true
            data-str = data-str[.. data-str.size - 1]
          else:
            at-new-line = false
          std-out := data-str.replace --all "\n" "\n$name: "
          stdout.write std-out
          collected-output += data-str
          if not ready-latch.has-value and collected-output.contains "\n$MINI-JAG-LISTENING":
            ready-latch.set true
          if not all-tests-done.has-value and collected-output.contains ALL-TESTS-DONE:
            all-tests-done.set true
          if collected-output.contains JAG-DECODE:
            if file.is-file "$tmp-dir/$SNAPSHOT-NAME":
              // Otherwise it's probably an error during setup.
              index := collected-output.index-of JAG-DECODE
              new-line := collected-output.index-of "\n" index
              if new-line < 0:
                // Wait for more data.
                continue
              line := collected-output[index + JAG-DECODE.size..new-line].trim
              snapshot-path := "$tmp-dir/$SNAPSHOT-NAME"
              toit_ ["decode", "-s", snapshot-path, line]
            ui.abort "Error detected"

      finally:
        read-task = null
        if port:
          port.close
          port = null

  close:
    if read-task:
      read-task.cancel
    if file.is-directory tmp-dir:
      directory.rmdir --recursive tmp-dir
    disconnect-network

  toit_ args/List:
    run-toit toit-exe args --ui=ui

<<<<<<< HEAD
  run-test test-path arg/string:
=======
  connect-network:
>>>>>>> 4872a010
    // Reset the device.
    ui.emit --verbose "Resetting $name"
    port.set-control-flag uart.HostPort.CONTROL-FLAG-DTR false
    port.set-control-flag uart.HostPort.CONTROL-FLAG-RTS true
    is-active = true
    sleep --ms=200
    port.set-control-flag uart.HostPort.CONTROL-FLAG-RTS false

    ui.emit --verbose "Waiting for $name to be ready"
    ready-latch.get
    ui.emit --verbose "Device $name is ready"

    lines/List := collected-output.split "\n"
    lines.map --in-place: it.trim
    listening-line-index := lines.index-of --last MINI-JAG-LISTENING
    host-port-line := lines[listening-line-index - 1]
    parts := host-port-line.split ":"
    network_ = net.open
    socket_ = network_.tcp-connect parts[0] (int.parse parts[1])
    ui.emit --info "Connected to $host-port-line"

  disconnect-network:
    if socket_: socket_.close
    socket_ = null
    if network_: network_.close
    network_ = null

  install-test test-path:
    snapshot-path := "$tmp-dir/$SNAPSHOT-NAME"
    toit_ [
      "compile",
      "--snapshot",
      "-o", snapshot-path,
      test-path
    ]

    snapshot := file.read-contents snapshot-path
    image-path := fs.join tmp-dir "image.envelope"
    toit_ [
      "tool", "snapshot-to-image",
      "--format", "binary",
      "-m32",
      "-o", image-path,
      snapshot-path
    ]
    image := file.read-contents image-path

<<<<<<< HEAD
    network := net.open
    parts := host-port-line.split ":"
    socket := network.tcp-connect parts[0] (int.parse parts[1])
    socket.out.little-endian.write-int32 arg.size
    socket.out.write arg
    socket.out.little-endian.write-int32 image.size
    summer := crc.Crc32
    summer.add image
    crc := summer.get
    socket.out.write crc
    // The image must be written last, since everything that follows
    // the image size is just written as a container.
    socket.out.write image
    socket.close
=======
    socket_.out.little-endian.write-int32 image.size
    summer := crc.Crc32
    summer.add image
    socket_.out.write summer.get
    socket_.out.write image

  run-test -> none:
    socket_.out.write RUN-TEST
>>>>>>> 4872a010

setup-tester invocation/cli.Invocation:
  if os.env.get "TOIT_SKIP_SETUP": return

  ui := invocation.cli.ui
  toit-exe := invocation["toit-exe"]
  port-path := invocation["port"]
  envelope-path := invocation["envelope"]

  with-tmp-dir: | dir/string |
    tester-envelope-path := fs.join dir "tester.envelope"
    my-path := system.program-path
    my-dir := fs.dirname my-path
    mini-jag-source := fs.join my-dir "mini-jag.toit"
    mini-jag-snapshot-path := "$dir/mini-jag.snap"
    run-toit --ui=ui toit-exe [
      "compile",
      "--snapshot",
      "-o", mini-jag-snapshot-path,
      mini-jag-source
    ]
    run-toit --ui=ui toit-exe [
      "tool", "firmware",
      "container", "add", "mini-jag", mini-jag-snapshot-path,
      "-e", envelope-path,
      "-o", tester-envelope-path,
    ]
    wifi-config-path := fs.join dir "wifi-config.json"
    file.write-contents --path=wifi-config-path """
      {
        "wifi": {
          "wifi.ssid": "$invocation["wifi-ssid"]",
          "wifi.password": "$invocation["wifi-password"]"
        }
      }
    """
    run-toit --ui=ui toit-exe [
      "tool", "firmware", "flash",
      "-e", tester-envelope-path,
      "--config", wifi-config-path,
      "--port", port-path,
    ]
<|MERGE_RESOLUTION|>--- conflicted
+++ resolved
@@ -114,18 +114,11 @@
   board2/TestDevice? := null
 
   try:
-<<<<<<< HEAD
-    board1.run-test test-path arg
-
-    if port-board2:
-      board2 = TestDevice --name="board2" --port-path=port-board2 --ui=ui --toit-exe=toit-exe
-      board2.run-test test2-path arg
-=======
     board1-ready := monitor.Latch
 
     task::
       board1.connect-network
-      board1.install-test test-path
+      board1.install-test test-path arg
       board1-ready.set true
 
     // TODO(florian): move this to after the second board is ready.
@@ -134,12 +127,11 @@
     if port-board2:
       board2 = TestDevice --name="board2" --port-path=port-board2 --ui=ui --toit-exe=toit-exe
       board2.connect-network
-      board2.install-test test2-path
+      board2.install-test test2-path arg
 
     board1.run-test
     if port-board2:
       board2.run-test
->>>>>>> 4872a010
 
     ui.emit --verbose "Waiting for all tests to be done"
     board1.all-tests-done.get
@@ -218,11 +210,7 @@
   toit_ args/List:
     run-toit toit-exe args --ui=ui
 
-<<<<<<< HEAD
-  run-test test-path arg/string:
-=======
   connect-network:
->>>>>>> 4872a010
     // Reset the device.
     ui.emit --verbose "Resetting $name"
     port.set-control-flag uart.HostPort.CONTROL-FLAG-DTR false
@@ -250,7 +238,7 @@
     if network_: network_.close
     network_ = null
 
-  install-test test-path:
+  install-test test-path arg/string:
     snapshot-path := "$tmp-dir/$SNAPSHOT-NAME"
     toit_ [
       "compile",
@@ -270,23 +258,10 @@
     ]
     image := file.read-contents image-path
 
-<<<<<<< HEAD
-    network := net.open
-    parts := host-port-line.split ":"
-    socket := network.tcp-connect parts[0] (int.parse parts[1])
-    socket.out.little-endian.write-int32 arg.size
-    socket.out.write arg
-    socket.out.little-endian.write-int32 image.size
-    summer := crc.Crc32
-    summer.add image
-    crc := summer.get
-    socket.out.write crc
-    // The image must be written last, since everything that follows
-    // the image size is just written as a container.
-    socket.out.write image
-    socket.close
-=======
+    socket_.out.little-endian.write-int32 arg.size
+    socket_.out.write arg
     socket_.out.little-endian.write-int32 image.size
+
     summer := crc.Crc32
     summer.add image
     socket_.out.write summer.get
@@ -294,7 +269,6 @@
 
   run-test -> none:
     socket_.out.write RUN-TEST
->>>>>>> 4872a010
 
 setup-tester invocation/cli.Invocation:
   if os.env.get "TOIT_SKIP_SETUP": return
