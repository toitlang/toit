// Copyright (C) 2024 Toitware ApS.
// Use of this source code is governed by a Zero-Clause BSD license that can
// be found in the tests/LICENSE file.

import crypto.crc
import esp32
import net
import system.containers
import system.storage
import uuid show Uuid

import .shared

NETWORK-RETRIES ::= 4
BUCKET-NAME ::= "toitlang.org/toit/tester"

main:
  cause := esp32.wakeup-cause
  print "Wakeup cause: $cause"
  // It looks like resetting the chip through the UART yields RST-UNKNOWN.
  if cause == esp32.ESP-RST-POWERON or cause == esp32.ESP-RST-UNKNOWN:
    install-new-test
    esp32.deep-sleep Duration.ZERO
  run-test

install-new-test:
  // Clear all existing containers.
  ids := containers.images.map: | image/containers.ContainerImage |
    image.id
  ids.do: | id/Uuid |
    if id != containers.current:
      containers.uninstall id

  network/net.Client? := null
  for i := 0; i < NETWORK-RETRIES; i++:
    catch --unwind=(: i == NETWORK-RETRIES - 1):
      network = net.open
      break
    sleep (Duration --s=i)
  server-socket := network.tcp-listen 0
  print "$network.address:$server-socket.local-address.port"
  print MINI-JAG-LISTENING
  socket := server-socket.accept
  reader := socket.in
  arg-size := reader.little-endian.read-int32
  arg := reader.read-bytes arg-size
  print "ARGS: $arg.to-string"
  size := reader.little-endian.read-int32
  expected-crc := reader.read-bytes 4
  summer := crc.Crc32
  print "SIZE: $size"
  writer := containers.ContainerImageWriter size
  written-size := 0
  while written-size < size:
    data := reader.read --max-size=(size - written-size)
    summer.add data
    writer.write data
    written-size += data.size
  print "WRITTEN: $written-size"
  actual-crc := summer.get
  if actual-crc != expected-crc:
    throw"CRC MISMATCH"
    return
  writer.commit
<<<<<<< HEAD
  bucket := storage.Bucket.open --ram BUCKET-NAME
  bucket["arg"] = arg.to-string
  bucket.close
=======
  print "INSTALLED CONTAINER"
  print "WAITING FOR RUN-SIGNAL"
  run-message := reader.read-string RUN-TEST.size
  if run-message != RUN-TEST:
    throw "RUN-SIGNAL MISMATCH"
    return
>>>>>>> 4872a010
  reader.close
  socket.close
  server-socket.close
  network.close

run-test:
  print "RUNNING INSTALLED CONTAINER"
  bucket := storage.Bucket.open --ram BUCKET-NAME
  arg := bucket["arg"]
  bucket.close
  containers.images.do: | image/containers.ContainerImage |
    if image.id != containers.current:
      containers.start image.id [arg]<|MERGE_RESOLUTION|>--- conflicted
+++ resolved
@@ -62,18 +62,15 @@
     throw"CRC MISMATCH"
     return
   writer.commit
-<<<<<<< HEAD
   bucket := storage.Bucket.open --ram BUCKET-NAME
   bucket["arg"] = arg.to-string
   bucket.close
-=======
   print "INSTALLED CONTAINER"
   print "WAITING FOR RUN-SIGNAL"
   run-message := reader.read-string RUN-TEST.size
   if run-message != RUN-TEST:
     throw "RUN-SIGNAL MISMATCH"
     return
->>>>>>> 4872a010
   reader.close
   socket.close
   server-socket.close
