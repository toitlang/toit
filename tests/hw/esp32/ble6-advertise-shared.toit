--- conflicted
+++ resolved
@@ -157,12 +157,7 @@
     expect-equals [TEST-SERVICE] data.services
     expect-equals "Test" data.name
 
-<<<<<<< HEAD
-
   test-data identifier characteristic --central=central --no-is-connectable: | data/Advertisement |
-=======
-  test-data address characteristic --central=central --no-is-connectable: | data/AdvertisementData |
->>>>>>> 8acb2af1
     blocks := data.data-blocks
     expect-equals 0 blocks.size
 
