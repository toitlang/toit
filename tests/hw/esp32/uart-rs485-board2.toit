--- conflicted
+++ resolved
@@ -40,11 +40,7 @@
   task --background::
     sleep --ms=2000
     print "Timeout"
-<<<<<<< HEAD
-    print "Board1 must be started before board1"
-=======
     print "Board1 must be started before board2."
->>>>>>> 2fbe625f
 
   task::
     5.repeat:
