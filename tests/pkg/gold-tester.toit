// Copyright (C) 2024 Toitware ApS.
// Use of this source code is governed by a Zero-Clause BSD license that can
// be found in the tests/LICENSE file.

import encoding.yaml
import expect show *
import fs
import host.directory
import host.file
import host.pipe
import host.os
import io
import http
import monitor
import net
import net.tcp
import system

import ...tools.pkg as pkg

with-tmp-dir [block]:
  tmp-dir := directory.mkdtemp "/tmp/test-"
  try:
    block.call tmp-dir
  finally:
    directory.rmdir --recursive tmp-dir

class RunResult_:
  stdout/string
  stderr/string
  exit-value/int

  constructor --.stdout --.stderr --.exit-value:

  exit-code -> int:
    if (exit-value & pipe.PROCESS-SIGNALLED_) != 0:
      // Process crashed.
      exit-signal := pipe.exit-signal exit-value
      return -exit-signal
    return pipe.exit-code exit-value

  full-output -> string:
    result := stdout.replace --all "\r" ""
    if result != "" and not result.ends-with "\n":
      result += "\n <Missing newline at end of output> \n"
    if stderr != "":
      result += "\nSTDERR---\n" + stderr
      if not stderr.ends-with "\n":
        result += "\n <Missing newline at end of stderr> \n"
    result += "Exit Code: $exit-code\n"
    return result

class GoldTester:
  gold-dir_/string
  working-dir_/string
  toit-exec_/string
  should-update_/bool
  port_/int

  constructor
      --toit-exe/string
      --gold-dir/string
      --working-dir/string
      --should-update/bool
      --port/int:
    toit-exec_ = toit-exe
    gold-dir_ = gold-dir
    working-dir_ = working-dir
    should-update_ = should-update
    port_ = port

  normalize str/string -> string:
    str = str.replace --all "localhost:$port_" "localhost:<[*PORT*]>"
    // In lock files the ':' is replaced with '_'.
    str = str.replace --all "localhost_$port_" "localhost_<[*PORT*]>"
    str = str.replace --all "$working-dir_" "<[*WORKING-DIR*]>"
    return str

  gold name/string commands/List:
    outputs := []
    commands.do: | command-line/List |
      command := command-line.first
      if command.starts-with "//":
        outputs.add command
      else if command == "analyze":
        run-result := analyze command-line[1..]
        output := run-result.full-output
        normalized := normalize output
        command-string := command-line.join " "
        outputs.add "$command-string\n$normalized"
      else if command == "package.lock":
        lock-content := file.read-content "$working-dir_/package.lock"
        normalized := normalize lock-content.to-string
        // Replace all hash values.
        hash-index := -1
        while true:
          hash-index = normalized.index-of "hash: " (hash-index + 1)
          if hash-index == -1: break
          newline-index := normalized.index-of "\n" hash-index
          if newline-index == -1: throw "No newline after hash"
          normalized = normalized[..hash-index] + "hash: <[*HASH*]>" + normalized[newline-index..]
        outputs.add "== package.lock\n$normalized"
      else if command == "pkg":
        pkg.main ["--project-root=$working-dir_"] + command-line[1..]
        outputs.add "Package command executed. $command-line\n"
      else:
        throw "Unknown command: $command"

    gold-file := "$gold-dir_/$(name).gold"
    actual := outputs.join "==================\n"
    if should-update_:
      directory.mkdir --recursive gold-dir_
      file.write-content --path=gold-file actual
    else:
      expected-content := (file.read-content gold-file).to-string
      expect-equals expected-content actual

  analyze args -> RunResult_:
    directory.chdir working-dir_
    full-args := [toit-exec_, "analyze", "--"] + args
    fork-data := pipe.fork
        true
        pipe.PIPE-INHERITED
        pipe.PIPE-CREATED
        pipe.PIPE-CREATED
        toit-exec_
        full-args
    stdout := fork-data[1]
    stderr := fork-data[2]
    child-process := fork-data[3]

    stdout-data := #[]
    stdout-task := task::
      try:
        while chunk := stdout.read:
          stdout-data += chunk
      finally:
        stdout.close

    stderr-data := #[]
    stderr-task := task::
      try:
        while chunk := stderr.read:
          stderr-data += chunk
      finally:
        stderr.close

    exit-value := pipe.wait-for child-process
    stdout-task.cancel
    stderr-task.cancel

    return RunResult_
        --stdout=stdout-data.to-string
        --stderr=stderr-data.to-string
        --exit-value=exit-value

run-git-http-backend --prefix/string --root/string request/http.RequestIncoming writer/http.ResponseWriter:
  resource := request.query.resource
  path-info := "/$resource[prefix.size..]"
  path := request.path
  query-index := path.index-of "?"
  query-string := query-index != -1
      ? path[query-index + 1..]
      : ""

  env := {
    "PATH_INFO": path-info,
    "GIT_PROJECT_ROOT": root,
    "REMOTE_ADDR": "127.0.0.1",
    "REQUEST_METHOD": request.method,
  }
  if query-string != "":
    env["QUERY_STRING"] = query-string
  if request.headers.contains "Content-Type":
    env["CONTENT_TYPE"] = request.headers.single "Content-Type"
  if request.headers.contains "Content-Length":
    env["CONTENT_LENGTH"] = request.headers.single "Content-Length"
  request.headers.keys.do: | key/string |
    value := request.headers.single key
    if value != "":
      env["HTTP_$(key.to-ascii-upper.replace --all "-" "_")"] = value

  fork-data := pipe.fork
      --environment=env
      true  // Use path
      pipe.PIPE-CREATED  // stdin.
      pipe.PIPE-CREATED  // stdout.
      pipe.PIPE-INHERITED  // stderr.
      "git"
      ["git", "http-backend"]

  stdin/pipe.OpenPipe := fork-data[0]
  stdout/pipe.OpenPipe := fork-data[1]
  stderr := fork-data[2]
  child-process := fork-data[3]

  stdin-task := task::
    while chunk := request.body.read:
      stdin.out.write chunk

  stdout-latch := monitor.Latch
  stdout-task := task::
    try:
      while true:
        line := stdout.in.read-line
        if not line or line == "": break
        colon-index := line.index-of ":"
        if colon-index == -1:
          print-on-stderr_ "Ignoring invalid header line: $line"
          continue
        key := line[0..colon-index - 1]
        value := line[colon-index + 1..]
        writer.headers.add key value

      writer.write-headers 200
      while chunk := stdout.in.read:
        // The chunk may have '0' characters, which don't work nicely
        // when trying to debug print with '.to-string-non-throwing'.
        writer.out.write chunk

    finally:
      stdout.close
      stdout-latch.set "done"

  pipe.wait-for child-process
  stdout-latch.get
  stdin-task.cancel
  request.body.drain
  writer.close

with-http-server http-dir/string tcp-socket/tcp.ServerSocket --git-roots/Map [block]:
  server := http.Server --max-tasks=20
  print "Serving on http://localhost:$tcp-socket.local-address.port"
  server-task := task::
    server.listen tcp-socket:: | request/http.RequestIncoming writer/http.ResponseWriter |
      resource := request.query.resource
      path/string? := null
      git-roots.do: | resource-prefix/string dir/string |
        if resource.starts-with resource-prefix:
          run-git-http-backend --prefix=resource-prefix --root=dir request writer
          continue.listen

      cleaned := path ? fs.clean path : null
      if not cleaned or not cleaned.starts-with "$http-dir/" or not file.is_file cleaned:
        writer.write-headers 404
        writer.out.write "Not found"
        writer.close
        continue.listen
      content := file.read-content cleaned
      writer.out.write content
      writer.close

  try:
    block.call server
  finally:
    server-task.cancel

class AssetsBuilder:
  static HTTP-PKG-PREFIX ::= "/pkg/"
  static HTTP-REGISTRY-PREFIX ::= "/registry/"

  port_/int
  http-dir_/string
  git-roots := {:}

  constructor --port/int --http-dir/string:
    port_ = port
    http-dir_ = http-dir

  delete-path path/string:
    if file.is_directory path:
      directory.rmdir --recursive path
    else:
      file.delete path

  copy-path --source/string --target/string:
    if file.is_directory source:
      directory.mkdir --recursive target
      stream := directory.DirectoryStream source
      while name := stream.next:
        copy-path --source="$source/$name" --target="$target/$name"
    else:
      content := (file.read-content source).to-string
      content = content.replace --all "<[*PORT*]>" "$port_"
      file.write-content --path=target content

  git-run args/List:
    exit-code := pipe.run-program (["git"] + args)
    expect-equals exit-code 0

  setup-git --working-dir/string --source-dir/string -> none:
    directory.mkdir --recursive working-dir
    directory.chdir working-dir
    git-run ["init"]
    stream := directory.DirectoryStream source-dir
    while version-name := stream.next:
      // Start by deleting the current version.
      delete-stream := directory.DirectoryStream working-dir
      while file-name := delete-stream.next:
        if file-name == ".git": continue
        path := "$working-dir/$file-name"
        delete-path path
      // Copy over the new version.
      copy-path --source="$source-dir/$version-name" --target=working-dir
      git-run ["add", "."]
      git-run ["commit", "--message", "Add $version-name"]
      git-run ["tag", version-name]
    git-run ["update-server-info"]
    file.write-content --path="$working-dir/.git/hooks/post-update" """
      #!/bin/sh
      git update-server-info
      """
    file.write-content --path="$working-dir/.git/git-daemon-export-ok" ""

  setup-git-pkg name/string --working-dir/string --source-dir/string -> none:
    setup-git --working-dir=working-dir --source-dir=source-dir

  setup-git-pkgs dir/string --working-dir/string:
    stream := directory.DirectoryStream dir
    while name := stream.next:
      git-dir := "$working-dir/$name"
      directory.mkdir git-dir
      setup-git-pkg
          name
          --working-dir="$working-dir/$name"
          --source-dir="$dir/$name"
    git-roots["$HTTP-PKG-PREFIX"] = working-dir

  setup-git-registry name/string --working-dir/string --source-dir/string -> none:
    setup-git --working-dir=working-dir --source-dir=source-dir

  setup-git-registries dir/string --working-dir/string:
    stream := directory.DirectoryStream dir
    while name := stream.next:
      setup-git-registry name
          --source-dir="$dir/$name"
          --working-dir="$working-dir/$name"
    git-roots["$HTTP-REGISTRY-PREFIX"] = working-dir

  setup --working-dir/string --assets-dir/string:
    stream := directory.DirectoryStream assets-dir
    while name := stream.next:
      if name == "gold": continue
      path := "$assets-dir/$name"
      if name == "GIT-SERVE-PKGS":
        pkg-dir := "$http-dir_/pkg"
        directory.mkdir --recursive pkg-dir
        setup-git-pkgs path --working-dir=pkg-dir
        continue
      if name == "GIT-SERVE-REGISTRIES":
        registry-dir := "$http-dir_/registry"
        directory.mkdir --recursive registry-dir
        setup-git-registries --working-dir=registry-dir path
        continue
      copy-path --source=path --target="$working-dir/$name"

with-gold-tester args/List --with-git-pkg-registry/bool=false [block]:
  toit-exe := args[0]

  source-location := system.program-path
  source-dir := fs.dirname source-location
<<<<<<< HEAD
  source-name := (fs.basename source-location).trim --right "-test.toit"
  shared-dir := "$source-dir/assets/shared"
  assets-dir := "$source-dir/assets/$source-name"
  gold-dir := "$assets-dir/gold"
  network := net.open
  tcp-socket := network.tcp-listen 0
  port := tcp-socket.local-address.port
=======
  source-name := (fs.basename source-location).trim --right "-gold-test.toit"
  assets-dir := fs.join source-dir "assets" source-name
  gold-dir := fs.join assets-dir "gold" source-name
>>>>>>> 0bfc069a

  with-tmp-dir: | tmp-dir |
    registry-cache-dir := "$tmp-dir/CACHE"
    registry-cache-file := "$registry-cache-dir/registries.yaml"
    directory.mkdir --recursive registry-cache-dir
    // By default we don't have any cache file.
    registry-content := "{}"
    if with-git-pkg-registry:
      registry-content = yaml.stringify {
          "git-pkgs": {
              "url": "http://localhost:$port$(AssetsBuilder.HTTP-REGISTRY-PREFIX)git-pkgs",
              "type": "git",
              "ref-hash": "HEAD",
          }
      }
    file.write-content --path=registry-cache-file registry-content
    os.env["TOIT_PKG_CACHE_DIR"] = registry-cache-dir

    http-dir := "$tmp-dir/HTTP-SERVE"
    directory.mkdir http-dir
    assets-builder := AssetsBuilder --port=port --http-dir=http-dir
    assets-builder.setup --working-dir=tmp-dir --assets-dir=shared-dir
    assets-builder.setup --working-dir=tmp-dir --assets-dir=assets-dir
    git-roots := assets-builder.git-roots
    with-http-server http-dir tcp-socket --git-roots=git-roots:
      tester := GoldTester
          --port=port
          --toit-exe=toit-exe
          --gold-dir=gold-dir
          --working-dir=tmp-dir
          --should-update=(os.env.get "UPDATE_GOLD") != null
      block.call tester<|MERGE_RESOLUTION|>--- conflicted
+++ resolved
@@ -359,19 +359,13 @@
 
   source-location := system.program-path
   source-dir := fs.dirname source-location
-<<<<<<< HEAD
-  source-name := (fs.basename source-location).trim --right "-test.toit"
+  source-name := (fs.basename source-location).trim --right "-gold-test.toit"
   shared-dir := "$source-dir/assets/shared"
   assets-dir := "$source-dir/assets/$source-name"
   gold-dir := "$assets-dir/gold"
   network := net.open
   tcp-socket := network.tcp-listen 0
   port := tcp-socket.local-address.port
-=======
-  source-name := (fs.basename source-location).trim --right "-gold-test.toit"
-  assets-dir := fs.join source-dir "assets" source-name
-  gold-dir := fs.join assets-dir "gold" source-name
->>>>>>> 0bfc069a
 
   with-tmp-dir: | tmp-dir |
     registry-cache-dir := "$tmp-dir/CACHE"
