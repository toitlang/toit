// Copyright (C) 2024 Toitware ApS.
// Use of this source code is governed by a Zero-Clause BSD license that can
// be found in the tests/LICENSE file.

import encoding.yaml
import expect show *
import fs
import host.directory
import host.file
import host.pipe
import host.os
import io
import http
import monitor
import net
import net.tcp
import system

import ...tools.pkg as pkg

with-tmp-dir [block]:
  tmp-dir := directory.mkdtemp "/tmp/test-"
  try:
    block.call tmp-dir
  finally:
    directory.rmdir --recursive tmp-dir

class RunResult_:
  stdout/string
  stderr/string
  exit-value/int

  constructor --.stdout --.stderr --.exit-value:

  exit-code -> int:
    if (exit-value & pipe.PROCESS-SIGNALLED_) != 0:
      // Process crashed.
      exit-signal := pipe.exit-signal exit-value
      return -exit-signal
    return pipe.exit-code exit-value

  full-output -> string:
    result := stdout.replace --all "\r" ""
    if result != "" and not result.ends-with "\n":
      result += "\n <Missing newline at end of output> \n"
    if stderr != "":
      result += "\nSTDERR---\n" + stderr
      if not stderr.ends-with "\n":
        result += "\n <Missing newline at end of stderr> \n"
    result += "Exit Code: $exit-code\n"
    return result

class GoldTester:
  gold-dir_/string
  working-dir_/string
  toit-exec_/string
  should-update_/bool
  port_/int

  constructor
      --toit-exe/string
      --gold-dir/string
      --working-dir/string
      --should-update/bool
      --port/int:
    toit-exec_ = toit-exe
    gold-dir_ = gold-dir
    working-dir_ = working-dir
    should-update_ = should-update
    port_ = port

  normalize str/string -> string:
    str = str.replace --all "localhost:$port_" "localhost:<[*PORT*]>"
    // In lock files the ':' is replaced with '_'.
    str = str.replace --all "localhost_$port_" "localhost_<[*PORT*]>"
    str = str.replace --all "$working-dir_" "<[*WORKING-DIR*]>"
    return str

  gold name/string commands/List:
    outputs := []
    commands.do: | command-line/List |
      command := command-line.first
      if command.starts-with "//":
        outputs.add command
      else if command == "analyze":
        run-result := analyze command-line[1..]
        output := run-result.full-output
        normalized := normalize output
        command-string := command-line.join " "
        outputs.add "$command-string\n$normalized"
      else if command == "package.lock":
        lock-content := file.read-content "$working-dir_/package.lock"
        normalized := normalize lock-content.to-string
        // Replace all hash values.
        hash-index := -1
        while true:
          hash-index = normalized.index-of "hash: " (hash-index + 1)
          if hash-index == -1: break
          newline-index := normalized.index-of "\n" hash-index
          if newline-index == -1: throw "No newline after hash"
          normalized = normalized[..hash-index] + "hash: <[*HASH*]>" + normalized[newline-index..]
        outputs.add "== package.lock\n$normalized"
      else if command == "pkg":
        pkg.main ["--project-root=$working-dir_"] + command-line[1..]
        outputs.add "Package command executed. $command-line\n"
      else:
<<<<<<< HEAD
        throw "Unknown command: $command"

    gold-file := "$gold-dir_/$(name).gold"
    actual := outputs.join "==================\n"
    if should-update_:
      directory.mkdir --recursive gold-dir_
      file.write-content --path=gold-file actual
    else:
      expected-content := (file.read-content gold-file).to-string
      expect-equals expected-content actual
=======
        expected-content := (file.read-content gold-file).to-string
        expected-content = expected-content.replace --all "\r" ""
        expect-equals expected-content actual
>>>>>>> 37a2d2f4

  analyze args -> RunResult_:
    directory.chdir working-dir_
    full-args := [toit-exec_, "analyze", "--"] + args
    fork-data := pipe.fork
        true
        pipe.PIPE-INHERITED
        pipe.PIPE-CREATED
        pipe.PIPE-CREATED
        toit-exec_
        full-args
    stdout := fork-data[1]
    stderr := fork-data[2]
    child-process := fork-data[3]

    stdout-data := #[]
    stdout-task := task::
      try:
        while chunk := stdout.read:
          stdout-data += chunk
      finally:
        stdout.close

    stderr-data := #[]
    stderr-task := task::
      try:
        while chunk := stderr.read:
          stderr-data += chunk
      finally:
        stderr.close

    exit-value := pipe.wait-for child-process
    stdout-task.cancel
    stderr-task.cancel

    return RunResult_
        --stdout=stdout-data.to-string
        --stderr=stderr-data.to-string
        --exit-value=exit-value

run-git-http-backend --prefix/string --root/string request/http.RequestIncoming writer/http.ResponseWriter:
  resource := request.query.resource
  path-info := "/$resource[prefix.size..]"
  path := request.path
  query-index := path.index-of "?"
  query-string := query-index != -1
      ? path[query-index + 1..]
      : ""

  env := {
    "PATH_INFO": path-info,
    "GIT_PROJECT_ROOT": root,
    "REMOTE_ADDR": "127.0.0.1",
    "REQUEST_METHOD": request.method,
  }
  if query-string != "":
    env["QUERY_STRING"] = query-string
  if request.headers.contains "Content-Type":
    env["CONTENT_TYPE"] = request.headers.single "Content-Type"
  if request.headers.contains "Content-Length":
    env["CONTENT_LENGTH"] = request.headers.single "Content-Length"
  request.headers.keys.do: | key/string |
    value := request.headers.single key
    if value != "":
      env["HTTP_$(key.to-ascii-upper.replace --all "-" "_")"] = value

  fork-data := pipe.fork
      --environment=env
      true  // Use path
      pipe.PIPE-CREATED  // stdin.
      pipe.PIPE-CREATED  // stdout.
      pipe.PIPE-INHERITED  // stderr.
      "git"
      ["git", "http-backend"]

  stdin/pipe.OpenPipe := fork-data[0]
  stdout/pipe.OpenPipe := fork-data[1]
  stderr := fork-data[2]
  child-process := fork-data[3]

  stdin-task := task::
    while chunk := request.body.read:
      stdin.out.write chunk

  stdout-latch := monitor.Latch
  stdout-task := task::
    try:
      while true:
        line := stdout.in.read-line
        if not line or line == "": break
        colon-index := line.index-of ":"
        if colon-index == -1:
          print-on-stderr_ "Ignoring invalid header line: $line"
          continue
        key := line[0..colon-index - 1]
        value := line[colon-index + 1..]
        writer.headers.add key value

      writer.write-headers 200
      while chunk := stdout.in.read:
        // The chunk may have '0' characters, which don't work nicely
        // when trying to debug print with '.to-string-non-throwing'.
        writer.out.write chunk

    finally:
      stdout.close
      stdout-latch.set "done"

  pipe.wait-for child-process
  stdout-latch.get
  stdin-task.cancel
  request.body.drain
  writer.close

with-http-server http-dir/string tcp-socket/tcp.ServerSocket --git-roots/Map [block]:
  server := http.Server --max-tasks=20
  print "Serving on http://localhost:$tcp-socket.local-address.port"
  server-task := task::
    server.listen tcp-socket:: | request/http.RequestIncoming writer/http.ResponseWriter |
      resource := request.query.resource
      path/string? := null
      git-roots.do: | resource-prefix/string dir/string |
        if resource.starts-with resource-prefix:
          run-git-http-backend --prefix=resource-prefix --root=dir request writer
          continue.listen

      cleaned := path ? fs.clean path : null
      if not cleaned or not cleaned.starts-with "$http-dir/" or not file.is_file cleaned:
        writer.write-headers 404
        writer.out.write "Not found"
        writer.close
        continue.listen
      content := file.read-content cleaned
      writer.out.write content
      writer.close

  try:
    block.call server
  finally:
    server-task.cancel

class AssetsBuilder:
  static HTTP-PKG-PREFIX ::= "/pkg/"
  static HTTP-REGISTRY-PREFIX ::= "/registry/"

  port_/int
  http-dir_/string
  git-roots := {:}

  constructor --port/int --http-dir/string:
    port_ = port
    http-dir_ = http-dir

  delete-path path/string:
    if file.is_directory path:
      directory.rmdir --recursive path
    else:
      file.delete path

  copy-path --source/string --target/string:
    if file.is_directory source:
      directory.mkdir --recursive target
      stream := directory.DirectoryStream source
      while name := stream.next:
        copy-path --source="$source/$name" --target="$target/$name"
    else:
      content := (file.read-content source).to-string
      content = content.replace --all "<[*PORT*]>" "$port_"
      file.write-content --path=target content

  git-run args/List:
    exit-code := pipe.run-program (["git"] + args)
    expect-equals exit-code 0

  setup-git --working-dir/string --source-dir/string -> none:
    directory.mkdir --recursive working-dir
    directory.chdir working-dir
    git-run ["init"]
    stream := directory.DirectoryStream source-dir
    while version-name := stream.next:
      // Start by deleting the current version.
      delete-stream := directory.DirectoryStream working-dir
      while file-name := delete-stream.next:
        if file-name == ".git": continue
        path := "$working-dir/$file-name"
        delete-path path
      // Copy over the new version.
      copy-path --source="$source-dir/$version-name" --target=working-dir
      git-run ["add", "."]
      git-run ["commit", "--message", "Add $version-name", "--author", "Test <test@example.com>"]
      git-run ["tag", version-name]
    git-run ["update-server-info"]
    file.write-content --path="$working-dir/.git/hooks/post-update" """
      #!/bin/sh
      git update-server-info
      """
    file.write-content --path="$working-dir/.git/git-daemon-export-ok" ""

  setup-git-pkg name/string --working-dir/string --source-dir/string -> none:
    setup-git --working-dir=working-dir --source-dir=source-dir

  setup-git-pkgs dir/string --working-dir/string:
    stream := directory.DirectoryStream dir
    while name := stream.next:
      git-dir := "$working-dir/$name"
      directory.mkdir git-dir
      setup-git-pkg
          name
          --working-dir="$working-dir/$name"
          --source-dir="$dir/$name"
    git-roots["$HTTP-PKG-PREFIX"] = working-dir

  setup-git-registry name/string --working-dir/string --source-dir/string -> none:
    setup-git --working-dir=working-dir --source-dir=source-dir

  setup-git-registries dir/string --working-dir/string:
    stream := directory.DirectoryStream dir
    while name := stream.next:
      setup-git-registry name
          --source-dir="$dir/$name"
          --working-dir="$working-dir/$name"
    git-roots["$HTTP-REGISTRY-PREFIX"] = working-dir

  setup --working-dir/string --assets-dir/string:
    stream := directory.DirectoryStream assets-dir
    while name := stream.next:
      if name == "gold": continue
      path := "$assets-dir/$name"
      if name == "GIT-SERVE-PKGS":
        pkg-dir := "$http-dir_/pkg"
        directory.mkdir --recursive pkg-dir
        setup-git-pkgs path --working-dir=pkg-dir
        continue
      if name == "GIT-SERVE-REGISTRIES":
        registry-dir := "$http-dir_/registry"
        directory.mkdir --recursive registry-dir
        setup-git-registries --working-dir=registry-dir path
        continue
      copy-path --source=path --target="$working-dir/$name"

with-gold-tester args/List --with-git-pkg-registry/bool=false [block]:
  toit-exe := args[0]

  source-location := system.program-path
  source-dir := fs.dirname source-location
  source-name := (fs.basename source-location).trim --right "-gold-test.toit"
  shared-dir := "$source-dir/assets/shared"
  assets-dir := "$source-dir/assets/$source-name"
  gold-dir := "$assets-dir/gold"
  network := net.open
  tcp-socket := network.tcp-listen 0
  port := tcp-socket.local-address.port

  with-tmp-dir: | tmp-dir |
    registry-cache-dir := "$tmp-dir/CACHE"
    registry-cache-file := "$registry-cache-dir/registries.yaml"
    directory.mkdir --recursive registry-cache-dir
    // By default we don't have any cache file.
    registry-content := "{}"
    if with-git-pkg-registry:
      registry-content = yaml.stringify {
          "git-pkgs": {
              "url": "http://localhost:$port$(AssetsBuilder.HTTP-REGISTRY-PREFIX)git-pkgs",
              "type": "git",
              "ref-hash": "HEAD",
          }
      }
    file.write-content --path=registry-cache-file registry-content
    os.env["TOIT_PKG_CACHE_DIR"] = registry-cache-dir

    http-dir := "$tmp-dir/HTTP-SERVE"
    directory.mkdir http-dir
    assets-builder := AssetsBuilder --port=port --http-dir=http-dir
    assets-builder.setup --working-dir=tmp-dir --assets-dir=shared-dir
    assets-builder.setup --working-dir=tmp-dir --assets-dir=assets-dir
    git-roots := assets-builder.git-roots
    with-http-server http-dir tcp-socket --git-roots=git-roots:
      tester := GoldTester
          --port=port
          --toit-exe=toit-exe
          --gold-dir=gold-dir
          --working-dir=tmp-dir
          --should-update=(os.env.get "UPDATE_GOLD") != null
      block.call tester<|MERGE_RESOLUTION|>--- conflicted
+++ resolved
@@ -104,7 +104,6 @@
         pkg.main ["--project-root=$working-dir_"] + command-line[1..]
         outputs.add "Package command executed. $command-line\n"
       else:
-<<<<<<< HEAD
         throw "Unknown command: $command"
 
     gold-file := "$gold-dir_/$(name).gold"
@@ -114,12 +113,8 @@
       file.write-content --path=gold-file actual
     else:
       expected-content := (file.read-content gold-file).to-string
+        expected-content = expected-content.replace --all "\r" ""
       expect-equals expected-content actual
-=======
-        expected-content := (file.read-content gold-file).to-string
-        expected-content = expected-content.replace --all "\r" ""
-        expect-equals expected-content actual
->>>>>>> 37a2d2f4
 
   analyze args -> RunResult_:
     directory.chdir working-dir_
